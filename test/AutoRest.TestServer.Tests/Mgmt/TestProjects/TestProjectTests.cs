﻿using System;
using System.Collections.Generic;
using System.Linq;
using System.ComponentModel;
using System.Reflection;
using System.Threading;
using System.Threading.Tasks;
using AutoRest.CSharp.Input;
using AutoRest.CSharp.Mgmt.Decorator;
using AutoRest.CSharp.Utilities;
using Azure;
using Azure.Core;
using Azure.ResourceManager;
using Azure.ResourceManager.Models;
using Azure.ResourceManager.Resources;
using Microsoft.VisualStudio.TestPlatform.ObjectModel;
using NUnit.Framework;
using AutoRest.CSharp.Mgmt.Decorator.Transformer;

namespace AutoRest.TestServer.Tests.Mgmt.TestProjects
{
    [Parallelizable(ParallelScope.All)]
    public class TestProjectTests
    {
        private string _projectName;
        private string? _subFolder;
        protected HashSet<Type> TagResourceExceptions { get; } = new HashSet<Type>();

        public TestProjectTests() : this("")
        {
        }

        public TestProjectTests(string projectName, string subFolder = null)
        {
            _projectName = projectName;
            _subFolder = subFolder;
        }

        protected virtual IEnumerable<Type> MyTypes()
        {
            foreach (var type in GetType().Assembly.GetTypes())
            {
                if (type.Namespace == _projectName || type.Namespace == _projectName + ".Models")
                    yield return type;
            }
        }

        protected Type? GetType(string name) => MyTypes().FirstOrDefault(t => t.Name == name);

        [Test]
        public void ShouldHaveUpdateMethodIfCollectionHasCreateOrUpdate()
        {
            foreach (var collection in FindAllCollections())
            {
                var collectionCreateOrUpdateMethod = collection.GetMethod("CreateOrUpdate");
                if (collectionCreateOrUpdateMethod is null)
                    continue;

                var resource = GetResourceFromCollection(collection);
                Assert.NotNull(resource);
                var resourceUpdateMethod = resource.GetMethod("Update");
                Assert.IsNotNull(resourceUpdateMethod);
                Assert.IsNotNull(resource.GetMethod("UpdateAsync"));

                //skip the second parameter in createorupdate since that is the name param which shouldn't be there in the resource update method
                var createOrUpdateParams = collectionCreateOrUpdateMethod.GetParameters();
                if (createOrUpdateParams[1].ParameterType.Equals(typeof(string)))
                    createOrUpdateParams = createOrUpdateParams.Take(1).Concat(createOrUpdateParams.Skip(2)).ToArray();
                var updateParams = resourceUpdateMethod.GetParameters();
                if (IsLroMethod(resourceUpdateMethod))
                {
                    for (int i = 0; i < createOrUpdateParams.Length; i++)
                    {
                        if (updateParams[i].Name.Equals("patch"))
                        {
                            Assert.AreEqual("data", createOrUpdateParams[i].Name);
                            break; //the rest of the parameters can differ at this point
                        }
                        else
                        {
                            Assert.AreEqual(
                                createOrUpdateParams[i].Name,
                                updateParams[i].Name,
                                $"Mismatch parameter between {collection.Name}.CreateOrUpdate and {resource.Name}.Update");
                            Assert.AreEqual(createOrUpdateParams[i].ParameterType, updateParams[i].ParameterType);
                        }
                    }
                }
                else
                {
                    Assert.AreEqual(2, updateParams.Length);
                    Assert.AreNotEqual("data", updateParams[0].Name);
                    Assert.AreEqual("cancellationToken", updateParams[1].Name);
                }
            }
        }

        private bool IsLroMethod(MethodInfo methodInfo)
        {
            return methodInfo.ReturnType.IsGenericType
                ? methodInfo.ReturnType.GetGenericTypeDefinition().Equals(typeof(ArmOperation<>))
                : methodInfo.ReturnType.Equals(typeof(ArmOperation));
        }

        [Test]
        public void ValidateNoParametersNamedParameter()
        {
            foreach (var type in MyTypes())
            {
                foreach (var method in type.GetMethods())
                {
                    foreach (var param in method.GetParameters())
                    {
                        Assert.IsFalse(param.Name.Equals("parameters"));
                    }
                }
            }
        }

        [Test]
        public void VerifyNoSingleWordsThatShouldBeReplaced()
        {
            var singlesToReplace = typeof(CommonSingleWordModels).GetField("_schemasToChange", BindingFlags.Static | BindingFlags.NonPublic).GetValue(null) as HashSet<string>;
            foreach (var type in MyTypes())
            {
                Assert.IsFalse(singlesToReplace.Contains(type.Name));
            }
        }

        [Test]
        public void PropertiesEndingInUriShouldBeUriType()
        {
            foreach (var type in MyTypes())
            {
                foreach (var property in type.GetProperties())
                {
                    if (property.Name.EndsWith("Uri"))
                        Assert.AreEqual(typeof(Uri), property.PropertyType);
                }
            }
        }

        [Test]
        public void ArmClientParameterShouldBeClient()
        {
            foreach (var resource in FindAllResources())
            {
                ValidateConstructorsForArmClientParameter(resource);
            }
            foreach (var collection in FindAllCollections())
            {
                ValidateConstructorsForArmClientParameter(collection);
            }
            foreach (var extensionClient in FindAllExtensionClients())
            {
                ValidateConstructorsForArmClientParameter(extensionClient);
            }
            foreach (var extension in FindAllExtensions())
            {
                foreach (var method in extension.GetMethods(BindingFlags.Public | BindingFlags.Static))
                {
                    ValidateArmClientParameter($"{extension.Name}.{method.Name}", method.GetParameters());
                }
            }
        }

        private void ValidateConstructorsForArmClientParameter(Type type)
        {
            foreach (var ctor in type.GetConstructors(BindingFlags.Instance | BindingFlags.Public | BindingFlags.NonPublic))
            {
                ValidateArmClientParameter($"{type.Name}.Ctor", ctor.GetParameters());
            }
        }

        private void ValidateArmClientParameter(string methodName, ParameterInfo[] parameters)
        {
            var armClientParam = parameters.FirstOrDefault(p => p.ParameterType == typeof(ArmClient));
            if (armClientParam is null)
                return;

            Assert.AreEqual("client", armClientParam.Name, $"Expected 'client' for ArmClient parameter in {methodName}({string.Join(',', parameters.Select(p => $"{p.ParameterType.Name} {p.Name}").ToArray())})");
        }

        [Test]
        public void GetShouldMatchResource()
        {
            foreach (var resource in FindAllResources())
            {
                var resourceData = GetResourceDataByResource(resource);
<<<<<<< HEAD
                if (resourceData == null)
                {
                    continue;
                }
                VerifyMethodReturnType(resource, resource, "Get");
                if (typeof(TrackedResourceData).IsAssignableFrom(resourceData))
=======
                if (IsTaggable(resourceData, resource))
>>>>>>> ceb8676f
                {
                    VerifyMethodReturnType(resource, resource, "AddTag");
                    VerifyMethodReturnType(resource, resource, "SetTags");
                    VerifyMethodReturnType(resource, resource, "RemoveTag");
                }
                var updateMethod = resource.GetMethod("Update");
                if (updateMethod is not null)
                {
                    VerifyMethodReturnType(resource, resource, "Update");
                }
            }

            foreach (var collection in FindAllCollections())
            {
                var resource = GetResourceFromCollection(collection);
                Assert.NotNull(resource);
                VerifyMethodReturnType(collection, resource, "Get");

                if (!ListExceptionCollections.Contains(collection))
                    VerifyMethodReturnType(collection, resource, collection.GetMethods().First(m => m.Name == "GetAll" && !m.GetParameters().Any(p => !p.IsOptional)));

                if (collection.GetMethod("CreateOrUpdate") is not null)
                    VerifyMethodReturnType(collection, resource, "CreateOrUpdate");
            }
        }

        private void VerifyMethodReturnType(Type type, Type expectedType, string methodName)
        {
            var method = type.GetMethod(methodName);
            Assert.NotNull(method, $"Method {methodName} was not found on {type.Name}");
            VerifyMethodReturnType(type, expectedType, method);
        }

        private static void VerifyMethodReturnType(Type type, Type expectedType, MethodInfo method)
        {
            Assert.IsTrue(method.ReturnType.IsGenericType);
            var genericArgument = method.ReturnType.GetGenericArguments()[0];
            Assert.AreEqual(expectedType, genericArgument, $"Return type did not match for {type.Name}.{method.Name}");
        }

        private Type? GetResourceFromCollection(Type collection)
        {
            var baseName = collection.Name.Substring(0, collection.Name.IndexOf("Collection"));
            return MyTypes().FirstOrDefault(t => t.Name == baseName.AddResourceSuffixToResourceName() || t.Name == baseName);
        }

        protected virtual HashSet<Type> ListExceptionCollections { get; } = new HashSet<Type>();
        [Test]
        public void IEnumerableShouldMatchResource()
        {
            foreach (var collection in FindAllCollections())
            {
                if (ListExceptionCollections.Contains(collection))
                    continue;

                var interfaces = collection.GetInterfaces();
                Assert.AreEqual(3, interfaces.Length, $"For {collection.Name} expected IEnumerable<T>, IEnumerable, and IAsyncEnumerable<T>, found {string.Join(',', interfaces.Select(i => i.Name).ToArray())}");
                foreach (var interFace in interfaces)
                {
                    if (!interFace.IsGenericType)
                        continue;
                    var genericArg = interFace.GetGenericArguments().FirstOrDefault();
                    Assert.NotNull(genericArg, $"{interFace.Name} did not have a type argument for {collection.Name}");
                    Assert.AreEqual(GetResourceFromCollection(collection).Name, genericArg.Name);
                }
            }
        }

        [Test]
        public void ValidatePublicMethodsAreVirtual()
        {
            foreach (var type in FindAllResources())
            {
                ValidatePublicMethods(type);
            }
            foreach (var type in FindAllCollections())
            {
                ValidatePublicMethods(type);
            }
            foreach (var type in FindAllExtensionClients())
            {
                ValidatePublicMethods(type);
            }
        }

        private void ValidatePublicMethods(Type type)
        {
            if (!type.IsPublic)
                return;
            foreach (var method in type.GetMethods(BindingFlags.Instance | BindingFlags.Public))
            {
                if (method.DeclaringType != type)
                    continue;

                Assert.IsTrue(method.IsVirtual, $"{method.Name} was not virtual but was public on {type.Name}");
            }
        }

        [Test]
        public void AllClientsShouldHaveMockingCtor()
        {
            foreach (var type in FindAllResources())
            {
                var mockCtor = type.GetConstructors(BindingFlags.Instance | BindingFlags.NonPublic).Where(c => c.IsFamily && c.GetParameters().Length == 0).FirstOrDefault();
                Assert.IsNotNull(mockCtor);
            }
            foreach (var type in FindAllCollections())
            {
                var mockCtor = type.GetConstructors(BindingFlags.Instance | BindingFlags.NonPublic).Where(c => c.IsFamily && c.GetParameters().Length == 0).FirstOrDefault();
                Assert.IsNotNull(mockCtor);
            }
            foreach (var type in FindAllExtensionClients())
            {
                var mockCtor = type.GetConstructors(BindingFlags.Instance | BindingFlags.NonPublic).Where(c => c.IsFamily && c.GetParameters().Length == 0).FirstOrDefault();
                Assert.IsNotNull(mockCtor);
            }
        }

        [Test]
        public void ValidateReturnTypesInPublicExtension()
        {
            foreach (var type in MyTypes().Where(t => t.Name.EndsWith("Extensions")))
            {
                foreach (var method in type.GetMethods(BindingFlags.Public | BindingFlags.Static).Where(m => m.ReturnType.IsSubclassOf(typeof(Task))))
                {
                    var typeArg = method.ReturnType.GenericTypeArguments.FirstOrDefault();
                    if (typeArg.IsSubclassOf(typeof(Azure.Operation)))
                        continue; //skip LROs

                    Assert.IsNotNull(typeArg);
                    if (typeArg.IsGenericType)
                    {
                        Assert.AreEqual(typeof(Response<>), typeArg.GetGenericTypeDefinition());
                    }
                    else
                    {
                        Assert.AreEqual(typeof(Response), typeArg);
                    }
                }
            }
        }

        [Test]
        public void ValidateNoListMethods()
        {
            foreach (var type in MyTypes())
            {
                Assert.IsNull(type.GetMethods(BindingFlags.Public).FirstOrDefault(m => m.Name.StartsWith("List")));
            }
        }

        [Test]
        public void ValidateBaseClass()
        {
            foreach (var type in FindAllResources())
            {
                var expectedBaseOperationsType = typeof(ArmResource);
                Assert.AreEqual(expectedBaseOperationsType, type.BaseType);
            }
        }

        [TestCase("GetAvailableLocations")]
        [TestCase("GetAvailableLocationsAsync")]
        public void ValidateListAvailableLocationsMethodExists(string methodName)
        {
            foreach (var type in FindAllResources())
            {
                if (IsSingletonOperation(type))
                {
                    continue;
                }

                var method = type.GetMethod(methodName);
                Assert.NotNull(method, $"{type.Name} does not implement the method.");
            }
        }

        [TestCase("Get")]
        [TestCase("GetAsync")]
        public void ValidateGetMethodExists(string methodName)
        {
            foreach (var type in FindAllResources())
            {
                if (IsSingletonOperation(type))
                {
                    continue;
                }

                MethodInfo[] methods = type.GetMethods();
                var getMethods = methods.Where(m => m.Name == methodName);
                Assert.NotNull(getMethods, $"{type.Name} does not implement the {methodName} method.");
            }
        }

        [TestCase("AddTag")]
        [TestCase("AddTagAsync")]
        public void ValidateAddTagMethod(string methodName)
        {
            foreach (var type in FindAllResources())
            {
                var resourceData = GetResourceDataByResource(type);
<<<<<<< HEAD
                if (resourceData == null || !IsInheritFromTrackedResource(resourceData))
=======
                if (!IsTaggable(resourceData, type))
>>>>>>> ceb8676f
                {
                    continue;
                }

                var method = type.GetMethod(methodName);
                Assert.NotNull(method, $"{type.Name} does not implement the {methodName} method.");

                Assert.AreEqual(3, method.GetParameters().Length, $"{type.Name}.{method.Name} had more parameters than expected. Only expected 3 but got {{{string.Join(',', method.GetParameters().Select(p => p.Name))}}}");
                TypeAsserts.HasParameter(method, "key", typeof(string));
                TypeAsserts.HasParameter(method, "value", typeof(string));
                TypeAsserts.HasParameter(method, "cancellationToken", typeof(CancellationToken));
            }
        }

        private bool IsTaggable(Type resourceData, Type resource)
        {
            return !TagResourceExceptions.Contains(resource) && IsInheritFromTrackedResource(resourceData);
        }

        [Test]
        public void ValidateExtensionClient()
        {
            foreach (var extensionClient in FindAllExtensionClients())
            {
                Assert.IsFalse(extensionClient.IsPublic);
            }
        }

        [TestCase("SetTags")]
        [TestCase("SetTagsAsync")]
        public void ValidateSetTagsMethod(string methodName)
        {
            foreach (var type in FindAllResources())
            {
                var resourceData = GetResourceDataByResource(type);
<<<<<<< HEAD
                if (resourceData == null || !IsInheritFromTrackedResource(resourceData))
=======
                if (!IsTaggable(resourceData, type))
>>>>>>> ceb8676f
                {
                    continue;
                }

                var method = type.GetMethod(methodName);
                Assert.NotNull(method, $"{type.Name} does not implement the {methodName} method.");

                Assert.AreEqual(2, method.GetParameters().Length);
                TypeAsserts.HasParameter(method, "tags", typeof(IDictionary<string, string>));
                TypeAsserts.HasParameter(method, "cancellationToken", typeof(CancellationToken));
            }
        }

        [TestCase("RemoveTag")]
        [TestCase("RemoveTagAsync")]
        public void ValidateRemoveTagMethod(string methodName)
        {
            foreach (var type in FindAllResources())
            {
                var resourceData = GetResourceDataByResource(type);
<<<<<<< HEAD
                if (resourceData == null || !IsInheritFromTrackedResource(resourceData))
=======
                if (!IsTaggable(resourceData, type))
>>>>>>> ceb8676f
                {
                    continue;
                }

                var method = type.GetMethod(methodName);
                Assert.NotNull(method, $"{type.Name} does not implement the {methodName} method.");

                Assert.AreEqual(2, method.GetParameters().Length);
                TypeAsserts.HasParameter(method, "key", typeof(string));
                TypeAsserts.HasParameter(method, "cancellationToken", typeof(CancellationToken));
            }
        }

        private Type GetResourceDataByResource(Type resourceType)
        {
            // the name of resource data is not just simply appending a `Data` after the resource name
            // we have the special cases like extension resource, in this case, we may have multiple resources with different name, but the same resource data
            // therefore here we are finding the type of the resource, and get the type of its `Data` property
            var resourceData = resourceType.GetProperty("Data")?.PropertyType;
            return resourceData;
        }

        [Test]
        public void ValidateResourceGroupExtensions()
        {
            if (_projectName.Equals("") || _projectName.Equals("ReferenceTypes")) // arm-core is true for ReferenceTypes and it has no ResourceGroupExtension.
            {
                return;
            }

            var resourceExtensions = FindExtensionClass();
            var resourceCollections = FindAllCollections();

            if (resourceExtensions == null)
            {
                Assert.IsTrue(resourceCollections.Any(), $"The extension class is not found while there are{resourceCollections.Count()} resource collections");
            }

            foreach (var type in resourceCollections)
            {
                var resourceName = type.Name.Remove(type.Name.LastIndexOf("Collection"));
                ResourceIdentifier resourceIdentifier = new ResourceIdentifier("/subscriptions/0c2f6471-1bf0-4dda-aec3-cb9272f09575/resourceGroups/myRg");
                if (IsParent(type, resourceIdentifier))
                {
                    var getCollectionMethods = resourceExtensions.GetMethods()
                        .Where(m => m.Name == $"Get{resourceName.ResourceNameToPlural()}")
                        .Where(m => ParameterMatch(m.GetParameters(), new[] { typeof(ResourceGroupResource) }));
                    Assert.AreEqual(1, getCollectionMethods.Count(), $"Cannot find {resourceExtensions.Name}.Get{resourceName.ResourceNameToPlural()}");
                }
            }
        }

        protected static bool ParameterMatch(ParameterInfo[] methodParameters, Type[] parameterTypes)
        {
            if (parameterTypes.Length > methodParameters.Length)
                return false;
            for (int i = 0; i < parameterTypes.Length; i++)
            {
                if (methodParameters[i].ParameterType != parameterTypes[i])
                    return false;
            }

            return true;
        }

        public IEnumerable<Type> FindAllExtensionClients()
        {
            Type[] allTypes = Assembly.GetExecutingAssembly().GetTypes();

            foreach (Type t in allTypes)
            {
                if (t.Name.EndsWith("ExtensionClient"))
                {
                    yield return t;
                }
            }
        }

        public IEnumerable<Type> FindAllExtensions()
        {
            Type[] allTypes = Assembly.GetExecutingAssembly().GetTypes();

            foreach (Type t in allTypes)
            {
                if (t.Name.EndsWith("Extensions"))
                {
                    yield return t;
                }
            }
        }

        public IEnumerable<Type> FindAllResources()
        {
            Type[] allTypes = Assembly.GetExecutingAssembly().GetTypes();

            foreach (Type t in allTypes)
            {
                if (t.BaseType.FullName == typeof(ArmResource).FullName &&
                    !t.Name.Contains("Tests") &&
                    t.Namespace == _projectName &&
                    !t.Name.EndsWith("ExtensionClient"))
                {
                    yield return t;
                }
            }
        }

        public IEnumerable<Type> FindAllResourceData()
        {
            Type[] allTypes = Assembly.GetExecutingAssembly().GetTypes();

            foreach (Type t in allTypes)
            {
                if ((t.BaseType.FullName == typeof(ResourceData).FullName || t.BaseType.FullName == typeof(TrackedResourceData).FullName) &&
                    !t.Name.Contains("Tests") &&
                    t.Namespace == _projectName &&
                    !t.Name.EndsWith("ExtensionClient"))
                {
                    yield return t;
                }
            }
        }

        public IEnumerable<Type> FindAllCollections()
        {
            Type[] allTypes = Assembly.GetExecutingAssembly().GetTypes();

            foreach (Type t in allTypes)
            {
                if (t.BaseType.FullName == typeof(ArmCollection).FullName && !t.Name.Contains("Tests") && t.Namespace == _projectName)
                {
                    yield return t;
                }
            }
        }

        private IEnumerable<Type> FindAllRestOperations()
        {
            Type[] allTypes = Assembly.GetExecutingAssembly().GetTypes();

            foreach (Type t in allTypes)
            {
                if (t.Name.Contains("RestOperations") && !t.Name.Contains("Tests") && t.Namespace == _projectName)
                {
                    yield return t;
                }
            }
        }

        private bool IsSingletonOperation(Type type)
        {
            var propertyInfo = type.GetProperty("Parent", BindingFlags.Instance | BindingFlags.Public);
            if (propertyInfo == null)
                return false;
            return type.BaseType == typeof(ArmResource) && propertyInfo.PropertyType == typeof(ArmResource);
        }

        private bool IsInheritFromTrackedResource(Type type)
        {
            return type.BaseType.Name == typeof(TrackedResourceData).Name;
        }

        /// <summary>
        /// Returns the extension class. We should only have one or none.
        /// Return null if there is none.
        /// </summary>
        /// <returns></returns>
        protected Type? FindExtensionClass()
        {
            // CLR does not have a concept of "static class". CLR will treat static class as both abstract and sealed.
            // therefore using this to find all the static class (which are the extension classes)
            var extensionClasses = MyTypes().Where(type => type.IsAbstract && type.IsSealed && type.IsPublic);
            Assert.LessOrEqual(extensionClasses.Count(), 1);

            return extensionClasses.FirstOrDefault();
        }

        [Test]
        public void ValidateSubscriptionResourceExtensionsGetResourceCollection()
        {
            if (_projectName.Equals("") || _projectName.Equals("ReferenceTypes")) // arm-core is true for ReferenceTypes and it has no SubscriptionExtension.
            {
                return;
            }

            var resourceExtensions = FindExtensionClass();
            var resourceCollections = FindAllCollections();

            if (resourceExtensions == null)
            {
                Assert.IsTrue(resourceCollections.Any(), $"The extension class is not found while there are{resourceCollections.Count()} resource collections");
            }

            foreach (Type type in resourceCollections)
            {
                var resourceName = type.Name.Remove(type.Name.LastIndexOf("Collection"));
                ResourceIdentifier resourceIdentifier = new ResourceIdentifier("/subscriptions/0c2f6471-1bf0-4dda-aec3-cb9272f09575");
                if (IsParent(type, resourceIdentifier))
                {
                    var methodInfos = resourceExtensions.GetMethods(BindingFlags.Static | BindingFlags.Public).Where(m => m.Name == $"Get{resourceName.ResourceNameToPlural()}" && m.ReturnType.Name == type.Name);
                    Assert.AreEqual(methodInfos.Count(), 1);
                    var param = TypeAsserts.HasParameter(methodInfos.First(), "subscriptionResource", typeof(SubscriptionResource));
                }
            }
        }

        private IEnumerable<Type> GetResourceRestOperationsTypes(Type collectionType)
        {
            var collectionObj = Activator.CreateInstance(collectionType, true);
            return collectionObj.GetType().GetFields(BindingFlags.Instance | BindingFlags.NonPublic).Where(f => f.Name.EndsWith("RestClient") || f.Name == "_restClient").Select(f => f.FieldType);
        }

        [Test]
        public void ValidateSubscriptionResourceExtensionsListResource()
        {
            if (_projectName.Equals("") || _projectName.Equals("ReferenceTypes")) // arm-core is true for ReferenceTypes and it has no SubscriptionExtension.
            {
                return;
            }

            var resourceExtensions = FindExtensionClass();
            var resourceCollections = FindAllCollections();

            if (resourceExtensions == null)
            {
                Assert.IsTrue(resourceCollections.Any(), $"The extension class is not found while there are{resourceCollections.Count()} resource collections");
            }

            foreach (Type type in resourceCollections)
            {
                var resourceName = type.Name.Remove(type.Name.LastIndexOf("Collection"));
                ResourceIdentifier resourceIdentifier = new ResourceIdentifier("/subscriptions/0c2f6471-1bf0-4dda-aec3-cb9272f09575");

                var restOperations = GetResourceRestOperationsTypes(type);
                var listAllMethod = restOperations.SelectMany(operation => operation.GetMethods(BindingFlags.Instance | BindingFlags.Public).Where(m => m.Name == "ListAll" || m.Name == "ListBySubscription"));

                if (IsParent(type, resourceIdentifier) && listAllMethod.Any())
                {
                    var listMethodInfos = resourceExtensions.GetMethods(BindingFlags.Static | BindingFlags.Public).Where(m => m.Name == $"Get{resourceName.ResourceNameToPlural()}" && m.GetParameters().Length >= 2);
                    Assert.AreEqual(listMethodInfos.Count(), 1);
                    var listMethodInfo = listMethodInfos.First();

                    TypeAsserts.HasParameter(listMethodInfo, "subscriptionResource", typeof(SubscriptionResource));
                    TypeAsserts.HasParameter(listMethodInfo, "cancellationToken", typeof(CancellationToken));

                    var listAsyncMethodInfos = resourceExtensions.GetMethods(BindingFlags.Static | BindingFlags.Public).Where(m => m.Name == $"Get{resourceName.ResourceNameToPlural()}Async" && m.GetParameters().Length >= 2);
                    Assert.AreEqual(listMethodInfos.Count(), 1);
                    var listAsyncMethodInfo = listAsyncMethodInfos.First();
                    TypeAsserts.HasParameter(listAsyncMethodInfo, "subscriptionResource", typeof(SubscriptionResource));
                    TypeAsserts.HasParameter(listAsyncMethodInfo, "cancellationToken", typeof(CancellationToken));
                }
            }
        }

        [Test]
        public void ValidateParentResourceOperation()
        {
            foreach (var operation in FindAllResources())
            {
                var operationTypeProperty = operation.GetField("ResourceType");
                ResourceType operationType = (ResourceType)operationTypeProperty.GetValue(operation);
                ResourceIdentifier resourceIdentifier = GetSampleResourceId(operation);
                if (resourceIdentifier == null)
                    continue;
                foreach (var collection in FindAllCollections())
                {
                    if (IsParent(collection, resourceIdentifier))
                    {
                        var resourceName = collection.Name.Remove(collection.Name.LastIndexOf("Collection"));
                        var method = operation.GetMethod($"Get{resourceName.ToPlural()}");
                        Assert.NotNull(method);
                        Assert.IsTrue(method.ReturnParameter.ToString().Trim().Equals(collection.Namespace + "." + collection.Name));
                        Assert.IsTrue(method.GetParameters().Count() == 0);
                    }
                }
            }
        }

        private bool IsParent(Type collection, ResourceIdentifier resourceIdentifier)
        {
            var validateMethod = collection.GetMethod("ValidateResourceId", BindingFlags.NonPublic | BindingFlags.Static);
            if (validateMethod == null)
                return false;
            try
            {
                validateMethod.Invoke(null, new object[] { resourceIdentifier });
                return true;
            }
            catch
            {
                return false;
            }
        }

        private object? GetFirstVauleFromExtensibleEnumType(Type type)
        {
            foreach (FieldInfo f in type.GetRuntimeFields())
            {
                if (f.IsStatic && f.FieldType == type)
                    return f.GetValue(null);
            }
            // Empty? should throw exception
            return null;
        }

        private ResourceIdentifier GetSampleResourceId(Type operation)
        {
            var createIdMethod = operation.GetMethod("CreateResourceIdentifier", BindingFlags.Static | BindingFlags.Public);
            // partial resources only have an internal version of this
            if (createIdMethod == null)
                return null;
            List<object> keys = new List<object>();
            foreach (var p in createIdMethod.GetParameters())
            {
                if (p.ParameterType == typeof(string))
                {
                    keys.Add(GetSampleKey(p.Name));
                }
                else
                {
                    object val = GetFirstVauleFromExtensibleEnumType(p.ParameterType);
                    Assert.IsNotNull(val);
                    keys.Add(val);
                }
            }
            return createIdMethod.Invoke(null, keys.ToArray()) as ResourceIdentifier;
        }

        private static string GetSampleKey(string paramName) => paramName switch
        {
            "subscriptionId" => Guid.Empty.ToString(),
            "scope" => "/subscriptions/0c2f6471-1bf0-4dda-aec3-cb9272f09575/resourceGroups/myrg/providers/Microsoft.Something/somethings/mySomething",
            "linkId" => "/providers/Microsoft.Resources/links/myLink",
            _ => paramName
        };

        protected void ValidatePublicCtor(Type model, string[] paramNames, Type[] paramTypes)
        {
            var ctors = model.GetConstructors(BindingFlags.Public | BindingFlags.Instance);
            Assert.AreEqual(1, ctors.Length);
            var ctor = ctors.First();
            var parameters = ctor.GetParameters();
            for (int i = 0; i < parameters.Length; i++)
            {
                Assert.AreEqual(paramNames[i], parameters[i].Name);
                Assert.AreEqual(paramTypes[i], parameters[i].ParameterType);
            }
        }

        protected void ValidateMethodExist(string fullClassName, string methodName, params string[] argTypes)
        {
            var classToCheck = Assembly.GetExecutingAssembly().GetType(fullClassName);
            var methods = classToCheck.GetMethods().Where(m => m.Name == methodName);
            Assert.Greater(methods.Count(), 0, $"Can't find method {fullClassName}.{methodName}!");

            for (int i = 0; i < argTypes.Length; i++)
            {
                methods = methods.Where(x =>
                {
                    var parameters = x.GetParameters();
                    return parameters[i].ParameterType.Name == argTypes[i];
                });
                Assert.Greater(methods.Count(), 0, $"The {i + 1}nd parameter of {fullClassName}.{methodName}() is not of type {argTypes[i]}!");
            }
        }

        [Test]
        public void ValidateExtensionMethods()
        {
            var extensionType = FindExtensionClass();
            // get all the public methods on the static class (we do not have to add the static flag because it must be all static
            var publicMethodsOfExtensionTypes = extensionType?.GetMethods(BindingFlags.Public | BindingFlags.Static) ?? Enumerable.Empty<MethodInfo>();
            var publicMethodNamesOfExtensionTypes = publicMethodsOfExtensionTypes.Select(m => m.Name).ToArray();
            // now we find all the extension clients
            var extensionClientTypes = MyTypes().Where(type => extensionClientNames.Contains(type.Name));
            // get all the public methods on the extension client class
            var publicMethodsOfExtensionClientTypes = extensionClientTypes.SelectMany(
                type => GetMethodDefinedByMyself(type));

            // validate the extension class should have everything defined in the extension client class
            foreach (var method in publicMethodsOfExtensionClientTypes)
            {
                // validate we have this method
                var candidates = publicMethodsOfExtensionTypes.Where(m => m.Name.Equals(method.Name));
                Assert.IsTrue(candidates.Any(), $"Method {method.Name} is defined in extension client class {method.DeclaringType} but not found in extension class");
                var expectedParameters = method.GetParameters();
                bool matches = false;
                foreach (var candidate in candidates)
                {
                    var parameters = candidate.GetParameters().Skip(1).ToArray(); // skip the first since it is the instance we are extending on
                    matches |= ValidateParameters(expectedParameters, parameters);
                }
                Assert.IsTrue(matches, $"Method {method.Name} is defined in extension client class {method.DeclaringType} but not found in extension class with all the same parameters");
            }
        }

        private static IEnumerable<MethodInfo> GetMethodDefinedByMyself(Type type)
        {
            return type.GetMethods(BindingFlags.Public | BindingFlags.Instance).Where(m => m.DeclaringType == type);
        }

        private static bool ValidateParameters(ParameterInfo[] expected, ParameterInfo[] parameters)
        {
            if (expected.Length != parameters.Length)
                return false;
            for (int i = 0; i < expected.Length; i++)
            {
                if (expected[i].Name != parameters[i].Name || expected[i].ParameterType != parameters[i].ParameterType)
                    return false;
            }

            return true;
        }

        private static readonly string[] extensionClientNames = new[] { "SubscriptionExtensionClient", "ResourceGroupExtensionClient", "ManagementGroupExtensionClient", "TenantExtensionClient", "ArmResourceExtensionClient" };
    }
}<|MERGE_RESOLUTION|>--- conflicted
+++ resolved
@@ -187,16 +187,12 @@
             foreach (var resource in FindAllResources())
             {
                 var resourceData = GetResourceDataByResource(resource);
-<<<<<<< HEAD
                 if (resourceData == null)
                 {
                     continue;
                 }
                 VerifyMethodReturnType(resource, resource, "Get");
-                if (typeof(TrackedResourceData).IsAssignableFrom(resourceData))
-=======
                 if (IsTaggable(resourceData, resource))
->>>>>>> ceb8676f
                 {
                     VerifyMethodReturnType(resource, resource, "AddTag");
                     VerifyMethodReturnType(resource, resource, "SetTags");
@@ -398,11 +394,7 @@
             foreach (var type in FindAllResources())
             {
                 var resourceData = GetResourceDataByResource(type);
-<<<<<<< HEAD
-                if (resourceData == null || !IsInheritFromTrackedResource(resourceData))
-=======
-                if (!IsTaggable(resourceData, type))
->>>>>>> ceb8676f
+                if (resourceData == null || !IsTaggable(resourceData, type))
                 {
                     continue;
                 }
@@ -438,11 +430,7 @@
             foreach (var type in FindAllResources())
             {
                 var resourceData = GetResourceDataByResource(type);
-<<<<<<< HEAD
-                if (resourceData == null || !IsInheritFromTrackedResource(resourceData))
-=======
-                if (!IsTaggable(resourceData, type))
->>>>>>> ceb8676f
+                if (resourceData == null || !IsTaggable(resourceData, type))
                 {
                     continue;
                 }
@@ -463,11 +451,7 @@
             foreach (var type in FindAllResources())
             {
                 var resourceData = GetResourceDataByResource(type);
-<<<<<<< HEAD
-                if (resourceData == null || !IsInheritFromTrackedResource(resourceData))
-=======
-                if (!IsTaggable(resourceData, type))
->>>>>>> ceb8676f
+                if (resourceData == null || !IsTaggable(resourceData, type))
                 {
                     continue;
                 }
