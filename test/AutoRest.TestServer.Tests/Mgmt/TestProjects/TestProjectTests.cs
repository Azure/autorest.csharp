--- conflicted
+++ resolved
@@ -416,17 +416,10 @@
                 ResourceIdentifier resourceIdentifier = new ResourceIdentifier("/subscriptions/0c2f6471-1bf0-4dda-aec3-cb9272f09575/resourceGroups/myRg");
                 if (IsParent(type, resourceIdentifier))
                 {
-<<<<<<< HEAD
-                    var getCollectionMethod = resourceExtensions.GetMethod($"Get{resourceName}".ToPlural());
-                    Assert.NotNull(getCollectionMethod);
-                    Assert.AreEqual(1, getCollectionMethod.GetParameters().Length);
-                    TypeAsserts.HasParameter(getCollectionMethod, "resourceGroup", typeof(ResourceGroup));
-=======
                     var getCollectionMethods = resourceExtensions.GetMethods()
                         .Where(m => m.Name == $"Get{resourceName.ResourceNameToPlural()}")
                         .Where(m => ParameterMatch(m.GetParameters(), new[] {typeof(ResourceGroup)}));
                     Assert.AreEqual(1, getCollectionMethods.Count());
->>>>>>> 8cd1580a
                 }
             }
         }
@@ -553,14 +546,7 @@
             var extensionClasses = MyTypes().Where(type => type.IsAbstract && type.IsSealed && type.IsPublic);
             Assert.LessOrEqual(extensionClasses.Count(), 1);
 
-<<<<<<< HEAD
-        protected Type FindSubscriptionResourceExtensions()
-        {
-            Type[] allTypes = Assembly.GetExecutingAssembly().GetTypes();
-            return allTypes.FirstOrDefault(t => t.Name == "SubscriptionResourceExtensions" && !t.Name.Contains("Tests") && t.Namespace == _projectName);
-=======
             return extensionClasses.FirstOrDefault();
->>>>>>> 8cd1580a
         }
 
         [Test]
@@ -571,13 +557,8 @@
                 return;
             }
 
-<<<<<<< HEAD
-            Type subscriptionExtension = FindSubscriptionResourceExtensions();
-            Assert.NotNull(subscriptionExtension);
-=======
             var resourceExtensions = FindExtensionClass();
             var resourceCollections = FindAllCollections();
->>>>>>> 8cd1580a
 
             if (resourceExtensions == null)
             {
@@ -590,17 +571,10 @@
                 ResourceIdentifier resourceIdentifier = new ResourceIdentifier("/subscriptions/0c2f6471-1bf0-4dda-aec3-cb9272f09575");
                 if (IsParent(type, resourceIdentifier))
                 {
-<<<<<<< HEAD
-                    var methodInfos = subscriptionExtension.GetMethods(BindingFlags.Static | BindingFlags.Public).Where(m => m.Name == $"Get{resourceName.ResourceNameToPlural()}" && m.ReturnType.Name == type.Name);
-                    Assert.AreEqual(1, methodInfos.Count(), $"Cannot find Get{resourceName.ResourceNameToPlural()} method of Collection {type.Name}");
-                    // check if we have (this SubscriptionResource subscriptionResource) as the first parameter
-                    TypeAsserts.HasParameter(methodInfos.First(), "subscriptionResource", typeof(SubscriptionResource));
-=======
                     var methodInfos = resourceExtensions.GetMethods(BindingFlags.Static | BindingFlags.Public).Where(m => m.Name == $"Get{resourceName.ResourceNameToPlural()}" && m.ReturnType.Name == type.Name);
                     Assert.AreEqual(methodInfos.Count(), 1);
                     var param = TypeAsserts.HasParameter(methodInfos.First(), "subscription");
                     Assert.AreEqual(typeof(Subscription), param.ParameterType);
->>>>>>> 8cd1580a
                 }
             }
         }
@@ -619,10 +593,6 @@
                 return;
             }
 
-<<<<<<< HEAD
-            Type subscriptionExtension = FindSubscriptionResourceExtensions();
-            Assert.NotNull(subscriptionExtension);
-=======
             var resourceExtensions = FindExtensionClass();
             var resourceCollections = FindAllCollections();
 
@@ -630,7 +600,6 @@
             {
                 Assert.IsTrue(resourceCollections.Any(), $"The extension class is not found while there are{resourceCollections.Count()} resource collections");
             }
->>>>>>> 8cd1580a
 
             foreach (Type type in resourceCollections)
             {
@@ -659,43 +628,6 @@
         }
 
         [Test]
-<<<<<<< HEAD
-        public void ValidateSubscriptionResourceExtensionsListResourceByName()
-        {
-            if (_projectName.Equals("") || _projectName.Equals("ReferenceTypes")) // arm-core is true for ReferenceTypes and it has no SubscriptionExtension.
-            {
-                return;
-            }
-
-            Type subscriptionExtension = FindSubscriptionResourceExtensions();
-            Assert.NotNull(subscriptionExtension);
-
-            foreach (Type type in FindAllCollections())
-            {
-                var resourceName = type.Name.Remove(type.Name.LastIndexOf("Collection"));
-                ResourceIdentifier resourceIdentifier = new ResourceIdentifier("/subscriptions/0c2f6471-1bf0-4dda-aec3-cb9272f09575");
-
-                var restOperations = GetResourceRestOperationsTypes(type);
-                var listBySubscriptionMethod = restOperations.SelectMany(operation => operation.GetMethods(BindingFlags.Instance | BindingFlags.Public).Where(m => m.Name == "GetBySubscription"));
-
-                if (!IsParent(type, resourceIdentifier) && listBySubscriptionMethod.Any())
-                {
-                    var listByNameMethodInfo = subscriptionExtension.GetMethod($"Get{resourceName}ByName", BindingFlags.Static | BindingFlags.Public);
-                    Assert.NotNull(listByNameMethodInfo);
-                    Assert.GreaterOrEqual(listByNameMethodInfo.GetParameters().Length, 1);
-                    TypeAsserts.HasParameter(listByNameMethodInfo, "cancellationToken", typeof(CancellationToken));
-
-                    var listByNameAsyncMethodInfo = subscriptionExtension.GetMethod($"Get{resourceName}ByNameAsync", BindingFlags.Static | BindingFlags.Public);
-                    Assert.NotNull(listByNameAsyncMethodInfo);
-                    Assert.GreaterOrEqual(listByNameAsyncMethodInfo.GetParameters().Length, 1);
-                    TypeAsserts.HasParameter(listByNameAsyncMethodInfo, "cancellationToken", typeof(CancellationToken));
-                }
-            }
-        }
-
-        [Test]
-=======
->>>>>>> 8cd1580a
         public void ValidateParentResourceOperation()
         {
             foreach (var operation in FindAllResources())
