--- conflicted
+++ resolved
@@ -54,16 +54,30 @@
             var context = result.Context;
 
             var count = context.Library.ResourceSchemaMap.Count;
-            var singletonCount = context.Library.OperationSets.Count(set => set.IsSingletonResource(context));
+            var singletonCount = context.CodeModel.OperationGroups.Count(
+                c => c.IsSingletonResource(result.Context.Configuration.MgmtConfiguration));
 
-<<<<<<< HEAD
-            Assert.AreEqual(count, context.Library.ArmResources.Count(), "Did not find the expected resource count");
-            Assert.AreEqual(count - singletonCount, context.Library.ResourceContainers.Count(), "Did not find the expected resourceContainers count");
-=======
             Assert.AreEqual(count, context.Library.ArmResources.Count() + context.Library.TupleResources.Count(), "Did not find the expected resource count");
             Assert.AreEqual(count - singletonCount, context.Library.ResourceCollections.Count() + context.Library.TupleResourceCollections.Count(), "Did not find the expected resourceCollections count");
->>>>>>> af581b9f
             Assert.AreEqual(count, context.Library.ResourceData.Count(), "Did not find the expected resourceData count");
+        }
+
+        [Test]
+        public void TestTupleResources()
+        {
+            var result = Generate(_projectName).Result;
+            var tupleOperationGroupList = result.Context.Configuration.MgmtConfiguration.OperationGroupIsTuple;
+            foreach (var operationGroup in result.Context.CodeModel.OperationGroups)
+            {
+                if (tupleOperationGroupList.Contains(operationGroup.Key))
+                {
+                    Assert.True(operationGroup.IsTupleResource(result.Context));
+                }
+                else
+                {
+                    Assert.False(operationGroup.IsTupleResource(result.Context));
+                }
+            }
         }
 
         [TestCase("Delete")]
@@ -73,20 +87,21 @@
             var result = Generate(_projectName).Result;
             var context = result.Context;
 
-            foreach (var resource in context.Library.ArmResources)
+            foreach (var resourceOperation in context.Library.ArmResources)
             {
-                var name = $"{_projectName}.{resource.Type.Name}";
-                var generatedResourceType = Assembly.GetExecutingAssembly().GetType(name);
-                if (IsSingletonOperation(generatedResourceType))
+                var name = $"{_projectName}.{resourceOperation.Type.Name}";
+                var OperationsType = Assembly.GetExecutingAssembly().GetType(name);
+                if (IsSingletonOperation(OperationsType))
                 {
                     continue;
                 }
 
-                var deleteOperation = resource.DeleteOperation;
-                if (deleteOperation != null)
+                var httpMethodsMap = resourceOperation.OperationGroup.OperationHttpMethodMapping();
+                httpMethodsMap.TryGetValue(HttpMethod.Delete, out var deleteMethods);
+                if (deleteMethods != null && deleteMethods.Count > 0)
                 {
-                    var method = generatedResourceType.GetMethod(methodName);
-                    Assert.NotNull(method, $"{generatedResourceType.Name} does not implement the {methodName} method.");
+                    var method = OperationsType.GetMethod(methodName);
+                    Assert.NotNull(method, $"{OperationsType.Name} does not implement the {methodName} method.");
 
                     Assert.AreEqual(2, method.GetParameters().Length);
                     var param1 = TypeAsserts.HasParameter(method, "waitForCompletion");
@@ -101,21 +116,21 @@
         [TestCase("GetAsync")]
         public void ValidateGetOverloadMethod(string methodName)
         {
-            (_, var context) = Generate(_projectName).Result;
+            var result = Generate(_projectName).Result;
+            var context = result.Context;
 
-            foreach (var resource in context.Library.ArmResources)
+            foreach (var resourceOperation in context.Library.ArmResources)
             {
-                var name = $"{_projectName}.{resource.Type.Name}";
-                var generatedResourceType = Assembly.GetExecutingAssembly().GetType(name);
-                if (IsSingletonOperation(generatedResourceType))
+                var name = $"{_projectName}.{resourceOperation.Type.Name}";
+                var OperationsType = Assembly.GetExecutingAssembly().GetType(name);
+                if (IsSingletonOperation(OperationsType))
                 {
                     continue;
                 }
 
-                var getOperation = resource.GetOperation;
-                Assert.NotNull(getOperation);
-                var method = generatedResourceType.GetMethod(methodName);
-                Assert.NotNull(method, $"{generatedResourceType.Name} does not implement the {methodName} method.");
+                var restClient = context.Library.GetRestClient(resourceOperation.OperationGroup);
+                var getMethod = restClient.Methods.Where(m => m.Name == "Get" || m.Name == "GetAtScope").FirstOrDefault();
+                Assert.NotNull(getMethod, $"{restClient.Type.Name} does not implement the Get method.");
             }
         }
 
@@ -126,5 +141,37 @@
                 return false;
             return type.BaseType == typeof(ArmResource) && propertyInfo.PropertyType == typeof(ArmResource);
         }
+
+        private Parameter[] GetNonPathParameters(RestClientMethod clientMethod)
+        {
+            var pathParameters = GetPathParameters(clientMethod);
+
+            List<Parameter> nonPathParameters = new List<Parameter>();
+            foreach (Parameter parameter in clientMethod.Parameters)
+            {
+                if (!pathParameters.Contains(parameter))
+                {
+                    nonPathParameters.Add(parameter);
+                }
+            }
+
+            return nonPathParameters.ToArray();
+        }
+
+        private Parameter[] GetPathParameters(RestClientMethod clientMethod)
+        {
+            var pathParameters = clientMethod.Request.PathSegments.Where(m => m.Value.IsConstant == false && m.IsRaw == false);
+            List<Parameter> pathParametersList = new List<Parameter>();
+            foreach (var parameter in clientMethod.Parameters)
+            {
+                if (pathParameters.Any(p => p.Value.Reference.Type.Name == parameter.Type.Name &&
+                p.Value.Reference.Name == parameter.Name))
+                {
+                    pathParametersList.Add(parameter);
+                }
+            }
+
+            return pathParametersList.ToArray();
+        }
     }
 }