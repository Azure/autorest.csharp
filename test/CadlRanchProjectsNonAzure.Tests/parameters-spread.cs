﻿using System.Threading.Tasks;
using AutoRest.TestServer.Tests.Infrastructure;
using Azure;
using NUnit.Framework;
using Scm.Parameters.Spread;
using Scm.Parameters.Spread.Models;

namespace CadlRanchProjectsNonAzure.Tests
{
    public class ParametersSpreadTests : CadlRanchNonAzureTestBase
    {
        [Test]
        public Task Parameters_Spread_Model_spreadAsRequestBody() => Test(async (host) =>
        {
            var response = await new SpreadClient(host, null).GetModelClient().SpreadAsRequestBodyAsync("foo");
            Assert.AreEqual(204, response.GetRawResponse().Status);
        });

        [Test]
        public Task Parameters_Spread_Alias_spreadAsRequestBody() => Test(async (host) =>
        {
            var response = await new SpreadClient(host, null).GetAliasClient().SpreadAsRequestBodyAsync("foo");
            Assert.AreEqual(204, response.GetRawResponse().Status);
        });

        [Test]
        public Task Parameters_Spread_Alias_spreadAsRequestParameter() => Test(async (host) =>
        {
            var response = await new SpreadClient(host, null).GetAliasClient().SpreadAsRequestParameterAsync("1", "bar", "foo");
            Assert.AreEqual(204, response.GetRawResponse().Status);
        });

        [Test]
        public Task Parameters_Spread_Alias_spreadWithMultipleParameters() => Test(async (host) =>
        {
            var response = await new SpreadClient(host, null).GetAliasClient().SpreadWithMultipleParametersAsync("1", "bar", "foo", new[] { 1, 2 }, 1, new[] { "foo", "bar" });
<<<<<<< HEAD
=======
            Assert.AreEqual(204, response.GetRawResponse().Status);
        });

        [Test]
        public Task Parameters_Spread_Alias_spreadWithModel() => Test(async (host) =>
        {
            var response = await new SpreadClient(host, null).GetAliasClient().SpreadParameterWithInnerModelAsync("1", "bar", "foo");
            Assert.AreEqual(204, response.GetRawResponse().Status);
        });

        [Test]
        public Task Parameters_Spread_Alias_spreadAliasinAlias() => Test(async (host) =>
        {
            var response = await new SpreadClient(host, null).GetAliasClient().SpreadParameterWithInnerAliasAsync("1", "bar", "foo", 1);
>>>>>>> 302040fc
            Assert.AreEqual(204, response.GetRawResponse().Status);
        });
    }
}<|MERGE_RESOLUTION|>--- conflicted
+++ resolved
@@ -34,8 +34,6 @@
         public Task Parameters_Spread_Alias_spreadWithMultipleParameters() => Test(async (host) =>
         {
             var response = await new SpreadClient(host, null).GetAliasClient().SpreadWithMultipleParametersAsync("1", "bar", "foo", new[] { 1, 2 }, 1, new[] { "foo", "bar" });
-<<<<<<< HEAD
-=======
             Assert.AreEqual(204, response.GetRawResponse().Status);
         });
 
@@ -47,10 +45,9 @@
         });
 
         [Test]
-        public Task Parameters_Spread_Alias_spreadAliasinAlias() => Test(async (host) =>
+        public Task Parameters_Spread_Alias_spreadAliasInAlias() => Test(async (host) =>
         {
             var response = await new SpreadClient(host, null).GetAliasClient().SpreadParameterWithInnerAliasAsync("1", "bar", "foo", 1);
->>>>>>> 302040fc
             Assert.AreEqual(204, response.GetRawResponse().Status);
         });
     }
