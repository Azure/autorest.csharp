--- conflicted
+++ resolved
@@ -22,11 +22,7 @@
             var format = options.Format == "W" ? ((IPersistableModel<Product>)this).GetFormatFromOptions(options) : options.Format;
             if (format != "J")
             {
-<<<<<<< HEAD
-                throw new InvalidOperationException($"The model {nameof(Product)} does not support '{format}' format.");
-=======
                 throw new FormatException($"The model {nameof(Product)} does not support '{format}' format.");
->>>>>>> 4e2f9487
             }
 
             writer.WriteStartObject();
@@ -86,11 +82,7 @@
             var format = options.Format == "W" ? ((IPersistableModel<Product>)this).GetFormatFromOptions(options) : options.Format;
             if (format != "J")
             {
-<<<<<<< HEAD
-                throw new InvalidOperationException($"The model {nameof(Product)} does not support '{format}' format.");
-=======
                 throw new FormatException($"The model {nameof(Product)} does not support '{format}' format.");
->>>>>>> 4e2f9487
             }
 
             using JsonDocument document = JsonDocument.ParseValue(ref reader);
@@ -192,11 +184,7 @@
                 case "J":
                     return ModelReaderWriter.Write(this, options);
                 default:
-<<<<<<< HEAD
-                    throw new InvalidOperationException($"The model {nameof(Product)} does not support '{options.Format}' format.");
-=======
                     throw new FormatException($"The model {nameof(Product)} does not support '{options.Format}' format.");
->>>>>>> 4e2f9487
             }
         }
 
@@ -212,11 +200,7 @@
                         return DeserializeProduct(document.RootElement, options);
                     }
                 default:
-<<<<<<< HEAD
-                    throw new InvalidOperationException($"The model {nameof(Product)} does not support '{options.Format}' format.");
-=======
                     throw new FormatException($"The model {nameof(Product)} does not support '{options.Format}' format.");
->>>>>>> 4e2f9487
             }
         }
 
