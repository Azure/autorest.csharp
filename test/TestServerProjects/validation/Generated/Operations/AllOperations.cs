--- conflicted
+++ resolved
@@ -19,7 +19,6 @@
         private string ApiVersion;
         private ClientDiagnostics clientDiagnostics;
         private HttpPipeline pipeline;
-        /// <summary> Initializes a new instance of AllOperations. </summary>
         public AllOperations(ClientDiagnostics clientDiagnostics, HttpPipeline pipeline, string subscriptionId, string host = "http://localhost:3000", string ApiVersion = "1.0.0")
         {
             if (subscriptionId == null)
@@ -41,12 +40,6 @@
             this.clientDiagnostics = clientDiagnostics;
             this.pipeline = pipeline;
         }
-<<<<<<< HEAD
-        /// <summary> Validates input parameters on the method. See swagger for details. </summary>
-        /// <param name="resourceGroupName"> Required string between 3 and 10 chars with pattern [a-zA-Z0-9]+. </param>
-        /// <param name="id"> Required int multiple of 10 from 100 to 1000. </param>
-        /// <param name="cancellationToken"> The cancellation token to use. </param>
-=======
         internal HttpMessage CreateValidationOfMethodParametersRequest(string resourceGroupName, int id)
         {
             var message = pipeline.CreateMessage();
@@ -62,7 +55,6 @@
             request.Uri.AppendQuery("apiVersion", ApiVersion, true);
             return message;
         }
->>>>>>> 3eefb33b
         public async ValueTask<Response<Product>> ValidationOfMethodParametersAsync(string resourceGroupName, int id, CancellationToken cancellationToken = default)
         {
             if (resourceGroupName == null)
@@ -94,13 +86,6 @@
                 throw;
             }
         }
-<<<<<<< HEAD
-        /// <summary> Validates body parameters on the method. See swagger for details. </summary>
-        /// <param name="resourceGroupName"> Required string between 3 and 10 chars with pattern [a-zA-Z0-9]+. </param>
-        /// <param name="id"> Required int multiple of 10 from 100 to 1000. </param>
-        /// <param name="body"> The Product to use. </param>
-        /// <param name="cancellationToken"> The cancellation token to use. </param>
-=======
         public Response<Product> ValidationOfMethodParameters(string resourceGroupName, int id, CancellationToken cancellationToken = default)
         {
             if (resourceGroupName == null)
@@ -151,7 +136,6 @@
             request.Content = content;
             return message;
         }
->>>>>>> 3eefb33b
         public async ValueTask<Response<Product>> ValidationOfBodyAsync(string resourceGroupName, int id, Product? body, CancellationToken cancellationToken = default)
         {
             if (resourceGroupName == null)
@@ -183,10 +167,6 @@
                 throw;
             }
         }
-<<<<<<< HEAD
-        /// <summary> MISSING·OPERATION-DESCRIPTION. </summary>
-        /// <param name="cancellationToken"> The cancellation token to use. </param>
-=======
         public Response<Product> ValidationOfBody(string resourceGroupName, int id, Product? body, CancellationToken cancellationToken = default)
         {
             if (resourceGroupName == null)
@@ -229,7 +209,6 @@
             request.Uri.AppendPath("/value", false);
             return message;
         }
->>>>>>> 3eefb33b
         public async ValueTask<Response> GetWithConstantInPathAsync(CancellationToken cancellationToken = default)
         {
 
@@ -253,11 +232,6 @@
                 throw;
             }
         }
-<<<<<<< HEAD
-        /// <summary> MISSING·OPERATION-DESCRIPTION. </summary>
-        /// <param name="body"> The Product to use. </param>
-        /// <param name="cancellationToken"> The cancellation token to use. </param>
-=======
         public Response GetWithConstantInPath(CancellationToken cancellationToken = default)
         {
 
@@ -296,7 +270,6 @@
             request.Content = content;
             return message;
         }
->>>>>>> 3eefb33b
         public async ValueTask<Response<Product>> PostWithConstantInBodyAsync(Product? body, CancellationToken cancellationToken = default)
         {
 
