--- conflicted
+++ resolved
@@ -15,7 +15,6 @@
         private string host;
         private ClientDiagnostics clientDiagnostics;
         private HttpPipeline pipeline;
-        /// <summary> Initializes a new instance of PathsOperations. </summary>
         public PathsOperations(ClientDiagnostics clientDiagnostics, HttpPipeline pipeline, string host = "host")
         {
             if (host == null)
@@ -27,11 +26,6 @@
             this.clientDiagnostics = clientDiagnostics;
             this.pipeline = pipeline;
         }
-<<<<<<< HEAD
-        /// <summary> Get a 200 to test a valid base uri. </summary>
-        /// <param name="accountName"> Account Name. </param>
-        /// <param name="cancellationToken"> The cancellation token to use. </param>
-=======
         internal HttpMessage CreateGetEmptyRequest(string accountName)
         {
             var message = pipeline.CreateMessage();
@@ -41,7 +35,6 @@
             request.Uri.AppendPath("/customuri", false);
             return message;
         }
->>>>>>> 3eefb33b
         public async ValueTask<Response> GetEmptyAsync(string accountName, CancellationToken cancellationToken = default)
         {
             if (accountName == null)
