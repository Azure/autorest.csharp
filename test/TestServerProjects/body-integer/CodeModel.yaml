!<!CodeModel> 
schemas: !<!Schemas> 
  objects:
  - !<!ObjectSchema> &ref_5
    type: object
    apiVersions:
    - !<!ApiVersion> 
      version: 1.0.0
    properties:
    - !<!Property> 
      schema: !<!NumberSchema> &ref_0
        type: integer
        precision: 32
        language: !<!Languages> 
          default:
            name: TypeForstatus
            description: ''
        protocol: !<!Protocols> {}
      serializedName: status
      language: !<!Languages> 
        default:
          name: status
          description: ''
      protocol: !<!Protocols> {}
    - !<!Property> 
      schema: !<!StringSchema> &ref_1
        type: string
        apiVersions:
        - !<!ApiVersion> 
          version: 1.0.0
        language: !<!Languages> 
          default:
            name: ErrorMessage
            description: ''
        protocol: !<!Protocols> {}
      serializedName: message
      language: !<!Languages> 
        default:
          name: message
          description: ''
      protocol: !<!Protocols> {}
    language: !<!Languages> 
      default:
        name: Error
        description: ''
        namespace: Api100
    protocol: !<!Protocols> {}
  numbers:
  - !<!NumberSchema> &ref_4
    type: integer
    apiVersions:
    - !<!ApiVersion> 
      version: 1.0.0
    precision: 32
    language: !<!Languages> 
      default:
        name: Integer
        description: ''
    protocol: !<!Protocols> {}
  - *ref_0
  - !<!NumberSchema> &ref_6
    type: integer
    apiVersions:
    - !<!ApiVersion> 
      version: 1.0.0
<<<<<<< HEAD
    precision: 32
    language: !<!Languages> 
      default:
        name: Integer
        description: ''
    protocol: !<!Protocols> {}
  - !<!NumberSchema> &ref_7
    type: integer
    apiVersions:
    - !<!ApiVersion> 
      version: 1.0.0
=======
>>>>>>> 85f2bbc2
    precision: 64
    language: !<!Languages> 
      default:
        name: Integer
        description: ''
    protocol: !<!Protocols> {}
  strings:
  - !<!StringSchema> &ref_2
    type: string
    language: !<!Languages> 
      default:
        name: String
        description: simple string
    protocol: !<!Protocols> {}
  - *ref_1
  unixtimes:
  - !<!UnixTimeSchema> &ref_11
    type: unixtime
    apiVersions:
    - !<!ApiVersion> 
      version: 1.0.0
    language: !<!Languages> 
      default:
        name: Unixtime
        description: 'date in seconds since 1970-01-01T00:00:00Z.'
    protocol: !<!Protocols> {}
globalParameters:
- !<!Parameter> &ref_3
  schema: *ref_2
  clientDefaultValue: 'http://localhost:3000'
  implementation: Client
  required: true
  extensions:
    x-ms-skip-url-encoding: true
  language: !<!Languages> 
    default:
      name: $host
      description: server parameter
      serializedName: $host
  protocol: !<!Protocols> 
    http: !<!HttpParameter> 
      in: uri
info: !<!Info> 
  description: Test Infrastructure for AutoRest
  title: body-integer
operationGroups:
- !<!OperationGroup> 
  $key: int
  operations:
  - !<!Operation> 
    apiVersions:
    - !<!ApiVersion> 
      version: 1.0.0
    request: !<!Request> 
      parameters:
      - *ref_3
      signatureParameters: []
      language: !<!Languages> 
        default:
          name: ''
          description: ''
      protocol: !<!Protocols> 
        http: !<!HttpRequest> 
          path: /int/null
          method: get
          uri: '{$host}'
    responses:
    - !<!SchemaResponse> 
      schema: *ref_4
      language: !<!Languages> 
        default:
          name: ''
          description: ''
      protocol: !<!Protocols> 
        http: !<!HttpResponse> 
          knownMediaType: json
          mediaTypes:
          - application/json
          statusCodes:
          - '200'
    exceptions:
    - !<!SchemaResponse> 
      schema: *ref_5
      language: !<!Languages> 
        default:
          name: ''
          description: ''
      protocol: !<!Protocols> 
        http: !<!HttpResponse> 
          knownMediaType: json
          mediaTypes:
          - application/json
          statusCodes:
          - default
    language: !<!Languages> 
      default:
        name: GetNull
        description: Get null Int value
    protocol: !<!Protocols> {}
  - !<!Operation> 
    apiVersions:
    - !<!ApiVersion> 
      version: 1.0.0
    request: !<!Request> 
      parameters:
      - *ref_3
      signatureParameters: []
      language: !<!Languages> 
        default:
          name: ''
          description: ''
      protocol: !<!Protocols> 
        http: !<!HttpRequest> 
          path: /int/invalid
          method: get
          uri: '{$host}'
    responses:
    - !<!SchemaResponse> 
      schema: *ref_4
      language: !<!Languages> 
        default:
          name: ''
          description: ''
      protocol: !<!Protocols> 
        http: !<!HttpResponse> 
          knownMediaType: json
          mediaTypes:
          - application/json
          statusCodes:
          - '200'
    exceptions:
    - !<!SchemaResponse> 
      schema: *ref_5
      language: !<!Languages> 
        default:
          name: ''
          description: ''
      protocol: !<!Protocols> 
        http: !<!HttpResponse> 
          knownMediaType: json
          mediaTypes:
          - application/json
          statusCodes:
          - default
    language: !<!Languages> 
      default:
        name: GetInvalid
        description: Get invalid Int value
    protocol: !<!Protocols> {}
  - !<!Operation> 
    apiVersions:
    - !<!ApiVersion> 
      version: 1.0.0
    request: !<!Request> 
      parameters:
      - *ref_3
      signatureParameters: []
      language: !<!Languages> 
        default:
          name: ''
          description: ''
      protocol: !<!Protocols> 
        http: !<!HttpRequest> 
          path: /int/overflowint32
          method: get
          uri: '{$host}'
    responses:
    - !<!SchemaResponse> 
      schema: *ref_4
      language: !<!Languages> 
        default:
          name: ''
          description: ''
      protocol: !<!Protocols> 
        http: !<!HttpResponse> 
          knownMediaType: json
          mediaTypes:
          - application/json
          statusCodes:
          - '200'
    exceptions:
    - !<!SchemaResponse> 
      schema: *ref_5
      language: !<!Languages> 
        default:
          name: ''
          description: ''
      protocol: !<!Protocols> 
        http: !<!HttpResponse> 
          knownMediaType: json
          mediaTypes:
          - application/json
          statusCodes:
          - default
    language: !<!Languages> 
      default:
        name: GetOverflowInt32
        description: Get overflow Int32 value
    protocol: !<!Protocols> {}
  - !<!Operation> 
    apiVersions:
    - !<!ApiVersion> 
      version: 1.0.0
    request: !<!Request> 
      parameters:
      - *ref_3
      signatureParameters: []
      language: !<!Languages> 
        default:
          name: ''
          description: ''
      protocol: !<!Protocols> 
        http: !<!HttpRequest> 
          path: /int/underflowint32
          method: get
          uri: '{$host}'
    responses:
    - !<!SchemaResponse> 
      schema: *ref_4
      language: !<!Languages> 
        default:
          name: ''
          description: ''
      protocol: !<!Protocols> 
        http: !<!HttpResponse> 
          knownMediaType: json
          mediaTypes:
          - application/json
          statusCodes:
          - '200'
    exceptions:
    - !<!SchemaResponse> 
      schema: *ref_5
      language: !<!Languages> 
        default:
          name: ''
          description: ''
      protocol: !<!Protocols> 
        http: !<!HttpResponse> 
          knownMediaType: json
          mediaTypes:
          - application/json
          statusCodes:
          - default
    language: !<!Languages> 
      default:
        name: GetUnderflowInt32
        description: Get underflow Int32 value
    protocol: !<!Protocols> {}
  - !<!Operation> 
    apiVersions:
    - !<!ApiVersion> 
      version: 1.0.0
    request: !<!Request> 
      parameters:
      - *ref_3
      signatureParameters: []
      language: !<!Languages> 
        default:
          name: ''
          description: ''
      protocol: !<!Protocols> 
        http: !<!HttpRequest> 
          path: /int/overflowint64
          method: get
          uri: '{$host}'
    responses:
    - !<!SchemaResponse> 
      schema: *ref_6
      language: !<!Languages> 
        default:
          name: ''
          description: ''
      protocol: !<!Protocols> 
        http: !<!HttpResponse> 
          knownMediaType: json
          mediaTypes:
          - application/json
          statusCodes:
          - '200'
    exceptions:
    - !<!SchemaResponse> 
      schema: *ref_5
      language: !<!Languages> 
        default:
          name: ''
          description: ''
      protocol: !<!Protocols> 
        http: !<!HttpResponse> 
          knownMediaType: json
          mediaTypes:
          - application/json
          statusCodes:
          - default
    language: !<!Languages> 
      default:
        name: GetOverflowInt64
        description: Get overflow Int64 value
    protocol: !<!Protocols> {}
  - !<!Operation> 
    apiVersions:
    - !<!ApiVersion> 
      version: 1.0.0
    request: !<!Request> 
      parameters:
      - *ref_3
      signatureParameters: []
      language: !<!Languages> 
        default:
          name: ''
          description: ''
      protocol: !<!Protocols> 
        http: !<!HttpRequest> 
          path: /int/underflowint64
          method: get
          uri: '{$host}'
    responses:
    - !<!SchemaResponse> 
      schema: *ref_6
      language: !<!Languages> 
        default:
          name: ''
          description: ''
      protocol: !<!Protocols> 
        http: !<!HttpResponse> 
          knownMediaType: json
          mediaTypes:
          - application/json
          statusCodes:
          - '200'
    exceptions:
    - !<!SchemaResponse> 
      schema: *ref_5
      language: !<!Languages> 
        default:
          name: ''
          description: ''
      protocol: !<!Protocols> 
        http: !<!HttpResponse> 
          knownMediaType: json
          mediaTypes:
          - application/json
          statusCodes:
          - default
    language: !<!Languages> 
      default:
        name: GetUnderflowInt64
        description: Get underflow Int64 value
    protocol: !<!Protocols> {}
  - !<!Operation> 
    apiVersions:
    - !<!ApiVersion> 
      version: 1.0.0
    request: !<!Request> 
      parameters:
      - *ref_3
      - !<!Parameter> &ref_7
        schema: *ref_4
        implementation: Method
        required: true
        extensions:
          x-ms-requestBody-name: intBody
        language: !<!Languages> 
          default:
            name: intBody
            description: ''
        protocol: !<!Protocols> 
          http: !<!HttpParameter> 
            in: body
            style: json
      signatureParameters:
      - *ref_7
      language: !<!Languages> 
        default:
          name: ''
          description: ''
      protocol: !<!Protocols> 
        http: !<!HttpWithBodyRequest> 
          path: /int/max/32
          method: put
          knownMediaType: json
          mediaTypes:
          - application/json
          uri: '{$host}'
    responses:
    - !<!Response> 
      language: !<!Languages> 
        default:
          name: ''
          description: ''
      protocol: !<!Protocols> 
        http: !<!HttpResponse> 
          statusCodes:
          - '200'
    exceptions:
    - !<!SchemaResponse> 
      schema: *ref_5
      language: !<!Languages> 
        default:
          name: ''
          description: ''
      protocol: !<!Protocols> 
        http: !<!HttpResponse> 
          knownMediaType: json
          mediaTypes:
          - application/json
          statusCodes:
          - default
    extensions:
      x-ms-requestBody-index: 0
    language: !<!Languages> 
      default:
        name: PutMax32
        description: Put max int32 value
    protocol: !<!Protocols> {}
  - !<!Operation> 
    apiVersions:
    - !<!ApiVersion> 
      version: 1.0.0
    request: !<!Request> 
      parameters:
      - *ref_3
      - !<!Parameter> &ref_8
        schema: *ref_6
        implementation: Method
        required: true
        extensions:
          x-ms-requestBody-name: intBody
        language: !<!Languages> 
          default:
            name: intBody
            description: ''
        protocol: !<!Protocols> 
          http: !<!HttpParameter> 
            in: body
            style: json
      signatureParameters:
      - *ref_8
      language: !<!Languages> 
        default:
          name: ''
          description: ''
      protocol: !<!Protocols> 
        http: !<!HttpWithBodyRequest> 
          path: /int/max/64
          method: put
          knownMediaType: json
          mediaTypes:
          - application/json
          uri: '{$host}'
    responses:
    - !<!Response> 
      language: !<!Languages> 
        default:
          name: ''
          description: ''
      protocol: !<!Protocols> 
        http: !<!HttpResponse> 
          statusCodes:
          - '200'
    exceptions:
    - !<!SchemaResponse> 
      schema: *ref_5
      language: !<!Languages> 
        default:
          name: ''
          description: ''
      protocol: !<!Protocols> 
        http: !<!HttpResponse> 
          knownMediaType: json
          mediaTypes:
          - application/json
          statusCodes:
          - default
    extensions:
      x-ms-requestBody-index: 0
    language: !<!Languages> 
      default:
        name: PutMax64
        description: Put max int64 value
    protocol: !<!Protocols> {}
  - !<!Operation> 
    apiVersions:
    - !<!ApiVersion> 
      version: 1.0.0
    request: !<!Request> 
      parameters:
      - *ref_3
      - !<!Parameter> &ref_9
        schema: *ref_4
        implementation: Method
        required: true
        extensions:
          x-ms-requestBody-name: intBody
        language: !<!Languages> 
          default:
            name: intBody
            description: ''
        protocol: !<!Protocols> 
          http: !<!HttpParameter> 
            in: body
            style: json
      signatureParameters:
      - *ref_9
      language: !<!Languages> 
        default:
          name: ''
          description: ''
      protocol: !<!Protocols> 
        http: !<!HttpWithBodyRequest> 
          path: /int/min/32
          method: put
          knownMediaType: json
          mediaTypes:
          - application/json
          uri: '{$host}'
    responses:
    - !<!Response> 
      language: !<!Languages> 
        default:
          name: ''
          description: ''
      protocol: !<!Protocols> 
        http: !<!HttpResponse> 
          statusCodes:
          - '200'
    exceptions:
    - !<!SchemaResponse> 
      schema: *ref_5
      language: !<!Languages> 
        default:
          name: ''
          description: ''
      protocol: !<!Protocols> 
        http: !<!HttpResponse> 
          knownMediaType: json
          mediaTypes:
          - application/json
          statusCodes:
          - default
    extensions:
      x-ms-requestBody-index: 0
    language: !<!Languages> 
      default:
        name: PutMin32
        description: Put min int32 value
    protocol: !<!Protocols> {}
  - !<!Operation> 
    apiVersions:
    - !<!ApiVersion> 
      version: 1.0.0
    request: !<!Request> 
      parameters:
      - *ref_3
      - !<!Parameter> &ref_10
        schema: *ref_6
        implementation: Method
        required: true
        extensions:
          x-ms-requestBody-name: intBody
        language: !<!Languages> 
          default:
            name: intBody
            description: ''
        protocol: !<!Protocols> 
          http: !<!HttpParameter> 
            in: body
            style: json
      signatureParameters:
      - *ref_10
      language: !<!Languages> 
        default:
          name: ''
          description: ''
      protocol: !<!Protocols> 
        http: !<!HttpWithBodyRequest> 
          path: /int/min/64
          method: put
          knownMediaType: json
          mediaTypes:
          - application/json
          uri: '{$host}'
    responses:
    - !<!Response> 
      language: !<!Languages> 
        default:
          name: ''
          description: ''
      protocol: !<!Protocols> 
        http: !<!HttpResponse> 
          statusCodes:
          - '200'
    exceptions:
    - !<!SchemaResponse> 
      schema: *ref_5
      language: !<!Languages> 
        default:
          name: ''
          description: ''
      protocol: !<!Protocols> 
        http: !<!HttpResponse> 
          knownMediaType: json
          mediaTypes:
          - application/json
          statusCodes:
          - default
    extensions:
      x-ms-requestBody-index: 0
    language: !<!Languages> 
      default:
        name: PutMin64
        description: Put min int64 value
    protocol: !<!Protocols> {}
  - !<!Operation> 
    apiVersions:
    - !<!ApiVersion> 
      version: 1.0.0
    request: !<!Request> 
      parameters:
      - *ref_3
      signatureParameters: []
      language: !<!Languages> 
        default:
          name: ''
          description: ''
      protocol: !<!Protocols> 
        http: !<!HttpRequest> 
          path: /int/unixtime
          method: get
          uri: '{$host}'
    responses:
    - !<!SchemaResponse> 
      schema: *ref_11
      language: !<!Languages> 
        default:
          name: ''
          description: ''
      protocol: !<!Protocols> 
        http: !<!HttpResponse> 
          knownMediaType: json
          mediaTypes:
          - application/json
          statusCodes:
          - '200'
    exceptions:
    - !<!SchemaResponse> 
      schema: *ref_5
      language: !<!Languages> 
        default:
          name: ''
          description: ''
      protocol: !<!Protocols> 
        http: !<!HttpResponse> 
          knownMediaType: json
          mediaTypes:
          - application/json
          statusCodes:
          - default
    language: !<!Languages> 
      default:
        name: GetUnixTime
        description: Get datetime encoded as Unix time value
    protocol: !<!Protocols> {}
  - !<!Operation> 
    apiVersions:
    - !<!ApiVersion> 
      version: 1.0.0
    request: !<!Request> 
      parameters:
      - *ref_3
      - !<!Parameter> &ref_12
        schema: *ref_11
        implementation: Method
        required: true
        extensions:
          x-ms-requestBody-name: intBody
        language: !<!Languages> 
          default:
            name: intBody
            description: ''
        protocol: !<!Protocols> 
          http: !<!HttpParameter> 
            in: body
            style: json
      signatureParameters:
      - *ref_12
      language: !<!Languages> 
        default:
          name: ''
          description: ''
      protocol: !<!Protocols> 
        http: !<!HttpWithBodyRequest> 
          path: /int/unixtime
          method: put
          knownMediaType: json
          mediaTypes:
          - application/json
          uri: '{$host}'
    responses:
    - !<!Response> 
      language: !<!Languages> 
        default:
          name: ''
          description: ''
      protocol: !<!Protocols> 
        http: !<!HttpResponse> 
          statusCodes:
          - '200'
    exceptions:
    - !<!SchemaResponse> 
      schema: *ref_5
      language: !<!Languages> 
        default:
          name: ''
          description: ''
      protocol: !<!Protocols> 
        http: !<!HttpResponse> 
          knownMediaType: json
          mediaTypes:
          - application/json
          statusCodes:
          - default
    extensions:
      x-ms-requestBody-index: 0
    language: !<!Languages> 
      default:
        name: PutUnixTimeDate
        description: Put datetime encoded as Unix time
    protocol: !<!Protocols> {}
  - !<!Operation> 
    apiVersions:
    - !<!ApiVersion> 
      version: 1.0.0
    request: !<!Request> 
      parameters:
      - *ref_3
      signatureParameters: []
      language: !<!Languages> 
        default:
          name: ''
          description: ''
      protocol: !<!Protocols> 
        http: !<!HttpRequest> 
          path: /int/invalidunixtime
          method: get
          uri: '{$host}'
    responses:
    - !<!SchemaResponse> 
      schema: *ref_11
      language: !<!Languages> 
        default:
          name: ''
          description: ''
      protocol: !<!Protocols> 
        http: !<!HttpResponse> 
          knownMediaType: json
          mediaTypes:
          - application/json
          statusCodes:
          - '200'
    exceptions:
    - !<!SchemaResponse> 
      schema: *ref_5
      language: !<!Languages> 
        default:
          name: ''
          description: ''
      protocol: !<!Protocols> 
        http: !<!HttpResponse> 
          knownMediaType: json
          mediaTypes:
          - application/json
          statusCodes:
          - default
    language: !<!Languages> 
      default:
        name: GetInvalidUnixTime
        description: Get invalid Unix time value
    protocol: !<!Protocols> {}
  - !<!Operation> 
    apiVersions:
    - !<!ApiVersion> 
      version: 1.0.0
    request: !<!Request> 
      parameters:
      - *ref_3
      signatureParameters: []
      language: !<!Languages> 
        default:
          name: ''
          description: ''
      protocol: !<!Protocols> 
        http: !<!HttpRequest> 
          path: /int/nullunixtime
          method: get
          uri: '{$host}'
    responses:
    - !<!SchemaResponse> 
      schema: *ref_11
      language: !<!Languages> 
        default:
          name: ''
          description: ''
      protocol: !<!Protocols> 
        http: !<!HttpResponse> 
          knownMediaType: json
          mediaTypes:
          - application/json
          statusCodes:
          - '200'
    exceptions:
    - !<!SchemaResponse> 
      schema: *ref_5
      language: !<!Languages> 
        default:
          name: ''
          description: ''
      protocol: !<!Protocols> 
        http: !<!HttpResponse> 
          knownMediaType: json
          mediaTypes:
          - application/json
          statusCodes:
          - default
    language: !<!Languages> 
      default:
        name: GetNullUnixTime
        description: Get null Unix time value
    protocol: !<!Protocols> {}
  language: !<!Languages> 
    default:
      name: Int
      description: ''
  protocol: !<!Protocols> {}
language: !<!Languages> 
  default:
    name: BodyInteger
    description: ''
protocol: !<!Protocols> 
  http: !<!HttpModel> {}<|MERGE_RESOLUTION|>--- conflicted
+++ resolved
@@ -13,7 +13,7 @@
         precision: 32
         language: !<!Languages> 
           default:
-            name: TypeForstatus
+            name: typeForstatus
             description: ''
         protocol: !<!Protocols> {}
       serializedName: status
@@ -21,6 +21,7 @@
         default:
           name: status
           description: ''
+          originalName: status
       protocol: !<!Protocols> {}
     - !<!Property> 
       schema: !<!StringSchema> &ref_1
@@ -30,7 +31,7 @@
           version: 1.0.0
         language: !<!Languages> 
           default:
-            name: ErrorMessage
+            name: Error-message
             description: ''
         protocol: !<!Protocols> {}
       serializedName: message
@@ -38,6 +39,7 @@
         default:
           name: message
           description: ''
+          originalName: message
       protocol: !<!Protocols> {}
     language: !<!Languages> 
       default:
@@ -54,7 +56,7 @@
     precision: 32
     language: !<!Languages> 
       default:
-        name: Integer
+        name: integer
         description: ''
     protocol: !<!Protocols> {}
   - *ref_0
@@ -63,24 +65,10 @@
     apiVersions:
     - !<!ApiVersion> 
       version: 1.0.0
-<<<<<<< HEAD
-    precision: 32
-    language: !<!Languages> 
-      default:
-        name: Integer
-        description: ''
-    protocol: !<!Protocols> {}
-  - !<!NumberSchema> &ref_7
-    type: integer
-    apiVersions:
-    - !<!ApiVersion> 
-      version: 1.0.0
-=======
->>>>>>> 85f2bbc2
     precision: 64
     language: !<!Languages> 
       default:
-        name: Integer
+        name: integer
         description: ''
     protocol: !<!Protocols> {}
   strings:
@@ -88,7 +76,7 @@
     type: string
     language: !<!Languages> 
       default:
-        name: String
+        name: string
         description: simple string
     protocol: !<!Protocols> {}
   - *ref_1
@@ -100,7 +88,7 @@
       version: 1.0.0
     language: !<!Languages> 
       default:
-        name: Unixtime
+        name: unixtime
         description: 'date in seconds since 1970-01-01T00:00:00Z.'
     protocol: !<!Protocols> {}
 globalParameters:
@@ -173,7 +161,7 @@
           - default
     language: !<!Languages> 
       default:
-        name: GetNull
+        name: getNull
         description: Get null Int value
     protocol: !<!Protocols> {}
   - !<!Operation> 
@@ -223,7 +211,7 @@
           - default
     language: !<!Languages> 
       default:
-        name: GetInvalid
+        name: getInvalid
         description: Get invalid Int value
     protocol: !<!Protocols> {}
   - !<!Operation> 
@@ -273,7 +261,7 @@
           - default
     language: !<!Languages> 
       default:
-        name: GetOverflowInt32
+        name: getOverflowInt32
         description: Get overflow Int32 value
     protocol: !<!Protocols> {}
   - !<!Operation> 
@@ -323,7 +311,7 @@
           - default
     language: !<!Languages> 
       default:
-        name: GetUnderflowInt32
+        name: getUnderflowInt32
         description: Get underflow Int32 value
     protocol: !<!Protocols> {}
   - !<!Operation> 
@@ -373,7 +361,7 @@
           - default
     language: !<!Languages> 
       default:
-        name: GetOverflowInt64
+        name: getOverflowInt64
         description: Get overflow Int64 value
     protocol: !<!Protocols> {}
   - !<!Operation> 
@@ -423,7 +411,7 @@
           - default
     language: !<!Languages> 
       default:
-        name: GetUnderflowInt64
+        name: getUnderflowInt64
         description: Get underflow Int64 value
     protocol: !<!Protocols> {}
   - !<!Operation> 
@@ -489,7 +477,7 @@
       x-ms-requestBody-index: 0
     language: !<!Languages> 
       default:
-        name: PutMax32
+        name: putMax32
         description: Put max int32 value
     protocol: !<!Protocols> {}
   - !<!Operation> 
@@ -555,7 +543,7 @@
       x-ms-requestBody-index: 0
     language: !<!Languages> 
       default:
-        name: PutMax64
+        name: putMax64
         description: Put max int64 value
     protocol: !<!Protocols> {}
   - !<!Operation> 
@@ -621,7 +609,7 @@
       x-ms-requestBody-index: 0
     language: !<!Languages> 
       default:
-        name: PutMin32
+        name: putMin32
         description: Put min int32 value
     protocol: !<!Protocols> {}
   - !<!Operation> 
@@ -687,7 +675,7 @@
       x-ms-requestBody-index: 0
     language: !<!Languages> 
       default:
-        name: PutMin64
+        name: putMin64
         description: Put min int64 value
     protocol: !<!Protocols> {}
   - !<!Operation> 
@@ -737,7 +725,7 @@
           - default
     language: !<!Languages> 
       default:
-        name: GetUnixTime
+        name: getUnixTime
         description: Get datetime encoded as Unix time value
     protocol: !<!Protocols> {}
   - !<!Operation> 
@@ -803,7 +791,7 @@
       x-ms-requestBody-index: 0
     language: !<!Languages> 
       default:
-        name: PutUnixTimeDate
+        name: putUnixTimeDate
         description: Put datetime encoded as Unix time
     protocol: !<!Protocols> {}
   - !<!Operation> 
@@ -853,7 +841,7 @@
           - default
     language: !<!Languages> 
       default:
-        name: GetInvalidUnixTime
+        name: getInvalidUnixTime
         description: Get invalid Unix time value
     protocol: !<!Protocols> {}
   - !<!Operation> 
@@ -903,17 +891,17 @@
           - default
     language: !<!Languages> 
       default:
-        name: GetNullUnixTime
+        name: getNullUnixTime
         description: Get null Unix time value
     protocol: !<!Protocols> {}
   language: !<!Languages> 
     default:
-      name: Int
+      name: int
       description: ''
   protocol: !<!Protocols> {}
 language: !<!Languages> 
   default:
-    name: BodyInteger
+    name: ''
     description: ''
 protocol: !<!Protocols> 
   http: !<!HttpModel> {}