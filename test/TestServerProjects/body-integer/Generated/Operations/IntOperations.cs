// Copyright (c) Microsoft Corporation. All rights reserved.
// Licensed under the MIT License.

using System;
using System.Text.Json;
using System.Threading;
using System.Threading.Tasks;
using Azure;
using Azure.Core;
using Azure.Core.Pipeline;

namespace body_integer
{
    internal partial class IntOperations
    {
        private string host;
        private ClientDiagnostics clientDiagnostics;
        private HttpPipeline pipeline;
        /// <summary> Initializes a new instance of IntOperations. </summary>
        public IntOperations(ClientDiagnostics clientDiagnostics, HttpPipeline pipeline, string host = "http://localhost:3000")
        {
            if (host == null)
            {
                throw new ArgumentNullException(nameof(host));
            }

            this.host = host;
            this.clientDiagnostics = clientDiagnostics;
            this.pipeline = pipeline;
        }
<<<<<<< HEAD
        /// <summary> Get null Int value. </summary>
        /// <param name="cancellationToken"> The cancellation token to use. </param>
=======
        internal HttpMessage CreateGetNullRequest()
        {
            var message = pipeline.CreateMessage();
            var request = message.Request;
            request.Method = RequestMethod.Get;
            request.Uri.Reset(new Uri($"{host}"));
            request.Uri.AppendPath("/int/null", false);
            return message;
        }
>>>>>>> 3eefb33b
        public async ValueTask<Response<int>> GetNullAsync(CancellationToken cancellationToken = default)
        {

            using var scope = clientDiagnostics.CreateScope("IntOperations.GetNull");
            scope.Start();
            try
            {
                using var message = CreateGetNullRequest();
                await pipeline.SendAsync(message, cancellationToken).ConfigureAwait(false);
                switch (message.Response.Status)
                {
                    case 200:
                        {
                            using var document = await JsonDocument.ParseAsync(message.Response.ContentStream, default, cancellationToken).ConfigureAwait(false);
                            var value = document.RootElement.GetInt32();
                            return Response.FromValue(value, message.Response);
                        }
                    default:
                        throw await message.Response.CreateRequestFailedExceptionAsync().ConfigureAwait(false);
                }
            }
            catch (Exception e)
            {
                scope.Failed(e);
                throw;
            }
        }
<<<<<<< HEAD
        /// <summary> Get invalid Int value. </summary>
        /// <param name="cancellationToken"> The cancellation token to use. </param>
=======
        public Response<int> GetNull(CancellationToken cancellationToken = default)
        {

            using var scope = clientDiagnostics.CreateScope("IntOperations.GetNull");
            scope.Start();
            try
            {
                using var message = CreateGetNullRequest();
                pipeline.Send(message, cancellationToken);
                switch (message.Response.Status)
                {
                    case 200:
                        {
                            using var document = JsonDocument.Parse(message.Response.ContentStream);
                            var value = document.RootElement.GetInt32();
                            return Response.FromValue(value, message.Response);
                        }
                    default:
                        throw message.Response.CreateRequestFailedException();
                }
            }
            catch (Exception e)
            {
                scope.Failed(e);
                throw;
            }
        }
        internal HttpMessage CreateGetInvalidRequest()
        {
            var message = pipeline.CreateMessage();
            var request = message.Request;
            request.Method = RequestMethod.Get;
            request.Uri.Reset(new Uri($"{host}"));
            request.Uri.AppendPath("/int/invalid", false);
            return message;
        }
>>>>>>> 3eefb33b
        public async ValueTask<Response<int>> GetInvalidAsync(CancellationToken cancellationToken = default)
        {

            using var scope = clientDiagnostics.CreateScope("IntOperations.GetInvalid");
            scope.Start();
            try
            {
                using var message = CreateGetInvalidRequest();
                await pipeline.SendAsync(message, cancellationToken).ConfigureAwait(false);
                switch (message.Response.Status)
                {
                    case 200:
                        {
                            using var document = await JsonDocument.ParseAsync(message.Response.ContentStream, default, cancellationToken).ConfigureAwait(false);
                            var value = document.RootElement.GetInt32();
                            return Response.FromValue(value, message.Response);
                        }
                    default:
                        throw await message.Response.CreateRequestFailedExceptionAsync().ConfigureAwait(false);
                }
            }
            catch (Exception e)
            {
                scope.Failed(e);
                throw;
            }
        }
<<<<<<< HEAD
        /// <summary> Get overflow Int32 value. </summary>
        /// <param name="cancellationToken"> The cancellation token to use. </param>
=======
        public Response<int> GetInvalid(CancellationToken cancellationToken = default)
        {

            using var scope = clientDiagnostics.CreateScope("IntOperations.GetInvalid");
            scope.Start();
            try
            {
                using var message = CreateGetInvalidRequest();
                pipeline.Send(message, cancellationToken);
                switch (message.Response.Status)
                {
                    case 200:
                        {
                            using var document = JsonDocument.Parse(message.Response.ContentStream);
                            var value = document.RootElement.GetInt32();
                            return Response.FromValue(value, message.Response);
                        }
                    default:
                        throw message.Response.CreateRequestFailedException();
                }
            }
            catch (Exception e)
            {
                scope.Failed(e);
                throw;
            }
        }
        internal HttpMessage CreateGetOverflowInt32Request()
        {
            var message = pipeline.CreateMessage();
            var request = message.Request;
            request.Method = RequestMethod.Get;
            request.Uri.Reset(new Uri($"{host}"));
            request.Uri.AppendPath("/int/overflowint32", false);
            return message;
        }
>>>>>>> 3eefb33b
        public async ValueTask<Response<int>> GetOverflowInt32Async(CancellationToken cancellationToken = default)
        {

            using var scope = clientDiagnostics.CreateScope("IntOperations.GetOverflowInt32");
            scope.Start();
            try
            {
                using var message = CreateGetOverflowInt32Request();
                await pipeline.SendAsync(message, cancellationToken).ConfigureAwait(false);
                switch (message.Response.Status)
                {
                    case 200:
                        {
                            using var document = await JsonDocument.ParseAsync(message.Response.ContentStream, default, cancellationToken).ConfigureAwait(false);
                            var value = document.RootElement.GetInt32();
                            return Response.FromValue(value, message.Response);
                        }
                    default:
                        throw await message.Response.CreateRequestFailedExceptionAsync().ConfigureAwait(false);
                }
            }
            catch (Exception e)
            {
                scope.Failed(e);
                throw;
            }
        }
<<<<<<< HEAD
        /// <summary> Get underflow Int32 value. </summary>
        /// <param name="cancellationToken"> The cancellation token to use. </param>
=======
        public Response<int> GetOverflowInt32(CancellationToken cancellationToken = default)
        {

            using var scope = clientDiagnostics.CreateScope("IntOperations.GetOverflowInt32");
            scope.Start();
            try
            {
                using var message = CreateGetOverflowInt32Request();
                pipeline.Send(message, cancellationToken);
                switch (message.Response.Status)
                {
                    case 200:
                        {
                            using var document = JsonDocument.Parse(message.Response.ContentStream);
                            var value = document.RootElement.GetInt32();
                            return Response.FromValue(value, message.Response);
                        }
                    default:
                        throw message.Response.CreateRequestFailedException();
                }
            }
            catch (Exception e)
            {
                scope.Failed(e);
                throw;
            }
        }
        internal HttpMessage CreateGetUnderflowInt32Request()
        {
            var message = pipeline.CreateMessage();
            var request = message.Request;
            request.Method = RequestMethod.Get;
            request.Uri.Reset(new Uri($"{host}"));
            request.Uri.AppendPath("/int/underflowint32", false);
            return message;
        }
>>>>>>> 3eefb33b
        public async ValueTask<Response<int>> GetUnderflowInt32Async(CancellationToken cancellationToken = default)
        {

            using var scope = clientDiagnostics.CreateScope("IntOperations.GetUnderflowInt32");
            scope.Start();
            try
            {
                using var message = CreateGetUnderflowInt32Request();
                await pipeline.SendAsync(message, cancellationToken).ConfigureAwait(false);
                switch (message.Response.Status)
                {
                    case 200:
                        {
                            using var document = await JsonDocument.ParseAsync(message.Response.ContentStream, default, cancellationToken).ConfigureAwait(false);
                            var value = document.RootElement.GetInt32();
                            return Response.FromValue(value, message.Response);
                        }
                    default:
                        throw await message.Response.CreateRequestFailedExceptionAsync().ConfigureAwait(false);
                }
            }
            catch (Exception e)
            {
                scope.Failed(e);
                throw;
            }
        }
<<<<<<< HEAD
        /// <summary> Get overflow Int64 value. </summary>
        /// <param name="cancellationToken"> The cancellation token to use. </param>
=======
        public Response<int> GetUnderflowInt32(CancellationToken cancellationToken = default)
        {

            using var scope = clientDiagnostics.CreateScope("IntOperations.GetUnderflowInt32");
            scope.Start();
            try
            {
                using var message = CreateGetUnderflowInt32Request();
                pipeline.Send(message, cancellationToken);
                switch (message.Response.Status)
                {
                    case 200:
                        {
                            using var document = JsonDocument.Parse(message.Response.ContentStream);
                            var value = document.RootElement.GetInt32();
                            return Response.FromValue(value, message.Response);
                        }
                    default:
                        throw message.Response.CreateRequestFailedException();
                }
            }
            catch (Exception e)
            {
                scope.Failed(e);
                throw;
            }
        }
        internal HttpMessage CreateGetOverflowInt64Request()
        {
            var message = pipeline.CreateMessage();
            var request = message.Request;
            request.Method = RequestMethod.Get;
            request.Uri.Reset(new Uri($"{host}"));
            request.Uri.AppendPath("/int/overflowint64", false);
            return message;
        }
>>>>>>> 3eefb33b
        public async ValueTask<Response<long>> GetOverflowInt64Async(CancellationToken cancellationToken = default)
        {

            using var scope = clientDiagnostics.CreateScope("IntOperations.GetOverflowInt64");
            scope.Start();
            try
            {
                using var message = CreateGetOverflowInt64Request();
                await pipeline.SendAsync(message, cancellationToken).ConfigureAwait(false);
                switch (message.Response.Status)
                {
                    case 200:
                        {
                            using var document = await JsonDocument.ParseAsync(message.Response.ContentStream, default, cancellationToken).ConfigureAwait(false);
                            var value = document.RootElement.GetInt64();
                            return Response.FromValue(value, message.Response);
                        }
                    default:
                        throw await message.Response.CreateRequestFailedExceptionAsync().ConfigureAwait(false);
                }
            }
            catch (Exception e)
            {
                scope.Failed(e);
                throw;
            }
        }
<<<<<<< HEAD
        /// <summary> Get underflow Int64 value. </summary>
        /// <param name="cancellationToken"> The cancellation token to use. </param>
=======
        public Response<long> GetOverflowInt64(CancellationToken cancellationToken = default)
        {

            using var scope = clientDiagnostics.CreateScope("IntOperations.GetOverflowInt64");
            scope.Start();
            try
            {
                using var message = CreateGetOverflowInt64Request();
                pipeline.Send(message, cancellationToken);
                switch (message.Response.Status)
                {
                    case 200:
                        {
                            using var document = JsonDocument.Parse(message.Response.ContentStream);
                            var value = document.RootElement.GetInt64();
                            return Response.FromValue(value, message.Response);
                        }
                    default:
                        throw message.Response.CreateRequestFailedException();
                }
            }
            catch (Exception e)
            {
                scope.Failed(e);
                throw;
            }
        }
        internal HttpMessage CreateGetUnderflowInt64Request()
        {
            var message = pipeline.CreateMessage();
            var request = message.Request;
            request.Method = RequestMethod.Get;
            request.Uri.Reset(new Uri($"{host}"));
            request.Uri.AppendPath("/int/underflowint64", false);
            return message;
        }
>>>>>>> 3eefb33b
        public async ValueTask<Response<long>> GetUnderflowInt64Async(CancellationToken cancellationToken = default)
        {

            using var scope = clientDiagnostics.CreateScope("IntOperations.GetUnderflowInt64");
            scope.Start();
            try
            {
                using var message = CreateGetUnderflowInt64Request();
                await pipeline.SendAsync(message, cancellationToken).ConfigureAwait(false);
                switch (message.Response.Status)
                {
                    case 200:
                        {
                            using var document = await JsonDocument.ParseAsync(message.Response.ContentStream, default, cancellationToken).ConfigureAwait(false);
                            var value = document.RootElement.GetInt64();
                            return Response.FromValue(value, message.Response);
                        }
                    default:
                        throw await message.Response.CreateRequestFailedExceptionAsync().ConfigureAwait(false);
                }
            }
            catch (Exception e)
            {
                scope.Failed(e);
                throw;
            }
        }
<<<<<<< HEAD
        /// <summary> Put max int32 value. </summary>
        /// <param name="intBody"> The integer to use. </param>
        /// <param name="cancellationToken"> The cancellation token to use. </param>
=======
        public Response<long> GetUnderflowInt64(CancellationToken cancellationToken = default)
        {

            using var scope = clientDiagnostics.CreateScope("IntOperations.GetUnderflowInt64");
            scope.Start();
            try
            {
                using var message = CreateGetUnderflowInt64Request();
                pipeline.Send(message, cancellationToken);
                switch (message.Response.Status)
                {
                    case 200:
                        {
                            using var document = JsonDocument.Parse(message.Response.ContentStream);
                            var value = document.RootElement.GetInt64();
                            return Response.FromValue(value, message.Response);
                        }
                    default:
                        throw message.Response.CreateRequestFailedException();
                }
            }
            catch (Exception e)
            {
                scope.Failed(e);
                throw;
            }
        }
        internal HttpMessage CreatePutMax32Request(int intBody)
        {
            var message = pipeline.CreateMessage();
            var request = message.Request;
            request.Method = RequestMethod.Put;
            request.Uri.Reset(new Uri($"{host}"));
            request.Uri.AppendPath("/int/max/32", false);
            request.Headers.Add("Content-Type", "application/json");
            using var content = new Utf8JsonRequestContent();
            content.JsonWriter.WriteNumberValue(intBody);
            request.Content = content;
            return message;
        }
>>>>>>> 3eefb33b
        public async ValueTask<Response> PutMax32Async(int intBody, CancellationToken cancellationToken = default)
        {

            using var scope = clientDiagnostics.CreateScope("IntOperations.PutMax32");
            scope.Start();
            try
            {
                using var message = CreatePutMax32Request(intBody);
                await pipeline.SendAsync(message, cancellationToken).ConfigureAwait(false);
                switch (message.Response.Status)
                {
                    case 200:
                        return message.Response;
                    default:
                        throw await message.Response.CreateRequestFailedExceptionAsync().ConfigureAwait(false);
                }
            }
            catch (Exception e)
            {
                scope.Failed(e);
                throw;
            }
        }
<<<<<<< HEAD
        /// <summary> Put max int64 value. </summary>
        /// <param name="intBody"> The integer to use. </param>
        /// <param name="cancellationToken"> The cancellation token to use. </param>
=======
        public Response PutMax32(int intBody, CancellationToken cancellationToken = default)
        {

            using var scope = clientDiagnostics.CreateScope("IntOperations.PutMax32");
            scope.Start();
            try
            {
                using var message = CreatePutMax32Request(intBody);
                pipeline.Send(message, cancellationToken);
                switch (message.Response.Status)
                {
                    case 200:
                        return message.Response;
                    default:
                        throw message.Response.CreateRequestFailedException();
                }
            }
            catch (Exception e)
            {
                scope.Failed(e);
                throw;
            }
        }
        internal HttpMessage CreatePutMax64Request(long intBody)
        {
            var message = pipeline.CreateMessage();
            var request = message.Request;
            request.Method = RequestMethod.Put;
            request.Uri.Reset(new Uri($"{host}"));
            request.Uri.AppendPath("/int/max/64", false);
            request.Headers.Add("Content-Type", "application/json");
            using var content = new Utf8JsonRequestContent();
            content.JsonWriter.WriteNumberValue(intBody);
            request.Content = content;
            return message;
        }
>>>>>>> 3eefb33b
        public async ValueTask<Response> PutMax64Async(long intBody, CancellationToken cancellationToken = default)
        {

            using var scope = clientDiagnostics.CreateScope("IntOperations.PutMax64");
            scope.Start();
            try
            {
                using var message = CreatePutMax64Request(intBody);
                await pipeline.SendAsync(message, cancellationToken).ConfigureAwait(false);
                switch (message.Response.Status)
                {
                    case 200:
                        return message.Response;
                    default:
                        throw await message.Response.CreateRequestFailedExceptionAsync().ConfigureAwait(false);
                }
            }
            catch (Exception e)
            {
                scope.Failed(e);
                throw;
            }
        }
<<<<<<< HEAD
        /// <summary> Put min int32 value. </summary>
        /// <param name="intBody"> The integer to use. </param>
        /// <param name="cancellationToken"> The cancellation token to use. </param>
=======
        public Response PutMax64(long intBody, CancellationToken cancellationToken = default)
        {

            using var scope = clientDiagnostics.CreateScope("IntOperations.PutMax64");
            scope.Start();
            try
            {
                using var message = CreatePutMax64Request(intBody);
                pipeline.Send(message, cancellationToken);
                switch (message.Response.Status)
                {
                    case 200:
                        return message.Response;
                    default:
                        throw message.Response.CreateRequestFailedException();
                }
            }
            catch (Exception e)
            {
                scope.Failed(e);
                throw;
            }
        }
        internal HttpMessage CreatePutMin32Request(int intBody)
        {
            var message = pipeline.CreateMessage();
            var request = message.Request;
            request.Method = RequestMethod.Put;
            request.Uri.Reset(new Uri($"{host}"));
            request.Uri.AppendPath("/int/min/32", false);
            request.Headers.Add("Content-Type", "application/json");
            using var content = new Utf8JsonRequestContent();
            content.JsonWriter.WriteNumberValue(intBody);
            request.Content = content;
            return message;
        }
>>>>>>> 3eefb33b
        public async ValueTask<Response> PutMin32Async(int intBody, CancellationToken cancellationToken = default)
        {

            using var scope = clientDiagnostics.CreateScope("IntOperations.PutMin32");
            scope.Start();
            try
            {
                using var message = CreatePutMin32Request(intBody);
                await pipeline.SendAsync(message, cancellationToken).ConfigureAwait(false);
                switch (message.Response.Status)
                {
                    case 200:
                        return message.Response;
                    default:
                        throw await message.Response.CreateRequestFailedExceptionAsync().ConfigureAwait(false);
                }
            }
            catch (Exception e)
            {
                scope.Failed(e);
                throw;
            }
        }
<<<<<<< HEAD
        /// <summary> Put min int64 value. </summary>
        /// <param name="intBody"> The integer to use. </param>
        /// <param name="cancellationToken"> The cancellation token to use. </param>
=======
        public Response PutMin32(int intBody, CancellationToken cancellationToken = default)
        {

            using var scope = clientDiagnostics.CreateScope("IntOperations.PutMin32");
            scope.Start();
            try
            {
                using var message = CreatePutMin32Request(intBody);
                pipeline.Send(message, cancellationToken);
                switch (message.Response.Status)
                {
                    case 200:
                        return message.Response;
                    default:
                        throw message.Response.CreateRequestFailedException();
                }
            }
            catch (Exception e)
            {
                scope.Failed(e);
                throw;
            }
        }
        internal HttpMessage CreatePutMin64Request(long intBody)
        {
            var message = pipeline.CreateMessage();
            var request = message.Request;
            request.Method = RequestMethod.Put;
            request.Uri.Reset(new Uri($"{host}"));
            request.Uri.AppendPath("/int/min/64", false);
            request.Headers.Add("Content-Type", "application/json");
            using var content = new Utf8JsonRequestContent();
            content.JsonWriter.WriteNumberValue(intBody);
            request.Content = content;
            return message;
        }
>>>>>>> 3eefb33b
        public async ValueTask<Response> PutMin64Async(long intBody, CancellationToken cancellationToken = default)
        {

            using var scope = clientDiagnostics.CreateScope("IntOperations.PutMin64");
            scope.Start();
            try
            {
                using var message = CreatePutMin64Request(intBody);
                await pipeline.SendAsync(message, cancellationToken).ConfigureAwait(false);
                switch (message.Response.Status)
                {
                    case 200:
                        return message.Response;
                    default:
                        throw await message.Response.CreateRequestFailedExceptionAsync().ConfigureAwait(false);
                }
            }
            catch (Exception e)
            {
                scope.Failed(e);
                throw;
            }
        }
<<<<<<< HEAD
        /// <summary> Get datetime encoded as Unix time value. </summary>
        /// <param name="cancellationToken"> The cancellation token to use. </param>
=======
        public Response PutMin64(long intBody, CancellationToken cancellationToken = default)
        {

            using var scope = clientDiagnostics.CreateScope("IntOperations.PutMin64");
            scope.Start();
            try
            {
                using var message = CreatePutMin64Request(intBody);
                pipeline.Send(message, cancellationToken);
                switch (message.Response.Status)
                {
                    case 200:
                        return message.Response;
                    default:
                        throw message.Response.CreateRequestFailedException();
                }
            }
            catch (Exception e)
            {
                scope.Failed(e);
                throw;
            }
        }
        internal HttpMessage CreateGetUnixTimeRequest()
        {
            var message = pipeline.CreateMessage();
            var request = message.Request;
            request.Method = RequestMethod.Get;
            request.Uri.Reset(new Uri($"{host}"));
            request.Uri.AppendPath("/int/unixtime", false);
            return message;
        }
>>>>>>> 3eefb33b
        public async ValueTask<Response<DateTimeOffset>> GetUnixTimeAsync(CancellationToken cancellationToken = default)
        {

            using var scope = clientDiagnostics.CreateScope("IntOperations.GetUnixTime");
            scope.Start();
            try
            {
                using var message = CreateGetUnixTimeRequest();
                await pipeline.SendAsync(message, cancellationToken).ConfigureAwait(false);
                switch (message.Response.Status)
                {
                    case 200:
                        {
                            using var document = await JsonDocument.ParseAsync(message.Response.ContentStream, default, cancellationToken).ConfigureAwait(false);
                            var value = document.RootElement.GetDateTimeOffset("U");
                            return Response.FromValue(value, message.Response);
                        }
                    default:
                        throw await message.Response.CreateRequestFailedExceptionAsync().ConfigureAwait(false);
                }
            }
            catch (Exception e)
            {
                scope.Failed(e);
                throw;
            }
        }
<<<<<<< HEAD
        /// <summary> Put datetime encoded as Unix time. </summary>
        /// <param name="intBody"> The unixtime to use. </param>
        /// <param name="cancellationToken"> The cancellation token to use. </param>
=======
        public Response<DateTimeOffset> GetUnixTime(CancellationToken cancellationToken = default)
        {

            using var scope = clientDiagnostics.CreateScope("IntOperations.GetUnixTime");
            scope.Start();
            try
            {
                using var message = CreateGetUnixTimeRequest();
                pipeline.Send(message, cancellationToken);
                switch (message.Response.Status)
                {
                    case 200:
                        {
                            using var document = JsonDocument.Parse(message.Response.ContentStream);
                            var value = document.RootElement.GetDateTimeOffset("U");
                            return Response.FromValue(value, message.Response);
                        }
                    default:
                        throw message.Response.CreateRequestFailedException();
                }
            }
            catch (Exception e)
            {
                scope.Failed(e);
                throw;
            }
        }
        internal HttpMessage CreatePutUnixTimeDateRequest(DateTimeOffset intBody)
        {
            var message = pipeline.CreateMessage();
            var request = message.Request;
            request.Method = RequestMethod.Put;
            request.Uri.Reset(new Uri($"{host}"));
            request.Uri.AppendPath("/int/unixtime", false);
            request.Headers.Add("Content-Type", "application/json");
            using var content = new Utf8JsonRequestContent();
            content.JsonWriter.WriteStringValue(intBody, "U");
            request.Content = content;
            return message;
        }
>>>>>>> 3eefb33b
        public async ValueTask<Response> PutUnixTimeDateAsync(DateTimeOffset intBody, CancellationToken cancellationToken = default)
        {

            using var scope = clientDiagnostics.CreateScope("IntOperations.PutUnixTimeDate");
            scope.Start();
            try
            {
                using var message = CreatePutUnixTimeDateRequest(intBody);
                await pipeline.SendAsync(message, cancellationToken).ConfigureAwait(false);
                switch (message.Response.Status)
                {
                    case 200:
                        return message.Response;
                    default:
                        throw await message.Response.CreateRequestFailedExceptionAsync().ConfigureAwait(false);
                }
            }
            catch (Exception e)
            {
                scope.Failed(e);
                throw;
            }
        }
<<<<<<< HEAD
        /// <summary> Get invalid Unix time value. </summary>
        /// <param name="cancellationToken"> The cancellation token to use. </param>
=======
        public Response PutUnixTimeDate(DateTimeOffset intBody, CancellationToken cancellationToken = default)
        {

            using var scope = clientDiagnostics.CreateScope("IntOperations.PutUnixTimeDate");
            scope.Start();
            try
            {
                using var message = CreatePutUnixTimeDateRequest(intBody);
                pipeline.Send(message, cancellationToken);
                switch (message.Response.Status)
                {
                    case 200:
                        return message.Response;
                    default:
                        throw message.Response.CreateRequestFailedException();
                }
            }
            catch (Exception e)
            {
                scope.Failed(e);
                throw;
            }
        }
        internal HttpMessage CreateGetInvalidUnixTimeRequest()
        {
            var message = pipeline.CreateMessage();
            var request = message.Request;
            request.Method = RequestMethod.Get;
            request.Uri.Reset(new Uri($"{host}"));
            request.Uri.AppendPath("/int/invalidunixtime", false);
            return message;
        }
>>>>>>> 3eefb33b
        public async ValueTask<Response<DateTimeOffset>> GetInvalidUnixTimeAsync(CancellationToken cancellationToken = default)
        {

            using var scope = clientDiagnostics.CreateScope("IntOperations.GetInvalidUnixTime");
            scope.Start();
            try
            {
                using var message = CreateGetInvalidUnixTimeRequest();
                await pipeline.SendAsync(message, cancellationToken).ConfigureAwait(false);
                switch (message.Response.Status)
                {
                    case 200:
                        {
                            using var document = await JsonDocument.ParseAsync(message.Response.ContentStream, default, cancellationToken).ConfigureAwait(false);
                            var value = document.RootElement.GetDateTimeOffset("U");
                            return Response.FromValue(value, message.Response);
                        }
                    default:
                        throw await message.Response.CreateRequestFailedExceptionAsync().ConfigureAwait(false);
                }
            }
            catch (Exception e)
            {
                scope.Failed(e);
                throw;
            }
        }
<<<<<<< HEAD
        /// <summary> Get null Unix time value. </summary>
        /// <param name="cancellationToken"> The cancellation token to use. </param>
=======
        public Response<DateTimeOffset> GetInvalidUnixTime(CancellationToken cancellationToken = default)
        {

            using var scope = clientDiagnostics.CreateScope("IntOperations.GetInvalidUnixTime");
            scope.Start();
            try
            {
                using var message = CreateGetInvalidUnixTimeRequest();
                pipeline.Send(message, cancellationToken);
                switch (message.Response.Status)
                {
                    case 200:
                        {
                            using var document = JsonDocument.Parse(message.Response.ContentStream);
                            var value = document.RootElement.GetDateTimeOffset("U");
                            return Response.FromValue(value, message.Response);
                        }
                    default:
                        throw message.Response.CreateRequestFailedException();
                }
            }
            catch (Exception e)
            {
                scope.Failed(e);
                throw;
            }
        }
        internal HttpMessage CreateGetNullUnixTimeRequest()
        {
            var message = pipeline.CreateMessage();
            var request = message.Request;
            request.Method = RequestMethod.Get;
            request.Uri.Reset(new Uri($"{host}"));
            request.Uri.AppendPath("/int/nullunixtime", false);
            return message;
        }
>>>>>>> 3eefb33b
        public async ValueTask<Response<DateTimeOffset>> GetNullUnixTimeAsync(CancellationToken cancellationToken = default)
        {

            using var scope = clientDiagnostics.CreateScope("IntOperations.GetNullUnixTime");
            scope.Start();
            try
            {
                using var message = CreateGetNullUnixTimeRequest();
                await pipeline.SendAsync(message, cancellationToken).ConfigureAwait(false);
                switch (message.Response.Status)
                {
                    case 200:
                        {
                            using var document = await JsonDocument.ParseAsync(message.Response.ContentStream, default, cancellationToken).ConfigureAwait(false);
                            var value = document.RootElement.GetDateTimeOffset("U");
                            return Response.FromValue(value, message.Response);
                        }
                    default:
                        throw await message.Response.CreateRequestFailedExceptionAsync().ConfigureAwait(false);
                }
            }
            catch (Exception e)
            {
                scope.Failed(e);
                throw;
            }
        }
        public Response<DateTimeOffset> GetNullUnixTime(CancellationToken cancellationToken = default)
        {

            using var scope = clientDiagnostics.CreateScope("IntOperations.GetNullUnixTime");
            scope.Start();
            try
            {
                using var message = CreateGetNullUnixTimeRequest();
                pipeline.Send(message, cancellationToken);
                switch (message.Response.Status)
                {
                    case 200:
                        {
                            using var document = JsonDocument.Parse(message.Response.ContentStream);
                            var value = document.RootElement.GetDateTimeOffset("U");
                            return Response.FromValue(value, message.Response);
                        }
                    default:
                        throw message.Response.CreateRequestFailedException();
                }
            }
            catch (Exception e)
            {
                scope.Failed(e);
                throw;
            }
        }
    }
}<|MERGE_RESOLUTION|>--- conflicted
+++ resolved
@@ -16,7 +16,6 @@
         private string host;
         private ClientDiagnostics clientDiagnostics;
         private HttpPipeline pipeline;
-        /// <summary> Initializes a new instance of IntOperations. </summary>
         public IntOperations(ClientDiagnostics clientDiagnostics, HttpPipeline pipeline, string host = "http://localhost:3000")
         {
             if (host == null)
@@ -28,10 +27,6 @@
             this.clientDiagnostics = clientDiagnostics;
             this.pipeline = pipeline;
         }
-<<<<<<< HEAD
-        /// <summary> Get null Int value. </summary>
-        /// <param name="cancellationToken"> The cancellation token to use. </param>
-=======
         internal HttpMessage CreateGetNullRequest()
         {
             var message = pipeline.CreateMessage();
@@ -41,7 +36,6 @@
             request.Uri.AppendPath("/int/null", false);
             return message;
         }
->>>>>>> 3eefb33b
         public async ValueTask<Response<int>> GetNullAsync(CancellationToken cancellationToken = default)
         {
 
@@ -69,10 +63,6 @@
                 throw;
             }
         }
-<<<<<<< HEAD
-        /// <summary> Get invalid Int value. </summary>
-        /// <param name="cancellationToken"> The cancellation token to use. </param>
-=======
         public Response<int> GetNull(CancellationToken cancellationToken = default)
         {
 
@@ -109,7 +99,6 @@
             request.Uri.AppendPath("/int/invalid", false);
             return message;
         }
->>>>>>> 3eefb33b
         public async ValueTask<Response<int>> GetInvalidAsync(CancellationToken cancellationToken = default)
         {
 
@@ -137,10 +126,6 @@
                 throw;
             }
         }
-<<<<<<< HEAD
-        /// <summary> Get overflow Int32 value. </summary>
-        /// <param name="cancellationToken"> The cancellation token to use. </param>
-=======
         public Response<int> GetInvalid(CancellationToken cancellationToken = default)
         {
 
@@ -177,7 +162,6 @@
             request.Uri.AppendPath("/int/overflowint32", false);
             return message;
         }
->>>>>>> 3eefb33b
         public async ValueTask<Response<int>> GetOverflowInt32Async(CancellationToken cancellationToken = default)
         {
 
@@ -205,10 +189,6 @@
                 throw;
             }
         }
-<<<<<<< HEAD
-        /// <summary> Get underflow Int32 value. </summary>
-        /// <param name="cancellationToken"> The cancellation token to use. </param>
-=======
         public Response<int> GetOverflowInt32(CancellationToken cancellationToken = default)
         {
 
@@ -245,7 +225,6 @@
             request.Uri.AppendPath("/int/underflowint32", false);
             return message;
         }
->>>>>>> 3eefb33b
         public async ValueTask<Response<int>> GetUnderflowInt32Async(CancellationToken cancellationToken = default)
         {
 
@@ -273,10 +252,6 @@
                 throw;
             }
         }
-<<<<<<< HEAD
-        /// <summary> Get overflow Int64 value. </summary>
-        /// <param name="cancellationToken"> The cancellation token to use. </param>
-=======
         public Response<int> GetUnderflowInt32(CancellationToken cancellationToken = default)
         {
 
@@ -313,7 +288,6 @@
             request.Uri.AppendPath("/int/overflowint64", false);
             return message;
         }
->>>>>>> 3eefb33b
         public async ValueTask<Response<long>> GetOverflowInt64Async(CancellationToken cancellationToken = default)
         {
 
@@ -341,10 +315,6 @@
                 throw;
             }
         }
-<<<<<<< HEAD
-        /// <summary> Get underflow Int64 value. </summary>
-        /// <param name="cancellationToken"> The cancellation token to use. </param>
-=======
         public Response<long> GetOverflowInt64(CancellationToken cancellationToken = default)
         {
 
@@ -381,7 +351,6 @@
             request.Uri.AppendPath("/int/underflowint64", false);
             return message;
         }
->>>>>>> 3eefb33b
         public async ValueTask<Response<long>> GetUnderflowInt64Async(CancellationToken cancellationToken = default)
         {
 
@@ -409,11 +378,6 @@
                 throw;
             }
         }
-<<<<<<< HEAD
-        /// <summary> Put max int32 value. </summary>
-        /// <param name="intBody"> The integer to use. </param>
-        /// <param name="cancellationToken"> The cancellation token to use. </param>
-=======
         public Response<long> GetUnderflowInt64(CancellationToken cancellationToken = default)
         {
 
@@ -454,7 +418,6 @@
             request.Content = content;
             return message;
         }
->>>>>>> 3eefb33b
         public async ValueTask<Response> PutMax32Async(int intBody, CancellationToken cancellationToken = default)
         {
 
@@ -478,11 +441,6 @@
                 throw;
             }
         }
-<<<<<<< HEAD
-        /// <summary> Put max int64 value. </summary>
-        /// <param name="intBody"> The integer to use. </param>
-        /// <param name="cancellationToken"> The cancellation token to use. </param>
-=======
         public Response PutMax32(int intBody, CancellationToken cancellationToken = default)
         {
 
@@ -519,7 +477,6 @@
             request.Content = content;
             return message;
         }
->>>>>>> 3eefb33b
         public async ValueTask<Response> PutMax64Async(long intBody, CancellationToken cancellationToken = default)
         {
 
@@ -543,11 +500,6 @@
                 throw;
             }
         }
-<<<<<<< HEAD
-        /// <summary> Put min int32 value. </summary>
-        /// <param name="intBody"> The integer to use. </param>
-        /// <param name="cancellationToken"> The cancellation token to use. </param>
-=======
         public Response PutMax64(long intBody, CancellationToken cancellationToken = default)
         {
 
@@ -584,7 +536,6 @@
             request.Content = content;
             return message;
         }
->>>>>>> 3eefb33b
         public async ValueTask<Response> PutMin32Async(int intBody, CancellationToken cancellationToken = default)
         {
 
@@ -608,11 +559,6 @@
                 throw;
             }
         }
-<<<<<<< HEAD
-        /// <summary> Put min int64 value. </summary>
-        /// <param name="intBody"> The integer to use. </param>
-        /// <param name="cancellationToken"> The cancellation token to use. </param>
-=======
         public Response PutMin32(int intBody, CancellationToken cancellationToken = default)
         {
 
@@ -649,7 +595,6 @@
             request.Content = content;
             return message;
         }
->>>>>>> 3eefb33b
         public async ValueTask<Response> PutMin64Async(long intBody, CancellationToken cancellationToken = default)
         {
 
@@ -673,10 +618,6 @@
                 throw;
             }
         }
-<<<<<<< HEAD
-        /// <summary> Get datetime encoded as Unix time value. </summary>
-        /// <param name="cancellationToken"> The cancellation token to use. </param>
-=======
         public Response PutMin64(long intBody, CancellationToken cancellationToken = default)
         {
 
@@ -709,7 +650,6 @@
             request.Uri.AppendPath("/int/unixtime", false);
             return message;
         }
->>>>>>> 3eefb33b
         public async ValueTask<Response<DateTimeOffset>> GetUnixTimeAsync(CancellationToken cancellationToken = default)
         {
 
@@ -737,11 +677,6 @@
                 throw;
             }
         }
-<<<<<<< HEAD
-        /// <summary> Put datetime encoded as Unix time. </summary>
-        /// <param name="intBody"> The unixtime to use. </param>
-        /// <param name="cancellationToken"> The cancellation token to use. </param>
-=======
         public Response<DateTimeOffset> GetUnixTime(CancellationToken cancellationToken = default)
         {
 
@@ -782,7 +717,6 @@
             request.Content = content;
             return message;
         }
->>>>>>> 3eefb33b
         public async ValueTask<Response> PutUnixTimeDateAsync(DateTimeOffset intBody, CancellationToken cancellationToken = default)
         {
 
@@ -806,10 +740,6 @@
                 throw;
             }
         }
-<<<<<<< HEAD
-        /// <summary> Get invalid Unix time value. </summary>
-        /// <param name="cancellationToken"> The cancellation token to use. </param>
-=======
         public Response PutUnixTimeDate(DateTimeOffset intBody, CancellationToken cancellationToken = default)
         {
 
@@ -842,7 +772,6 @@
             request.Uri.AppendPath("/int/invalidunixtime", false);
             return message;
         }
->>>>>>> 3eefb33b
         public async ValueTask<Response<DateTimeOffset>> GetInvalidUnixTimeAsync(CancellationToken cancellationToken = default)
         {
 
@@ -870,10 +799,6 @@
                 throw;
             }
         }
-<<<<<<< HEAD
-        /// <summary> Get null Unix time value. </summary>
-        /// <param name="cancellationToken"> The cancellation token to use. </param>
-=======
         public Response<DateTimeOffset> GetInvalidUnixTime(CancellationToken cancellationToken = default)
         {
 
@@ -910,7 +835,6 @@
             request.Uri.AppendPath("/int/nullunixtime", false);
             return message;
         }
->>>>>>> 3eefb33b
         public async ValueTask<Response<DateTimeOffset>> GetNullUnixTimeAsync(CancellationToken cancellationToken = default)
         {
 
