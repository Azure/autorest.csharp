--- conflicted
+++ resolved
@@ -376,15 +376,11 @@
                 switch (response.Status)
                 {
                     case 200:
-<<<<<<< HEAD
-                        return Response.FromValue(Azure.Core.TypeFormatters.GetDateTimeOffset(document.RootElement, "U"), response);
-=======
                         {
                             using var document = await JsonDocument.ParseAsync(response.ContentStream, default, cancellationToken).ConfigureAwait(false);
                             var value = document.RootElement.GetDateTimeOffset();
                             return Response.FromValue(value, response);
                         }
->>>>>>> eda30a29
                     default:
                         throw new Exception();
                 }
@@ -449,15 +445,11 @@
                 switch (response.Status)
                 {
                     case 200:
-<<<<<<< HEAD
-                        return Response.FromValue(Azure.Core.TypeFormatters.GetDateTimeOffset(document.RootElement, "U"), response);
-=======
                         {
                             using var document = await JsonDocument.ParseAsync(response.ContentStream, default, cancellationToken).ConfigureAwait(false);
                             var value = document.RootElement.GetDateTimeOffset();
                             return Response.FromValue(value, response);
                         }
->>>>>>> eda30a29
                     default:
                         throw new Exception();
                 }
@@ -487,15 +479,11 @@
                 switch (response.Status)
                 {
                     case 200:
-<<<<<<< HEAD
-                        return Response.FromValue(Azure.Core.TypeFormatters.GetDateTimeOffset(document.RootElement, "U"), response);
-=======
                         {
                             using var document = await JsonDocument.ParseAsync(response.ContentStream, default, cancellationToken).ConfigureAwait(false);
                             var value = document.RootElement.GetDateTimeOffset();
                             return Response.FromValue(value, response);
                         }
->>>>>>> eda30a29
                     default:
                         throw new Exception();
                 }
