<Project Sdk="Microsoft.NET.Sdk">

  <PropertyGroup>
    <TargetFramework>netstandard2.0</TargetFramework>
    <TreatWarningsAsErrors>true</TreatWarningsAsErrors>
    <Nullable>annotations</Nullable>
  </PropertyGroup>

  <ItemGroup>
<<<<<<< HEAD
    <PackageReference Include="Azure.Core" Version="1.23.0-alpha.20220321.3" />
=======
    <PackageReference Include="Azure.Core" Version="1.23.0-alpha.20220321.7" />
>>>>>>> ab22d0bd
  </ItemGroup>

</Project><|MERGE_RESOLUTION|>--- conflicted
+++ resolved
@@ -7,11 +7,7 @@
   </PropertyGroup>
 
   <ItemGroup>
-<<<<<<< HEAD
-    <PackageReference Include="Azure.Core" Version="1.23.0-alpha.20220321.3" />
-=======
-    <PackageReference Include="Azure.Core" Version="1.23.0-alpha.20220321.7" />
->>>>>>> ab22d0bd
+    <PackageReference Include="Azure.Core" Version="1.23.0-alpha.20220321.14" />
   </ItemGroup>
 
 </Project>