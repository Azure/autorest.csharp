--- conflicted
+++ resolved
@@ -16,7 +16,6 @@
         private string host;
         private ClientDiagnostics clientDiagnostics;
         private HttpPipeline pipeline;
-        /// <summary> Initializes a new instance of ByteOperations. </summary>
         public ByteOperations(ClientDiagnostics clientDiagnostics, HttpPipeline pipeline, string host = "http://localhost:3000")
         {
             if (host == null)
@@ -28,10 +27,6 @@
             this.clientDiagnostics = clientDiagnostics;
             this.pipeline = pipeline;
         }
-<<<<<<< HEAD
-        /// <summary> Get null byte value. </summary>
-        /// <param name="cancellationToken"> The cancellation token to use. </param>
-=======
         internal HttpMessage CreateGetNullRequest()
         {
             var message = pipeline.CreateMessage();
@@ -41,7 +36,6 @@
             request.Uri.AppendPath("/byte/null", false);
             return message;
         }
->>>>>>> 3eefb33b
         public async ValueTask<Response<byte[]>> GetNullAsync(CancellationToken cancellationToken = default)
         {
 
@@ -69,10 +63,6 @@
                 throw;
             }
         }
-<<<<<<< HEAD
-        /// <summary> Get empty byte value &apos;&apos;. </summary>
-        /// <param name="cancellationToken"> The cancellation token to use. </param>
-=======
         public Response<byte[]> GetNull(CancellationToken cancellationToken = default)
         {
 
@@ -109,7 +99,6 @@
             request.Uri.AppendPath("/byte/empty", false);
             return message;
         }
->>>>>>> 3eefb33b
         public async ValueTask<Response<byte[]>> GetEmptyAsync(CancellationToken cancellationToken = default)
         {
 
@@ -137,10 +126,6 @@
                 throw;
             }
         }
-<<<<<<< HEAD
-        /// <summary> Get non-ascii byte string hex(FF FE FD FC FB FA F9 F8 F7 F6). </summary>
-        /// <param name="cancellationToken"> The cancellation token to use. </param>
-=======
         public Response<byte[]> GetEmpty(CancellationToken cancellationToken = default)
         {
 
@@ -177,7 +162,6 @@
             request.Uri.AppendPath("/byte/nonAscii", false);
             return message;
         }
->>>>>>> 3eefb33b
         public async ValueTask<Response<byte[]>> GetNonAsciiAsync(CancellationToken cancellationToken = default)
         {
 
@@ -205,11 +189,6 @@
                 throw;
             }
         }
-<<<<<<< HEAD
-        /// <summary> Put non-ascii byte string hex(FF FE FD FC FB FA F9 F8 F7 F6). </summary>
-        /// <param name="byteBody"> Base64-encoded non-ascii byte string hex(FF FE FD FC FB FA F9 F8 F7 F6). </param>
-        /// <param name="cancellationToken"> The cancellation token to use. </param>
-=======
         public Response<byte[]> GetNonAscii(CancellationToken cancellationToken = default)
         {
 
@@ -250,7 +229,6 @@
             request.Content = content;
             return message;
         }
->>>>>>> 3eefb33b
         public async ValueTask<Response> PutNonAsciiAsync(byte[] byteBody, CancellationToken cancellationToken = default)
         {
             if (byteBody == null)
@@ -278,10 +256,6 @@
                 throw;
             }
         }
-<<<<<<< HEAD
-        /// <summary> Get invalid byte value &apos;:::SWAGGER::::&apos;. </summary>
-        /// <param name="cancellationToken"> The cancellation token to use. </param>
-=======
         public Response PutNonAscii(byte[] byteBody, CancellationToken cancellationToken = default)
         {
             if (byteBody == null)
@@ -318,7 +292,6 @@
             request.Uri.AppendPath("/byte/invalid", false);
             return message;
         }
->>>>>>> 3eefb33b
         public async ValueTask<Response<byte[]>> GetInvalidAsync(CancellationToken cancellationToken = default)
         {
 
