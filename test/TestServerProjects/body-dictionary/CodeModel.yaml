!<!CodeModel> 
info: !<!Info> 
  description: Test Infrastructure for AutoRest Swagger BAT
  title: AutoRest Swagger BAT dictionary Service
schemas: !<!Schemas> 
  booleans:
    - !<!BooleanSchema> &ref_3
      type: boolean
      apiVersions:
        - !<!ApiVersion> 
          version: 1.0.0
      language: !<!Languages> 
        default:
          name: Boolean
          description: ''
      protocol: !<!Protocols> {}
  numbers:
    - !<!NumberSchema> &ref_1
      type: integer
      apiVersions:
        - !<!ApiVersion> 
          version: 1.0.0
      precision: 32
      language: !<!Languages> 
        default:
          name: Integer
          description: ''
      protocol: !<!Protocols> {}
    - !<!NumberSchema> &ref_11
      type: integer
      precision: 32
      language: !<!Languages> 
        default:
          name: Integer
          description: ''
      protocol: !<!Protocols> {}
    - !<!NumberSchema> &ref_4
      type: integer
      apiVersions:
        - !<!ApiVersion> 
          version: 1.0.0
      precision: 64
      language: !<!Languages> 
        default:
          name: Integer
          description: ''
      protocol: !<!Protocols> {}
    - !<!NumberSchema> &ref_5
      type: number
      apiVersions:
        - !<!ApiVersion> 
          version: 1.0.0
      precision: 32
      language: !<!Languages> 
        default:
          name: Number
          description: ''
      protocol: !<!Protocols> {}
    - !<!NumberSchema> &ref_6
      type: number
      apiVersions:
        - !<!ApiVersion> 
          version: 1.0.0
      precision: 64
      language: !<!Languages> 
        default:
          name: Number
          description: ''
      protocol: !<!Protocols> {}
  strings:
    - !<!StringSchema> &ref_0
      type: string
      language: !<!Languages> 
        default:
          name: String
          description: simple string
      protocol: !<!Protocols> {}
    - !<!StringSchema> &ref_26
      type: string
      apiVersions:
        - !<!ApiVersion> 
          version: 1.0.0
      language: !<!Languages> 
        default:
          name: ErrorMessage
          description: ''
      protocol: !<!Protocols> {}
    - !<!StringSchema> &ref_2
      type: string
      apiVersions:
        - !<!ApiVersion> 
          version: 1.0.0
      language: !<!Languages> 
        default:
          name: String
          description: ''
      protocol: !<!Protocols> {}
    - !<!StringSchema> &ref_12
      type: string
      apiVersions:
        - !<!ApiVersion> 
          version: 1.0.0
      language: !<!Languages> 
        default:
          name: WidgetString
          description: ''
      protocol: !<!Protocols> {}
    - !<!StringSchema> &ref_14
      type: string
      apiVersions:
        - !<!ApiVersion> 
          version: 1.0.0
      language: !<!Languages> 
        default:
          name: Get200ApplicationJsonAdditionalPropertiesItem
          description: ''
      protocol: !<!Protocols> {}
    - !<!StringSchema> &ref_15
      type: string
      apiVersions:
        - !<!ApiVersion> 
          version: 1.0.0
      language: !<!Languages> 
        default:
          name: PutContentSchemaItemsItem
          description: ''
      protocol: !<!Protocols> {}
  constants:
    - !<!ConstantSchema> &ref_34
      type: constant
      value: !<!ConstantValue> 
        value: application/json
      valueType: *ref_0
      language: !<!Languages> 
        default:
          name: Accept
          description: 'Accept: application/json'
      protocol: !<!Protocols> {}
    - !<!ConstantSchema> &ref_38
      type: constant
      value: !<!ConstantValue> 
        value: application/json
      valueType: *ref_0
      language: !<!Languages> 
        default:
          name: ApplicationJson
          description: Content Type 'application/json'
      protocol: !<!Protocols> {}
  dictionaries:
    - !<!DictionarySchema> &ref_35
      type: dictionary
      elementType: *ref_1
      language: !<!Languages> 
        default:
          name: DictionaryOfInteger
          description: The null dictionary value
      protocol: !<!Protocols> {}
    - !<!DictionarySchema> &ref_37
      type: dictionary
      elementType: *ref_1
      language: !<!Languages> 
        default:
          name: DictionaryOfInteger
          description: 'The empty dictionary value {}'
      protocol: !<!Protocols> {}
    - !<!DictionarySchema> &ref_39
      type: dictionary
      elementType: *ref_2
      language: !<!Languages> 
        default:
          name: DictionaryOfString
          description: 'The empty dictionary value {}'
      protocol: !<!Protocols> {}
    - !<!DictionarySchema> &ref_41
      type: dictionary
      elementType: *ref_2
      language: !<!Languages> 
        default:
          name: DictionaryOfString
          description: Dictionary of <string>
      protocol: !<!Protocols> {}
    - !<!DictionarySchema> &ref_42
      type: dictionary
      elementType: *ref_2
      language: !<!Languages> 
        default:
          name: DictionaryOfString
          description: Dictionary of <string>
      protocol: !<!Protocols> {}
    - !<!DictionarySchema> &ref_43
      type: dictionary
      elementType: *ref_2
      language: !<!Languages> 
        default:
          name: DictionaryOfString
          description: Dictionary of <string>
      protocol: !<!Protocols> {}
    - !<!DictionarySchema> &ref_44
      type: dictionary
      elementType: *ref_2
      language: !<!Languages> 
        default:
          name: DictionaryOfString
          description: Dictionary of <string>
      protocol: !<!Protocols> {}
    - !<!DictionarySchema> &ref_45
      type: dictionary
      elementType: *ref_3
      language: !<!Languages> 
        default:
          name: DictionaryOfBoolean
          description: 'The dictionary value {"0": true, "1": false, "2": false, "3": true }'
      protocol: !<!Protocols> {}
    - !<!DictionarySchema> &ref_46
      type: dictionary
      elementType: *ref_3
      language: !<!Languages> 
        default:
          name: DictionaryOfBoolean
          description: 'The dictionary value {"0": true, "1": false, "2": false, "3": true }'
      protocol: !<!Protocols> {}
    - !<!DictionarySchema> &ref_48
      type: dictionary
      elementType: *ref_3
      language: !<!Languages> 
        default:
          name: DictionaryOfBoolean
          description: 'The dictionary value {"0": true, "1": null, "2": false }'
      protocol: !<!Protocols> {}
    - !<!DictionarySchema> &ref_49
      type: dictionary
      elementType: *ref_3
      language: !<!Languages> 
        default:
          name: DictionaryOfBoolean
          description: 'The dictionary value [true, ''boolean'', false]'
      protocol: !<!Protocols> {}
    - !<!DictionarySchema> &ref_50
      type: dictionary
      elementType: *ref_1
      language: !<!Languages> 
        default:
          name: DictionaryOfInteger
          description: 'The dictionary value {"0": 1, "1": -1, "2": 3, "3": 300}'
      protocol: !<!Protocols> {}
    - !<!DictionarySchema> &ref_51
      type: dictionary
      elementType: *ref_1
      language: !<!Languages> 
        default:
          name: DictionaryOfInteger
          description: 'The dictionary value {"0": 1, "1": -1, "2": 3, "3": 300}'
      protocol: !<!Protocols> {}
    - !<!DictionarySchema> &ref_53
      type: dictionary
      elementType: *ref_1
      language: !<!Languages> 
        default:
          name: DictionaryOfInteger
          description: 'The dictionary value {"0": 1, "1": null, "2": 0}'
      protocol: !<!Protocols> {}
    - !<!DictionarySchema> &ref_54
      type: dictionary
      elementType: *ref_1
      language: !<!Languages> 
        default:
          name: DictionaryOfInteger
          description: 'The dictionary value {"0": 1, "1": "integer", "2": 0}'
      protocol: !<!Protocols> {}
    - !<!DictionarySchema> &ref_55
      type: dictionary
      elementType: *ref_4
      language: !<!Languages> 
        default:
          name: DictionaryOfInteger
          description: 'The dictionary value {"0": 1, "1": -1, "2": 3, "3": 300}'
      protocol: !<!Protocols> {}
    - !<!DictionarySchema> &ref_56
      type: dictionary
      elementType: *ref_4
      language: !<!Languages> 
        default:
          name: DictionaryOfInteger
          description: 'The dictionary value {"0": 1, "1": -1, "2": 3, "3": 300}'
      protocol: !<!Protocols> {}
    - !<!DictionarySchema> &ref_58
      type: dictionary
      elementType: *ref_4
      language: !<!Languages> 
        default:
          name: DictionaryOfInteger
          description: 'The dictionary value {"0": 1, "1": null, "2": 0}'
      protocol: !<!Protocols> {}
    - !<!DictionarySchema> &ref_59
      type: dictionary
      elementType: *ref_4
      language: !<!Languages> 
        default:
          name: DictionaryOfInteger
          description: 'The dictionary value {"0": 1, "1": "integer", "2": 0}'
      protocol: !<!Protocols> {}
    - !<!DictionarySchema> &ref_60
      type: dictionary
      elementType: *ref_5
      language: !<!Languages> 
        default:
          name: DictionaryOfNumber
          description: 'The dictionary value {"0": 0, "1": -0.01, "2": 1.2e20}'
      protocol: !<!Protocols> {}
    - !<!DictionarySchema> &ref_61
      type: dictionary
      elementType: *ref_5
      language: !<!Languages> 
        default:
          name: DictionaryOfNumber
          description: 'The dictionary value {"0": 0, "1": -0.01, "2": 1.2e20}'
      protocol: !<!Protocols> {}
    - !<!DictionarySchema> &ref_63
      type: dictionary
      elementType: *ref_5
      language: !<!Languages> 
        default:
          name: DictionaryOfNumber
          description: 'The dictionary value {"0": 0.0, "1": null, "2": 1.2e20}'
      protocol: !<!Protocols> {}
    - !<!DictionarySchema> &ref_64
      type: dictionary
      elementType: *ref_5
      language: !<!Languages> 
        default:
          name: DictionaryOfNumber
          description: 'The dictionary value {"0": 1.0, "1": "number", "2": 0.0}'
      protocol: !<!Protocols> {}
    - !<!DictionarySchema> &ref_65
      type: dictionary
      elementType: *ref_6
      language: !<!Languages> 
        default:
          name: DictionaryOfNumber
          description: 'The dictionary value {"0": 0, "1": -0.01, "2": 1.2e20}'
      protocol: !<!Protocols> {}
    - !<!DictionarySchema> &ref_66
      type: dictionary
      elementType: *ref_6
      language: !<!Languages> 
        default:
          name: DictionaryOfNumber
          description: 'The dictionary value {"0": 0, "1": -0.01, "2": 1.2e20}'
      protocol: !<!Protocols> {}
    - !<!DictionarySchema> &ref_68
      type: dictionary
      elementType: *ref_6
      language: !<!Languages> 
        default:
          name: DictionaryOfNumber
          description: 'The dictionary value {"0": 0.0, "1": null, "2": 1.2e20}'
      protocol: !<!Protocols> {}
    - !<!DictionarySchema> &ref_69
      type: dictionary
      elementType: *ref_6
      language: !<!Languages> 
        default:
          name: DictionaryOfNumber
          description: 'The dictionary value {"0": 1.0, "1": "number", "2": 0.0}'
      protocol: !<!Protocols> {}
    - !<!DictionarySchema> &ref_70
      type: dictionary
      elementType: *ref_2
      language: !<!Languages> 
        default:
          name: DictionaryOfString
          description: 'The dictionary value {"0": "foo1", "1": "foo2", "2": "foo3"}'
      protocol: !<!Protocols> {}
    - !<!DictionarySchema> &ref_71
      type: dictionary
      elementType: *ref_2
      language: !<!Languages> 
        default:
          name: DictionaryOfString
          description: 'The dictionary value {"0": "foo1", "1": "foo2", "2": "foo3"}'
      protocol: !<!Protocols> {}
    - !<!DictionarySchema> &ref_73
      type: dictionary
      elementType: *ref_2
      language: !<!Languages> 
        default:
          name: DictionaryOfString
          description: 'The dictionary value {"0": "foo", "1": null, "2": "foo2"}'
      protocol: !<!Protocols> {}
    - !<!DictionarySchema> &ref_74
      type: dictionary
      elementType: *ref_2
      language: !<!Languages> 
        default:
          name: DictionaryOfString
          description: 'The dictionary value {"0": "foo", "1": 123, "2": "foo2"}'
      protocol: !<!Protocols> {}
    - !<!DictionarySchema> &ref_75
      type: dictionary
      elementType: !<!DateSchema> &ref_7
        type: date
        apiVersions:
          - !<!ApiVersion> 
            version: 1.0.0
        language: !<!Languages> 
          default:
            name: Date
            description: ''
        protocol: !<!Protocols> {}
      language: !<!Languages> 
        default:
          name: DictionaryOfDate
          description: 'The dictionary value {"0": "2000-12-01", "1": "1980-01-02", "2": "1492-10-12"}'
      protocol: !<!Protocols> {}
    - !<!DictionarySchema> &ref_76
      type: dictionary
      elementType: *ref_7
      language: !<!Languages> 
        default:
          name: DictionaryOfDate
          description: 'The dictionary value {"0": "2000-12-01", "1": "1980-01-02", "2": "1492-10-12"}'
      protocol: !<!Protocols> {}
    - !<!DictionarySchema> &ref_78
      type: dictionary
      elementType: *ref_7
      language: !<!Languages> 
        default:
          name: DictionaryOfDate
          description: 'The dictionary value {"0": "2012-01-01", "1": null, "2": "1776-07-04"}'
      protocol: !<!Protocols> {}
    - !<!DictionarySchema> &ref_79
      type: dictionary
      elementType: *ref_7
      language: !<!Languages> 
        default:
          name: DictionaryOfDate
          description: 'The dictionary value {"0": "2011-03-22", "1": "date"}'
      protocol: !<!Protocols> {}
    - !<!DictionarySchema> &ref_80
      type: dictionary
      elementType: !<!DateTimeSchema> &ref_8
        type: date-time
        format: date-time
        apiVersions:
          - !<!ApiVersion> 
            version: 1.0.0
        language: !<!Languages> 
          default:
            name: DateTime
            description: ''
        protocol: !<!Protocols> {}
      language: !<!Languages> 
        default:
          name: DictionaryOfDateTime
          description: 'The dictionary value {"0": "2000-12-01t00:00:01z", "1": "1980-01-02T00:11:35+01:00", "2": "1492-10-12T10:15:01-08:00"}'
      protocol: !<!Protocols> {}
    - !<!DictionarySchema> &ref_81
      type: dictionary
      elementType: *ref_8
      language: !<!Languages> 
        default:
          name: DictionaryOfDateTime
          description: 'The dictionary value {"0": "2000-12-01t00:00:01z", "1": "1980-01-02T00:11:35+01:00", "2": "1492-10-12T10:15:01-08:00"}'
      protocol: !<!Protocols> {}
    - !<!DictionarySchema> &ref_83
      type: dictionary
      elementType: *ref_8
      language: !<!Languages> 
        default:
          name: DictionaryOfDateTime
          description: 'The dictionary value {"0": "2000-12-01t00:00:01z", "1": null}'
      protocol: !<!Protocols> {}
    - !<!DictionarySchema> &ref_84
      type: dictionary
      elementType: *ref_8
      language: !<!Languages> 
        default:
          name: DictionaryOfDateTime
          description: 'The dictionary value {"0": "2000-12-01t00:00:01z", "1": "date-time"}'
      protocol: !<!Protocols> {}
    - !<!DictionarySchema> &ref_85
      type: dictionary
      elementType: !<!DateTimeSchema> &ref_9
        type: date-time
        format: date-time-rfc1123
        apiVersions:
          - !<!ApiVersion> 
            version: 1.0.0
        language: !<!Languages> 
          default:
            name: DateTime
            description: ''
        protocol: !<!Protocols> {}
      language: !<!Languages> 
        default:
          name: DictionaryOfDateTime
          description: 'The dictionary value {"0": "Fri, 01 Dec 2000 00:00:01 GMT", "1": "Wed, 02 Jan 1980 00:11:35 GMT", "2": "Wed, 12 Oct 1492 10:15:01 GMT"}'
      protocol: !<!Protocols> {}
    - !<!DictionarySchema> &ref_86
      type: dictionary
      elementType: *ref_9
      language: !<!Languages> 
        default:
          name: DictionaryOfDateTime
          description: 'The dictionary value {"0": "Fri, 01 Dec 2000 00:00:01 GMT", "1": "Wed, 02 Jan 1980 00:11:35 GMT", "2": "Wed, 12 Oct 1492 10:15:01 GMT"}'
      protocol: !<!Protocols> {}
    - !<!DictionarySchema> &ref_88
      type: dictionary
      elementType: !<!DurationSchema> &ref_10
        type: duration
        apiVersions:
          - !<!ApiVersion> 
            version: 1.0.0
        language: !<!Languages> 
          default:
            name: Duration
            description: ''
        protocol: !<!Protocols> {}
      language: !<!Languages> 
        default:
          name: DictionaryOfDuration
          description: 'The dictionary value {"0": "P123DT22H14M12.011S", "1": "P5DT1H0M0S"}'
      protocol: !<!Protocols> {}
    - !<!DictionarySchema> &ref_89
      type: dictionary
      elementType: *ref_10
      language: !<!Languages> 
        default:
          name: DictionaryOfDuration
          description: 'The dictionary value {"0": "P123DT22H14M12.011S", "1": "P5DT1H0M0S"}'
      protocol: !<!Protocols> {}
    - !<!DictionarySchema> &ref_91
      type: dictionary
      elementType: !<!ByteArraySchema> &ref_22
        type: byte-array
        format: byte
        apiVersions:
          - !<!ApiVersion> 
            version: 1.0.0
        language: !<!Languages> 
          default:
            name: ByteArray
            description: ''
        protocol: !<!Protocols> {}
      language: !<!Languages> 
        default:
          name: DictionaryOfByteArray
          description: 'The dictionary value {"0": hex(FF FF FF FA), "1": hex(01 02 03), "2": hex (25, 29, 43)} with each elementencoded in base 64'
      protocol: !<!Protocols> {}
    - !<!DictionarySchema> &ref_92
      type: dictionary
      elementType: !<!ByteArraySchema> &ref_23
        type: byte-array
        format: byte
        apiVersions:
          - !<!ApiVersion> 
            version: 1.0.0
        language: !<!Languages> 
          default:
            name: ByteArray
            description: ''
        protocol: !<!Protocols> {}
      language: !<!Languages> 
        default:
          name: DictionaryOfByteArray
          description: 'The dictionary value {"0": hex(FF FF FF FA), "1": hex(01 02 03), "2": hex (25, 29, 43)} with each elementencoded in base 64'
      protocol: !<!Protocols> {}
    - !<!DictionarySchema> &ref_94
      type: dictionary
      elementType: !<!ByteArraySchema> &ref_24
        type: byte-array
        format: byte
        apiVersions:
          - !<!ApiVersion> 
            version: 1.0.0
        language: !<!Languages> 
          default:
            name: ByteArray
            description: ''
        protocol: !<!Protocols> {}
      language: !<!Languages> 
        default:
          name: DictionaryOfByteArray
          description: 'The byte dictionary value {"0": hex(FF FF FF FA), "1": null} with the first item base64 encoded'
      protocol: !<!Protocols> {}
    - !<!DictionarySchema> &ref_95
      type: dictionary
      elementType: !<!ByteArraySchema> &ref_25
        type: byte-array
        format: base64url
        apiVersions:
          - !<!ApiVersion> 
            version: 1.0.0
        language: !<!Languages> 
          default:
            name: ByteArray
            description: ''
        protocol: !<!Protocols> {}
      language: !<!Languages> 
        default:
          name: DictionaryOfByteArray
          description: 'The base64url dictionary value {"0": "a string that gets encoded with base64url", "1": "test string", "2": "Lorem ipsum"}'
      protocol: !<!Protocols> {}
    - !<!DictionarySchema> &ref_96
      type: dictionary
      elementType: !<!ObjectSchema> &ref_13
        type: object
        apiVersions:
          - !<!ApiVersion> 
            version: 1.0.0
        properties:
          - !<!Property> 
            schema: *ref_11
            serializedName: integer
            language: !<!Languages> 
              default:
                name: integer
                description: ''
            protocol: !<!Protocols> {}
          - !<!Property> 
            schema: *ref_12
            serializedName: string
            language: !<!Languages> 
              default:
                name: string
                description: ''
            protocol: !<!Protocols> {}
        serializationFormats:
          - json
        usage:
          - output
          - input
        language: !<!Languages> 
          default:
            name: Widget
            description: ''
            namespace: ''
        protocol: !<!Protocols> {}
      language: !<!Languages> 
        default:
          name: DictionaryOfWidget
          description: Dictionary of complex type with null value
      protocol: !<!Protocols> {}
    - !<!DictionarySchema> &ref_97
      type: dictionary
      elementType: *ref_13
      language: !<!Languages> 
        default:
          name: DictionaryOfWidget
          description: 'Empty dictionary of complex type {}'
      protocol: !<!Protocols> {}
    - !<!DictionarySchema> &ref_98
      type: dictionary
      elementType: *ref_13
      nullableItems: true
      language: !<!Languages> 
        default:
          name: DictionaryOfWidget
          description: 'Dictionary of complex type with null item [{''integer'': 1 ''string'': ''2''}, null, {''integer'': 5, ''string'': ''6''}]'
      protocol: !<!Protocols> {}
    - !<!DictionarySchema> &ref_99
      type: dictionary
      elementType: *ref_13
      language: !<!Languages> 
        default:
          name: DictionaryOfWidget
          description: 'Dictionary of complex type with empty item [{''integer'': 1 ''string'': ''2''}, {}, {''integer'': 5, ''string'': ''6''}]'
      protocol: !<!Protocols> {}
    - !<!DictionarySchema> &ref_100
      type: dictionary
      elementType: *ref_13
      language: !<!Languages> 
        default:
          name: DictionaryOfWidget
          description: 'Dictionary of complex type with [{''integer'': 1 ''string'': ''2''}, {''integer'': 3, ''string'': ''4''}, {''integer'': 5, ''string'': ''6''}]'
      protocol: !<!Protocols> {}
    - !<!DictionarySchema> &ref_101
      type: dictionary
      elementType: *ref_13
      language: !<!Languages> 
        default:
          name: DictionaryOfWidget
          description: 'Dictionary of complex type with {"0": {"integer": 1, "string": "2"}, "1": {"integer": 3, "string": "4"}, "2": {"integer": 5, "string": "6"}}'
      protocol: !<!Protocols> {}
    - !<!DictionarySchema> &ref_103
      type: dictionary
      elementType: !<!ArraySchema> &ref_27
        type: array
        apiVersions:
          - !<!ApiVersion> 
            version: 1.0.0
        elementType: *ref_14
        language: !<!Languages> 
          default:
            name: ArrayOfGet200ApplicationJsonAdditionalPropertiesItem
            description: Array of Get200ApplicationJsonAdditionalPropertiesItem
        protocol: !<!Protocols> {}
      language: !<!Languages> 
        default:
          name: DictionaryOfpaths1Y9Iid6DictionaryArrayNullGetResponses200ContentApplicationJsonSchemaAdditionalproperties
          description: a null array
      protocol: !<!Protocols> {}
    - !<!DictionarySchema> &ref_104
      type: dictionary
      elementType: !<!ArraySchema> &ref_28
        type: array
        apiVersions:
          - !<!ApiVersion> 
            version: 1.0.0
        elementType: *ref_2
        language: !<!Languages> 
          default:
            name: ArrayOfString
            description: Array of String
        protocol: !<!Protocols> {}
      language: !<!Languages> 
        default:
          name: DictionaryOfpathsAfa1HvDictionaryArrayEmptyGetResponses200ContentApplicationJsonSchemaAdditionalproperties
          description: 'An empty dictionary {}'
      protocol: !<!Protocols> {}
    - !<!DictionarySchema> &ref_105
      type: dictionary
      elementType: !<!ArraySchema> &ref_29
        type: array
        apiVersions:
          - !<!ApiVersion> 
            version: 1.0.0
        elementType: *ref_2
        language: !<!Languages> 
          default:
            name: ArrayOfString
            description: Array of String
        protocol: !<!Protocols> {}
      nullableItems: true
      language: !<!Languages> 
        default:
          name: DictionaryOfpaths1Xk9Za9DictionaryArrayItemnullGetResponses200ContentApplicationJsonSchemaAdditionalproperties
          description: 'An array of array of strings {"0": ["1", "2", "3"], "1": null, "2": ["7", "8", "9"]}'
      protocol: !<!Protocols> {}
    - !<!DictionarySchema> &ref_106
      type: dictionary
      elementType: !<!ArraySchema> &ref_30
        type: array
        apiVersions:
          - !<!ApiVersion> 
            version: 1.0.0
        elementType: *ref_2
        language: !<!Languages> 
          default:
            name: ArrayOfString
            description: Array of String
        protocol: !<!Protocols> {}
      language: !<!Languages> 
        default:
          name: DictionaryOfpaths3Bo0LmDictionaryArrayItememptyGetResponses200ContentApplicationJsonSchemaAdditionalproperties
          description: 'An array of array of strings {"0": ["1", "2", "3"], "1": [], "2": ["7", "8", "9"]}'
      protocol: !<!Protocols> {}
    - !<!DictionarySchema> &ref_107
      type: dictionary
      elementType: !<!ArraySchema> &ref_31
        type: array
        apiVersions:
          - !<!ApiVersion> 
            version: 1.0.0
        elementType: *ref_2
        language: !<!Languages> 
          default:
            name: ArrayOfString
            description: Array of String
        protocol: !<!Protocols> {}
      language: !<!Languages> 
        default:
          name: DictionaryOfpathsEx22ApDictionaryArrayValidGetResponses200ContentApplicationJsonSchemaAdditionalproperties
          description: 'An array of array of strings {"0": ["1", "2", "3"], "1": ["4", "5", "6"], "2": ["7", "8", "9"]}'
      protocol: !<!Protocols> {}
    - !<!DictionarySchema> &ref_108
      type: dictionary
      elementType: !<!ArraySchema> &ref_32
        type: array
        apiVersions:
          - !<!ApiVersion> 
            version: 1.0.0
        elementType: *ref_15
        language: !<!Languages> 
          default:
            name: ArrayOfPutContentSchemaItemsItem
            description: Array of PutContentSchemaItemsItem
        protocol: !<!Protocols> {}
      language: !<!Languages> 
        default:
          name: DictionaryOfpaths1Dxz488DictionaryArrayValidPutRequestbodyContentApplicationJsonSchemaAdditionalproperties
          description: 'An array of array of strings {"0": ["1", "2", "3"], "1": ["4", "5", "6"], "2": ["7", "8", "9"]}'
      protocol: !<!Protocols> {}
    - !<!DictionarySchema> &ref_16
      type: dictionary
      elementType: *ref_2
      language: !<!Languages> 
        default:
          name: DictionaryOfString
          description: Dictionary of <string>
      protocol: !<!Protocols> {}
    - !<!DictionarySchema> &ref_110
      type: dictionary
      elementType: *ref_16
      language: !<!Languages> 
        default:
          name: DictionaryOfString
          description: An dictionaries of dictionaries with value null
      protocol: !<!Protocols> {}
    - !<!DictionarySchema> &ref_17
      type: dictionary
      elementType: *ref_2
      language: !<!Languages> 
        default:
          name: DictionaryOfString
          description: Dictionary of <string>
      protocol: !<!Protocols> {}
    - !<!DictionarySchema> &ref_111
      type: dictionary
      elementType: *ref_17
      language: !<!Languages> 
        default:
          name: DictionaryOfString
          description: 'An dictionaries of dictionaries of type <string, string> with value {}'
      protocol: !<!Protocols> {}
    - !<!DictionarySchema> &ref_18
      type: dictionary
      elementType: *ref_2
      language: !<!Languages> 
        default:
          name: DictionaryOfString
          description: Dictionary of <string>
      protocol: !<!Protocols> {}
    - !<!DictionarySchema> &ref_112
      type: dictionary
      elementType: *ref_18
      language: !<!Languages> 
        default:
          name: DictionaryOfString
          description: 'An dictionaries of dictionaries of type <string, string> with value {"0": {"1": "one", "2": "two", "3": "three"}, "1": null, "2": {"7": "seven", "8": "eight", "9": "nine"}}'
      protocol: !<!Protocols> {}
    - !<!DictionarySchema> &ref_19
      type: dictionary
      elementType: *ref_2
      language: !<!Languages> 
        default:
          name: DictionaryOfString
          description: Dictionary of <string>
      protocol: !<!Protocols> {}
    - !<!DictionarySchema> &ref_113
      type: dictionary
      elementType: *ref_19
      language: !<!Languages> 
        default:
          name: DictionaryOfString
          description: 'An dictionaries of dictionaries of type <string, string> with value {"0": {"1": "one", "2": "two", "3": "three"}, "1": {}, "2": {"7": "seven", "8": "eight", "9": "nine"}}'
      protocol: !<!Protocols> {}
    - !<!DictionarySchema> &ref_20
      type: dictionary
      elementType: *ref_2
      language: !<!Languages> 
        default:
          name: DictionaryOfString
          description: Dictionary of <string>
      protocol: !<!Protocols> {}
    - !<!DictionarySchema> &ref_114
      type: dictionary
      elementType: *ref_20
      language: !<!Languages> 
        default:
          name: DictionaryOfString
          description: 'An dictionaries of dictionaries of type <string, string> with value {"0": {"1": "one", "2": "two", "3": "three"}, "1": {"4": "four", "5": "five", "6": "six"}, "2": {"7": "seven", "8": "eight", "9": "nine"}}'
      protocol: !<!Protocols> {}
    - !<!DictionarySchema> &ref_21
      type: dictionary
      elementType: *ref_2
      language: !<!Languages> 
        default:
          name: DictionaryOfString
          description: Dictionary of <string>
      protocol: !<!Protocols> {}
    - !<!DictionarySchema> &ref_115
      type: dictionary
      elementType: *ref_21
      language: !<!Languages> 
        default:
          name: DictionaryOfString
          description: 'An dictionaries of dictionaries of type <string, string> with value {"0": {"1": "one", "2": "two", "3": "three"}, "1": {"4": "four", "5": "five", "6": "six"}, "2": {"7": "seven", "8": "eight", "9": "nine"}}'
      protocol: !<!Protocols> {}
  byteArrays:
    - *ref_22
    - *ref_23
    - *ref_24
    - *ref_25
  dateTimes:
    - *ref_8
    - *ref_9
  dates:
    - *ref_7
  durations:
    - *ref_10
  objects:
    - !<!ObjectSchema> &ref_36
      type: object
      apiVersions:
        - !<!ApiVersion> 
          version: 1.0.0
      properties:
        - !<!Property> 
          schema: *ref_11
          serializedName: status
          language: !<!Languages> 
            default:
              name: status
              description: ''
          protocol: !<!Protocols> {}
        - !<!Property> 
          schema: *ref_26
          serializedName: message
          language: !<!Languages> 
            default:
              name: message
              description: ''
          protocol: !<!Protocols> {}
      serializationFormats:
        - json
      usage:
        - exception
      language: !<!Languages> 
        default:
          name: Error
          description: ''
          namespace: ''
      protocol: !<!Protocols> {}
    - *ref_13
  arrays:
    - *ref_27
    - *ref_28
    - *ref_29
    - *ref_30
    - *ref_31
    - *ref_32
globalParameters:
  - !<!Parameter> &ref_33
    schema: *ref_0
    clientDefaultValue: 'http://localhost:3000'
    implementation: Client
    origin: 'modelerfour:synthesized/host'
    required: true
    extensions:
      x-ms-skip-url-encoding: true
    language: !<!Languages> 
      default:
        name: $host
        description: server parameter
        serializedName: $host
    protocol: !<!Protocols> 
      http: !<!HttpParameter> 
        in: uri
operationGroups:
  - !<!OperationGroup> 
    $key: dictionary
    operations:
      - !<!Operation> 
        apiVersions:
          - !<!ApiVersion> 
            version: 1.0.0
        parameters:
          - *ref_33
        requests:
          - !<!Request> 
            parameters:
              - !<!Parameter> 
                schema: *ref_34
                implementation: Method
                origin: 'modelerfour:synthesized/accept'
                required: true
                language: !<!Languages> 
                  default:
                    name: accept
                    description: Accept header
                    serializedName: Accept
                protocol: !<!Protocols> 
                  http: !<!HttpParameter> 
                    in: header
            signatureParameters: []
            language: !<!Languages> 
              default:
                name: ''
                description: ''
            protocol: !<!Protocols> 
              http: !<!HttpRequest> 
                path: /dictionary/null
                method: get
                uri: '{$host}'
        signatureParameters: []
        responses:
          - !<!SchemaResponse> 
            schema: *ref_35
            language: !<!Languages> 
              default:
                name: ''
                description: The null dictionary value
            protocol: !<!Protocols> 
              http: !<!HttpResponse> 
                knownMediaType: json
                mediaTypes:
                  - application/json
                statusCodes:
                  - '200'
        exceptions:
          - !<!SchemaResponse> 
            schema: *ref_36
            language: !<!Languages> 
              default:
                name: ''
                description: Unexpected error
            protocol: !<!Protocols> 
              http: !<!HttpResponse> 
                knownMediaType: json
                mediaTypes:
                  - application/json
                statusCodes:
                  - default
        language: !<!Languages> 
          default:
            name: GetNull
            description: Get null dictionary value
        protocol: !<!Protocols> {}
      - !<!Operation> 
        apiVersions:
          - !<!ApiVersion> 
            version: 1.0.0
        parameters:
          - *ref_33
        requests:
          - !<!Request> 
            parameters:
              - !<!Parameter> 
                schema: *ref_34
                implementation: Method
                origin: 'modelerfour:synthesized/accept'
                required: true
                language: !<!Languages> 
                  default:
                    name: accept
                    description: Accept header
                    serializedName: Accept
                protocol: !<!Protocols> 
                  http: !<!HttpParameter> 
                    in: header
            signatureParameters: []
            language: !<!Languages> 
              default:
                name: ''
                description: ''
            protocol: !<!Protocols> 
              http: !<!HttpRequest> 
                path: /dictionary/empty
                method: get
                uri: '{$host}'
        signatureParameters: []
        responses:
          - !<!SchemaResponse> 
            schema: *ref_37
            language: !<!Languages> 
              default:
                name: ''
                description: 'The empty dictionary value {}'
            protocol: !<!Protocols> 
              http: !<!HttpResponse> 
                knownMediaType: json
                mediaTypes:
                  - application/json
                statusCodes:
                  - '200'
        exceptions:
          - !<!SchemaResponse> 
            schema: *ref_36
            language: !<!Languages> 
              default:
                name: ''
                description: Unexpected error
            protocol: !<!Protocols> 
              http: !<!HttpResponse> 
                knownMediaType: json
                mediaTypes:
                  - application/json
                statusCodes:
                  - default
        language: !<!Languages> 
          default:
            name: GetEmpty
            description: 'Get empty dictionary value {}'
        protocol: !<!Protocols> {}
      - !<!Operation> 
        apiVersions:
          - !<!ApiVersion> 
            version: 1.0.0
        parameters:
          - *ref_33
        requests:
          - !<!Request> 
            parameters:
              - !<!Parameter> 
                schema: *ref_38
                implementation: Method
                origin: 'modelerfour:synthesized/content-type'
                required: true
                language: !<!Languages> 
                  default:
                    name: contentType
                    description: Body Parameter content-type
                    serializedName: Content-Type
                protocol: !<!Protocols> 
                  http: !<!HttpParameter> 
                    in: header
              - !<!Parameter> &ref_40
                schema: *ref_39
                implementation: Method
                required: true
                language: !<!Languages> 
                  default:
                    name: arrayBody
                    description: ''
                protocol: !<!Protocols> 
                  http: !<!HttpParameter> 
                    in: body
                    style: json
              - !<!Parameter> 
                schema: *ref_34
                implementation: Method
                origin: 'modelerfour:synthesized/accept'
                required: true
                language: !<!Languages> 
                  default:
                    name: accept
                    description: Accept header
                    serializedName: Accept
                protocol: !<!Protocols> 
                  http: !<!HttpParameter> 
                    in: header
            signatureParameters:
              - *ref_40
            language: !<!Languages> 
              default:
                name: ''
                description: ''
            protocol: !<!Protocols> 
              http: !<!HttpWithBodyRequest> 
                path: /dictionary/empty
                method: put
                knownMediaType: json
                mediaTypes:
                  - application/json
                uri: '{$host}'
        signatureParameters: []
        responses:
          - !<!Response> 
            language: !<!Languages> 
              default:
                name: ''
                description: Empty Response
            protocol: !<!Protocols> 
              http: !<!HttpResponse> 
                statusCodes:
                  - '200'
        exceptions:
          - !<!SchemaResponse> 
            schema: *ref_36
            language: !<!Languages> 
              default:
                name: ''
                description: Unexpected error
            protocol: !<!Protocols> 
              http: !<!HttpResponse> 
                knownMediaType: json
                mediaTypes:
                  - application/json
                statusCodes:
                  - default
        language: !<!Languages> 
          default:
            name: PutEmpty
            description: 'Set dictionary value empty {}'
        protocol: !<!Protocols> {}
      - !<!Operation> 
        apiVersions:
          - !<!ApiVersion> 
            version: 1.0.0
        parameters:
          - *ref_33
        requests:
          - !<!Request> 
            parameters:
              - !<!Parameter> 
                schema: *ref_34
                implementation: Method
                origin: 'modelerfour:synthesized/accept'
                required: true
                language: !<!Languages> 
                  default:
                    name: accept
                    description: Accept header
                    serializedName: Accept
                protocol: !<!Protocols> 
                  http: !<!HttpParameter> 
                    in: header
            signatureParameters: []
            language: !<!Languages> 
              default:
                name: ''
                description: ''
            protocol: !<!Protocols> 
              http: !<!HttpRequest> 
                path: /dictionary/nullvalue
                method: get
                uri: '{$host}'
        signatureParameters: []
        responses:
          - !<!SchemaResponse> 
            schema: *ref_41
            language: !<!Languages> 
              default:
                name: ''
                description: The Dictionary with null value
            protocol: !<!Protocols> 
              http: !<!HttpResponse> 
                knownMediaType: json
                mediaTypes:
                  - application/json
                statusCodes:
                  - '200'
        exceptions:
          - !<!SchemaResponse> 
            schema: *ref_36
            language: !<!Languages> 
              default:
                name: ''
                description: Unexpected error
            protocol: !<!Protocols> 
              http: !<!HttpResponse> 
                knownMediaType: json
                mediaTypes:
                  - application/json
                statusCodes:
                  - default
        language: !<!Languages> 
          default:
            name: GetNullValue
            description: Get Dictionary with null value
        protocol: !<!Protocols> {}
      - !<!Operation> 
        apiVersions:
          - !<!ApiVersion> 
            version: 1.0.0
        parameters:
          - *ref_33
        requests:
          - !<!Request> 
            parameters:
              - !<!Parameter> 
                schema: *ref_34
                implementation: Method
                origin: 'modelerfour:synthesized/accept'
                required: true
                language: !<!Languages> 
                  default:
                    name: accept
                    description: Accept header
                    serializedName: Accept
                protocol: !<!Protocols> 
                  http: !<!HttpParameter> 
                    in: header
            signatureParameters: []
            language: !<!Languages> 
              default:
                name: ''
                description: ''
            protocol: !<!Protocols> 
              http: !<!HttpRequest> 
                path: /dictionary/nullkey
                method: get
                uri: '{$host}'
        signatureParameters: []
        responses:
          - !<!SchemaResponse> 
            schema: *ref_42
            language: !<!Languages> 
              default:
                name: ''
                description: The Dictionary with null key
            protocol: !<!Protocols> 
              http: !<!HttpResponse> 
                knownMediaType: json
                mediaTypes:
                  - application/json
                statusCodes:
                  - '200'
        exceptions:
          - !<!SchemaResponse> 
            schema: *ref_36
            language: !<!Languages> 
              default:
                name: ''
                description: Unexpected error
            protocol: !<!Protocols> 
              http: !<!HttpResponse> 
                knownMediaType: json
                mediaTypes:
                  - application/json
                statusCodes:
                  - default
        language: !<!Languages> 
          default:
            name: GetNullKey
            description: Get Dictionary with null key
        protocol: !<!Protocols> {}
      - !<!Operation> 
        apiVersions:
          - !<!ApiVersion> 
            version: 1.0.0
        parameters:
          - *ref_33
        requests:
          - !<!Request> 
            parameters:
              - !<!Parameter> 
                schema: *ref_34
                implementation: Method
                origin: 'modelerfour:synthesized/accept'
                required: true
                language: !<!Languages> 
                  default:
                    name: accept
                    description: Accept header
                    serializedName: Accept
                protocol: !<!Protocols> 
                  http: !<!HttpParameter> 
                    in: header
            signatureParameters: []
            language: !<!Languages> 
              default:
                name: ''
                description: ''
            protocol: !<!Protocols> 
              http: !<!HttpRequest> 
                path: /dictionary/keyemptystring
                method: get
                uri: '{$host}'
        signatureParameters: []
        responses:
          - !<!SchemaResponse> 
            schema: *ref_43
            language: !<!Languages> 
              default:
                name: ''
                description: The Dictionary with key as empty string
            protocol: !<!Protocols> 
              http: !<!HttpResponse> 
                knownMediaType: json
                mediaTypes:
                  - application/json
                statusCodes:
                  - '200'
        exceptions:
          - !<!SchemaResponse> 
            schema: *ref_36
            language: !<!Languages> 
              default:
                name: ''
                description: Unexpected error
            protocol: !<!Protocols> 
              http: !<!HttpResponse> 
                knownMediaType: json
                mediaTypes:
                  - application/json
                statusCodes:
                  - default
        language: !<!Languages> 
          default:
            name: GetEmptyStringKey
            description: Get Dictionary with key as empty string
        protocol: !<!Protocols> {}
      - !<!Operation> 
        apiVersions:
          - !<!ApiVersion> 
            version: 1.0.0
        parameters:
          - *ref_33
        requests:
          - !<!Request> 
            parameters:
              - !<!Parameter> 
                schema: *ref_34
                implementation: Method
                origin: 'modelerfour:synthesized/accept'
                required: true
                language: !<!Languages> 
                  default:
                    name: accept
                    description: Accept header
                    serializedName: Accept
                protocol: !<!Protocols> 
                  http: !<!HttpParameter> 
                    in: header
            signatureParameters: []
            language: !<!Languages> 
              default:
                name: ''
                description: ''
            protocol: !<!Protocols> 
              http: !<!HttpRequest> 
                path: /dictionary/invalid
                method: get
                uri: '{$host}'
        signatureParameters: []
        responses:
          - !<!SchemaResponse> 
            schema: *ref_44
            language: !<!Languages> 
              default:
                name: ''
                description: The invalid Dictionary value
            protocol: !<!Protocols> 
              http: !<!HttpResponse> 
                knownMediaType: json
                mediaTypes:
                  - application/json
                statusCodes:
                  - '200'
        exceptions:
          - !<!SchemaResponse> 
            schema: *ref_36
            language: !<!Languages> 
              default:
                name: ''
                description: Unexpected error
            protocol: !<!Protocols> 
              http: !<!HttpResponse> 
                knownMediaType: json
                mediaTypes:
                  - application/json
                statusCodes:
                  - default
        language: !<!Languages> 
          default:
            name: GetInvalid
            description: Get invalid Dictionary value
        protocol: !<!Protocols> {}
      - !<!Operation> 
        apiVersions:
          - !<!ApiVersion> 
            version: 1.0.0
        parameters:
          - *ref_33
        requests:
          - !<!Request> 
            parameters:
              - !<!Parameter> 
                schema: *ref_34
                implementation: Method
                origin: 'modelerfour:synthesized/accept'
                required: true
                language: !<!Languages> 
                  default:
                    name: accept
                    description: Accept header
                    serializedName: Accept
                protocol: !<!Protocols> 
                  http: !<!HttpParameter> 
                    in: header
            signatureParameters: []
            language: !<!Languages> 
              default:
                name: ''
                description: ''
            protocol: !<!Protocols> 
              http: !<!HttpRequest> 
                path: /dictionary/prim/boolean/tfft
                method: get
                uri: '{$host}'
        signatureParameters: []
        responses:
          - !<!SchemaResponse> 
            schema: *ref_45
            language: !<!Languages> 
              default:
                name: ''
                description: 'The dictionary value {"0": true, "1": false, "2": false, "3": true }'
            protocol: !<!Protocols> 
              http: !<!HttpResponse> 
                knownMediaType: json
                mediaTypes:
                  - application/json
                statusCodes:
                  - '200'
        exceptions:
          - !<!SchemaResponse> 
            schema: *ref_36
            language: !<!Languages> 
              default:
                name: ''
                description: Unexpected error
            protocol: !<!Protocols> 
              http: !<!HttpResponse> 
                knownMediaType: json
                mediaTypes:
                  - application/json
                statusCodes:
                  - default
        language: !<!Languages> 
          default:
            name: GetBooleanTfft
            description: 'Get boolean dictionary value {"0": true, "1": false, "2": false, "3": true }'
        protocol: !<!Protocols> {}
      - !<!Operation> 
        apiVersions:
          - !<!ApiVersion> 
            version: 1.0.0
        parameters:
          - *ref_33
        requests:
          - !<!Request> 
            parameters:
              - !<!Parameter> 
                schema: *ref_38
                implementation: Method
                origin: 'modelerfour:synthesized/content-type'
                required: true
                language: !<!Languages> 
                  default:
                    name: contentType
                    description: Body Parameter content-type
                    serializedName: Content-Type
                protocol: !<!Protocols> 
                  http: !<!HttpParameter> 
                    in: header
              - !<!Parameter> &ref_47
                schema: *ref_46
                implementation: Method
                required: true
                language: !<!Languages> 
                  default:
                    name: arrayBody
                    description: ''
                protocol: !<!Protocols> 
                  http: !<!HttpParameter> 
                    in: body
                    style: json
              - !<!Parameter> 
                schema: *ref_34
                implementation: Method
                origin: 'modelerfour:synthesized/accept'
                required: true
                language: !<!Languages> 
                  default:
                    name: accept
                    description: Accept header
                    serializedName: Accept
                protocol: !<!Protocols> 
                  http: !<!HttpParameter> 
                    in: header
            signatureParameters:
              - *ref_47
            language: !<!Languages> 
              default:
                name: ''
                description: ''
            protocol: !<!Protocols> 
              http: !<!HttpWithBodyRequest> 
                path: /dictionary/prim/boolean/tfft
                method: put
                knownMediaType: json
                mediaTypes:
                  - application/json
                uri: '{$host}'
        signatureParameters: []
        responses:
          - !<!Response> 
            language: !<!Languages> 
              default:
                name: ''
                description: Empty Response
            protocol: !<!Protocols> 
              http: !<!HttpResponse> 
                statusCodes:
                  - '200'
        exceptions:
          - !<!SchemaResponse> 
            schema: *ref_36
            language: !<!Languages> 
              default:
                name: ''
                description: Unexpected error
            protocol: !<!Protocols> 
              http: !<!HttpResponse> 
                knownMediaType: json
                mediaTypes:
                  - application/json
                statusCodes:
                  - default
        language: !<!Languages> 
          default:
            name: PutBooleanTfft
            description: 'Set dictionary value empty {"0": true, "1": false, "2": false, "3": true }'
        protocol: !<!Protocols> {}
      - !<!Operation> 
        apiVersions:
          - !<!ApiVersion> 
            version: 1.0.0
        parameters:
          - *ref_33
        requests:
          - !<!Request> 
            parameters:
              - !<!Parameter> 
                schema: *ref_34
                implementation: Method
                origin: 'modelerfour:synthesized/accept'
                required: true
                language: !<!Languages> 
                  default:
                    name: accept
                    description: Accept header
                    serializedName: Accept
                protocol: !<!Protocols> 
                  http: !<!HttpParameter> 
                    in: header
            signatureParameters: []
            language: !<!Languages> 
              default:
                name: ''
                description: ''
            protocol: !<!Protocols> 
              http: !<!HttpRequest> 
                path: /dictionary/prim/boolean/true.null.false
                method: get
                uri: '{$host}'
        signatureParameters: []
        responses:
          - !<!SchemaResponse> 
            schema: *ref_48
            language: !<!Languages> 
              default:
                name: ''
                description: 'The dictionary value {"0": true, "1": null, "2": false }'
            protocol: !<!Protocols> 
              http: !<!HttpResponse> 
                knownMediaType: json
                mediaTypes:
                  - application/json
                statusCodes:
                  - '200'
        exceptions:
          - !<!SchemaResponse> 
            schema: *ref_36
            language: !<!Languages> 
              default:
                name: ''
                description: Unexpected error
            protocol: !<!Protocols> 
              http: !<!HttpResponse> 
                knownMediaType: json
                mediaTypes:
                  - application/json
                statusCodes:
                  - default
        language: !<!Languages> 
          default:
            name: GetBooleanInvalidNull
            description: 'Get boolean dictionary value {"0": true, "1": null, "2": false }'
        protocol: !<!Protocols> {}
      - !<!Operation> 
        apiVersions:
          - !<!ApiVersion> 
            version: 1.0.0
        parameters:
          - *ref_33
        requests:
          - !<!Request> 
            parameters:
              - !<!Parameter> 
                schema: *ref_34
                implementation: Method
                origin: 'modelerfour:synthesized/accept'
                required: true
                language: !<!Languages> 
                  default:
                    name: accept
                    description: Accept header
                    serializedName: Accept
                protocol: !<!Protocols> 
                  http: !<!HttpParameter> 
                    in: header
            signatureParameters: []
            language: !<!Languages> 
              default:
                name: ''
                description: ''
            protocol: !<!Protocols> 
              http: !<!HttpRequest> 
                path: /dictionary/prim/boolean/true.boolean.false
                method: get
                uri: '{$host}'
        signatureParameters: []
        responses:
          - !<!SchemaResponse> 
            schema: *ref_49
            language: !<!Languages> 
              default:
                name: ''
                description: 'The dictionary value ''{"0": true, "1": "boolean", "2": false}'''
            protocol: !<!Protocols> 
              http: !<!HttpResponse> 
                knownMediaType: json
                mediaTypes:
                  - application/json
                statusCodes:
                  - '200'
        exceptions:
          - !<!SchemaResponse> 
            schema: *ref_36
            language: !<!Languages> 
              default:
                name: ''
                description: Unexpected error
            protocol: !<!Protocols> 
              http: !<!HttpResponse> 
                knownMediaType: json
                mediaTypes:
                  - application/json
                statusCodes:
                  - default
        language: !<!Languages> 
          default:
            name: GetBooleanInvalidString
            description: 'Get boolean dictionary value ''{"0": true, "1": "boolean", "2": false}'''
        protocol: !<!Protocols> {}
      - !<!Operation> 
        apiVersions:
          - !<!ApiVersion> 
            version: 1.0.0
        parameters:
          - *ref_33
        requests:
          - !<!Request> 
            parameters:
              - !<!Parameter> 
                schema: *ref_34
                implementation: Method
                origin: 'modelerfour:synthesized/accept'
                required: true
                language: !<!Languages> 
                  default:
                    name: accept
                    description: Accept header
                    serializedName: Accept
                protocol: !<!Protocols> 
                  http: !<!HttpParameter> 
                    in: header
            signatureParameters: []
            language: !<!Languages> 
              default:
                name: ''
                description: ''
            protocol: !<!Protocols> 
              http: !<!HttpRequest> 
                path: /dictionary/prim/integer/1.-1.3.300
                method: get
                uri: '{$host}'
        signatureParameters: []
        responses:
          - !<!SchemaResponse> 
            schema: *ref_50
            language: !<!Languages> 
              default:
                name: ''
                description: 'The dictionary value {"0": 1, "1": -1, "2": 3, "3": 300}'
            protocol: !<!Protocols> 
              http: !<!HttpResponse> 
                knownMediaType: json
                mediaTypes:
                  - application/json
                statusCodes:
                  - '200'
        exceptions:
          - !<!SchemaResponse> 
            schema: *ref_36
            language: !<!Languages> 
              default:
                name: ''
                description: Unexpected error
            protocol: !<!Protocols> 
              http: !<!HttpResponse> 
                knownMediaType: json
                mediaTypes:
                  - application/json
                statusCodes:
                  - default
        language: !<!Languages> 
          default:
            name: GetIntegerValid
            description: 'Get integer dictionary value {"0": 1, "1": -1, "2": 3, "3": 300}'
        protocol: !<!Protocols> {}
      - !<!Operation> 
        apiVersions:
          - !<!ApiVersion> 
            version: 1.0.0
        parameters:
          - *ref_33
        requests:
          - !<!Request> 
            parameters:
              - !<!Parameter> 
                schema: *ref_38
                implementation: Method
                origin: 'modelerfour:synthesized/content-type'
                required: true
                language: !<!Languages> 
                  default:
                    name: contentType
                    description: Body Parameter content-type
                    serializedName: Content-Type
                protocol: !<!Protocols> 
                  http: !<!HttpParameter> 
                    in: header
              - !<!Parameter> &ref_52
                schema: *ref_51
                implementation: Method
                required: true
                language: !<!Languages> 
                  default:
                    name: arrayBody
                    description: ''
                protocol: !<!Protocols> 
                  http: !<!HttpParameter> 
                    in: body
                    style: json
              - !<!Parameter> 
                schema: *ref_34
                implementation: Method
                origin: 'modelerfour:synthesized/accept'
                required: true
                language: !<!Languages> 
                  default:
                    name: accept
                    description: Accept header
                    serializedName: Accept
                protocol: !<!Protocols> 
                  http: !<!HttpParameter> 
                    in: header
            signatureParameters:
              - *ref_52
            language: !<!Languages> 
              default:
                name: ''
                description: ''
            protocol: !<!Protocols> 
              http: !<!HttpWithBodyRequest> 
                path: /dictionary/prim/integer/1.-1.3.300
                method: put
                knownMediaType: json
                mediaTypes:
                  - application/json
                uri: '{$host}'
        signatureParameters: []
        responses:
          - !<!Response> 
            language: !<!Languages> 
              default:
                name: ''
                description: Empty Response
            protocol: !<!Protocols> 
              http: !<!HttpResponse> 
                statusCodes:
                  - '200'
        exceptions:
          - !<!SchemaResponse> 
            schema: *ref_36
            language: !<!Languages> 
              default:
                name: ''
                description: Unexpected error
            protocol: !<!Protocols> 
              http: !<!HttpResponse> 
                knownMediaType: json
                mediaTypes:
                  - application/json
                statusCodes:
                  - default
        language: !<!Languages> 
          default:
            name: PutIntegerValid
            description: 'Set dictionary value empty {"0": 1, "1": -1, "2": 3, "3": 300}'
        protocol: !<!Protocols> {}
      - !<!Operation> 
        apiVersions:
          - !<!ApiVersion> 
            version: 1.0.0
        parameters:
          - *ref_33
        requests:
          - !<!Request> 
            parameters:
              - !<!Parameter> 
                schema: *ref_34
                implementation: Method
                origin: 'modelerfour:synthesized/accept'
                required: true
                language: !<!Languages> 
                  default:
                    name: accept
                    description: Accept header
                    serializedName: Accept
                protocol: !<!Protocols> 
                  http: !<!HttpParameter> 
                    in: header
            signatureParameters: []
            language: !<!Languages> 
              default:
                name: ''
                description: ''
            protocol: !<!Protocols> 
              http: !<!HttpRequest> 
                path: /dictionary/prim/integer/1.null.zero
                method: get
                uri: '{$host}'
        signatureParameters: []
        responses:
          - !<!SchemaResponse> 
            schema: *ref_53
            language: !<!Languages> 
              default:
                name: ''
                description: 'The dictionary value {"0": 1, "1": null, "2": 0}'
            protocol: !<!Protocols> 
              http: !<!HttpResponse> 
                knownMediaType: json
                mediaTypes:
                  - application/json
                statusCodes:
                  - '200'
        exceptions:
          - !<!SchemaResponse> 
            schema: *ref_36
            language: !<!Languages> 
              default:
                name: ''
                description: Unexpected error
            protocol: !<!Protocols> 
              http: !<!HttpResponse> 
                knownMediaType: json
                mediaTypes:
                  - application/json
                statusCodes:
                  - default
        language: !<!Languages> 
          default:
            name: GetIntInvalidNull
            description: 'Get integer dictionary value {"0": 1, "1": null, "2": 0}'
        protocol: !<!Protocols> {}
      - !<!Operation> 
        apiVersions:
          - !<!ApiVersion> 
            version: 1.0.0
        parameters:
          - *ref_33
        requests:
          - !<!Request> 
            parameters:
              - !<!Parameter> 
                schema: *ref_34
                implementation: Method
                origin: 'modelerfour:synthesized/accept'
                required: true
                language: !<!Languages> 
                  default:
                    name: accept
                    description: Accept header
                    serializedName: Accept
                protocol: !<!Protocols> 
                  http: !<!HttpParameter> 
                    in: header
            signatureParameters: []
            language: !<!Languages> 
              default:
                name: ''
                description: ''
            protocol: !<!Protocols> 
              http: !<!HttpRequest> 
                path: /dictionary/prim/integer/1.integer.0
                method: get
                uri: '{$host}'
        signatureParameters: []
        responses:
          - !<!SchemaResponse> 
            schema: *ref_54
            language: !<!Languages> 
              default:
                name: ''
                description: 'The dictionary value {"0": 1, "1": "integer", "2": 0}'
            protocol: !<!Protocols> 
              http: !<!HttpResponse> 
                knownMediaType: json
                mediaTypes:
                  - application/json
                statusCodes:
                  - '200'
        exceptions:
          - !<!SchemaResponse> 
            schema: *ref_36
            language: !<!Languages> 
              default:
                name: ''
                description: Unexpected error
            protocol: !<!Protocols> 
              http: !<!HttpResponse> 
                knownMediaType: json
                mediaTypes:
                  - application/json
                statusCodes:
                  - default
        language: !<!Languages> 
          default:
            name: GetIntInvalidString
            description: 'Get integer dictionary value {"0": 1, "1": "integer", "2": 0}'
        protocol: !<!Protocols> {}
      - !<!Operation> 
        apiVersions:
          - !<!ApiVersion> 
            version: 1.0.0
        parameters:
          - *ref_33
        requests:
          - !<!Request> 
            parameters:
              - !<!Parameter> 
                schema: *ref_34
                implementation: Method
                origin: 'modelerfour:synthesized/accept'
                required: true
                language: !<!Languages> 
                  default:
                    name: accept
                    description: Accept header
                    serializedName: Accept
                protocol: !<!Protocols> 
                  http: !<!HttpParameter> 
                    in: header
            signatureParameters: []
            language: !<!Languages> 
              default:
                name: ''
                description: ''
            protocol: !<!Protocols> 
              http: !<!HttpRequest> 
                path: /dictionary/prim/long/1.-1.3.300
                method: get
                uri: '{$host}'
        signatureParameters: []
        responses:
          - !<!SchemaResponse> 
            schema: *ref_55
            language: !<!Languages> 
              default:
                name: ''
                description: 'The dictionary value {"0": 1, "1": -1, "2": 3, "3": 300}'
            protocol: !<!Protocols> 
              http: !<!HttpResponse> 
                knownMediaType: json
                mediaTypes:
                  - application/json
                statusCodes:
                  - '200'
        exceptions:
          - !<!SchemaResponse> 
            schema: *ref_36
            language: !<!Languages> 
              default:
                name: ''
                description: Unexpected error
            protocol: !<!Protocols> 
              http: !<!HttpResponse> 
                knownMediaType: json
                mediaTypes:
                  - application/json
                statusCodes:
                  - default
        language: !<!Languages> 
          default:
            name: GetLongValid
            description: 'Get integer dictionary value {"0": 1, "1": -1, "2": 3, "3": 300}'
        protocol: !<!Protocols> {}
      - !<!Operation> 
        apiVersions:
          - !<!ApiVersion> 
            version: 1.0.0
        parameters:
          - *ref_33
        requests:
          - !<!Request> 
            parameters:
              - !<!Parameter> 
                schema: *ref_38
                implementation: Method
                origin: 'modelerfour:synthesized/content-type'
                required: true
                language: !<!Languages> 
                  default:
                    name: contentType
                    description: Body Parameter content-type
                    serializedName: Content-Type
                protocol: !<!Protocols> 
                  http: !<!HttpParameter> 
                    in: header
              - !<!Parameter> &ref_57
                schema: *ref_56
                implementation: Method
                required: true
                language: !<!Languages> 
                  default:
                    name: arrayBody
                    description: ''
                protocol: !<!Protocols> 
                  http: !<!HttpParameter> 
                    in: body
                    style: json
              - !<!Parameter> 
                schema: *ref_34
                implementation: Method
                origin: 'modelerfour:synthesized/accept'
                required: true
                language: !<!Languages> 
                  default:
                    name: accept
                    description: Accept header
                    serializedName: Accept
                protocol: !<!Protocols> 
                  http: !<!HttpParameter> 
                    in: header
            signatureParameters:
              - *ref_57
            language: !<!Languages> 
              default:
                name: ''
                description: ''
            protocol: !<!Protocols> 
              http: !<!HttpWithBodyRequest> 
                path: /dictionary/prim/long/1.-1.3.300
                method: put
                knownMediaType: json
                mediaTypes:
                  - application/json
                uri: '{$host}'
        signatureParameters: []
        responses:
          - !<!Response> 
            language: !<!Languages> 
              default:
                name: ''
                description: Empty Response
            protocol: !<!Protocols> 
              http: !<!HttpResponse> 
                statusCodes:
                  - '200'
        exceptions:
          - !<!SchemaResponse> 
            schema: *ref_36
            language: !<!Languages> 
              default:
                name: ''
                description: Unexpected error
            protocol: !<!Protocols> 
              http: !<!HttpResponse> 
                knownMediaType: json
                mediaTypes:
                  - application/json
                statusCodes:
                  - default
        language: !<!Languages> 
          default:
            name: PutLongValid
            description: 'Set dictionary value empty {"0": 1, "1": -1, "2": 3, "3": 300}'
        protocol: !<!Protocols> {}
      - !<!Operation> 
        apiVersions:
          - !<!ApiVersion> 
            version: 1.0.0
        parameters:
          - *ref_33
        requests:
          - !<!Request> 
            parameters:
              - !<!Parameter> 
                schema: *ref_34
                implementation: Method
                origin: 'modelerfour:synthesized/accept'
                required: true
                language: !<!Languages> 
                  default:
                    name: accept
                    description: Accept header
                    serializedName: Accept
                protocol: !<!Protocols> 
                  http: !<!HttpParameter> 
                    in: header
            signatureParameters: []
            language: !<!Languages> 
              default:
                name: ''
                description: ''
            protocol: !<!Protocols> 
              http: !<!HttpRequest> 
                path: /dictionary/prim/long/1.null.zero
                method: get
                uri: '{$host}'
        signatureParameters: []
        responses:
          - !<!SchemaResponse> 
            schema: *ref_58
            language: !<!Languages> 
              default:
                name: ''
                description: 'The dictionary value {"0": 1, "1": null, "2": 0}'
            protocol: !<!Protocols> 
              http: !<!HttpResponse> 
                knownMediaType: json
                mediaTypes:
                  - application/json
                statusCodes:
                  - '200'
        exceptions:
          - !<!SchemaResponse> 
            schema: *ref_36
            language: !<!Languages> 
              default:
                name: ''
                description: Unexpected error
            protocol: !<!Protocols> 
              http: !<!HttpResponse> 
                knownMediaType: json
                mediaTypes:
                  - application/json
                statusCodes:
                  - default
        language: !<!Languages> 
          default:
            name: GetLongInvalidNull
            description: 'Get long dictionary value {"0": 1, "1": null, "2": 0}'
        protocol: !<!Protocols> {}
      - !<!Operation> 
        apiVersions:
          - !<!ApiVersion> 
            version: 1.0.0
        parameters:
          - *ref_33
        requests:
          - !<!Request> 
            parameters:
              - !<!Parameter> 
                schema: *ref_34
                implementation: Method
                origin: 'modelerfour:synthesized/accept'
                required: true
                language: !<!Languages> 
                  default:
                    name: accept
                    description: Accept header
                    serializedName: Accept
                protocol: !<!Protocols> 
                  http: !<!HttpParameter> 
                    in: header
            signatureParameters: []
            language: !<!Languages> 
              default:
                name: ''
                description: ''
            protocol: !<!Protocols> 
              http: !<!HttpRequest> 
                path: /dictionary/prim/long/1.integer.0
                method: get
                uri: '{$host}'
        signatureParameters: []
        responses:
          - !<!SchemaResponse> 
            schema: *ref_59
            language: !<!Languages> 
              default:
                name: ''
                description: 'The dictionary value {"0": 1, "1": "integer", "2": 0}'
            protocol: !<!Protocols> 
              http: !<!HttpResponse> 
                knownMediaType: json
                mediaTypes:
                  - application/json
                statusCodes:
                  - '200'
        exceptions:
          - !<!SchemaResponse> 
            schema: *ref_36
            language: !<!Languages> 
              default:
                name: ''
                description: Unexpected error
            protocol: !<!Protocols> 
              http: !<!HttpResponse> 
                knownMediaType: json
                mediaTypes:
                  - application/json
                statusCodes:
                  - default
        language: !<!Languages> 
          default:
            name: GetLongInvalidString
            description: 'Get long dictionary value {"0": 1, "1": "integer", "2": 0}'
        protocol: !<!Protocols> {}
      - !<!Operation> 
        apiVersions:
          - !<!ApiVersion> 
            version: 1.0.0
        parameters:
          - *ref_33
        requests:
          - !<!Request> 
            parameters:
              - !<!Parameter> 
                schema: *ref_34
                implementation: Method
                origin: 'modelerfour:synthesized/accept'
                required: true
                language: !<!Languages> 
                  default:
                    name: accept
                    description: Accept header
                    serializedName: Accept
                protocol: !<!Protocols> 
                  http: !<!HttpParameter> 
                    in: header
            signatureParameters: []
            language: !<!Languages> 
              default:
                name: ''
                description: ''
            protocol: !<!Protocols> 
              http: !<!HttpRequest> 
                path: /dictionary/prim/float/0--0.01-1.2e20
                method: get
                uri: '{$host}'
        signatureParameters: []
        responses:
          - !<!SchemaResponse> 
            schema: *ref_60
            language: !<!Languages> 
              default:
                name: ''
                description: 'The dictionary value {"0": 0, "1": -0.01, "2": 1.2e20}'
            protocol: !<!Protocols> 
              http: !<!HttpResponse> 
                knownMediaType: json
                mediaTypes:
                  - application/json
                statusCodes:
                  - '200'
        exceptions:
          - !<!SchemaResponse> 
            schema: *ref_36
            language: !<!Languages> 
              default:
                name: ''
                description: Unexpected error
            protocol: !<!Protocols> 
              http: !<!HttpResponse> 
                knownMediaType: json
                mediaTypes:
                  - application/json
                statusCodes:
                  - default
        language: !<!Languages> 
          default:
            name: GetFloatValid
            description: 'Get float dictionary value {"0": 0, "1": -0.01, "2": 1.2e20}'
        protocol: !<!Protocols> {}
      - !<!Operation> 
        apiVersions:
          - !<!ApiVersion> 
            version: 1.0.0
        parameters:
          - *ref_33
        requests:
          - !<!Request> 
            parameters:
              - !<!Parameter> 
                schema: *ref_38
                implementation: Method
                origin: 'modelerfour:synthesized/content-type'
                required: true
                language: !<!Languages> 
                  default:
                    name: contentType
                    description: Body Parameter content-type
                    serializedName: Content-Type
                protocol: !<!Protocols> 
                  http: !<!HttpParameter> 
                    in: header
              - !<!Parameter> &ref_62
                schema: *ref_61
                implementation: Method
                required: true
                language: !<!Languages> 
                  default:
                    name: arrayBody
                    description: ''
                protocol: !<!Protocols> 
                  http: !<!HttpParameter> 
                    in: body
                    style: json
              - !<!Parameter> 
                schema: *ref_34
                implementation: Method
                origin: 'modelerfour:synthesized/accept'
                required: true
                language: !<!Languages> 
                  default:
                    name: accept
                    description: Accept header
                    serializedName: Accept
                protocol: !<!Protocols> 
                  http: !<!HttpParameter> 
                    in: header
            signatureParameters:
              - *ref_62
            language: !<!Languages> 
              default:
                name: ''
                description: ''
            protocol: !<!Protocols> 
              http: !<!HttpWithBodyRequest> 
                path: /dictionary/prim/float/0--0.01-1.2e20
                method: put
                knownMediaType: json
                mediaTypes:
                  - application/json
                uri: '{$host}'
        signatureParameters: []
        responses:
          - !<!Response> 
            language: !<!Languages> 
              default:
                name: ''
                description: Empty Response
            protocol: !<!Protocols> 
              http: !<!HttpResponse> 
                statusCodes:
                  - '200'
        exceptions:
          - !<!SchemaResponse> 
            schema: *ref_36
            language: !<!Languages> 
              default:
                name: ''
                description: Unexpected error
            protocol: !<!Protocols> 
              http: !<!HttpResponse> 
                knownMediaType: json
                mediaTypes:
                  - application/json
                statusCodes:
                  - default
        language: !<!Languages> 
          default:
            name: PutFloatValid
            description: 'Set dictionary value {"0": 0, "1": -0.01, "2": 1.2e20}'
        protocol: !<!Protocols> {}
      - !<!Operation> 
        apiVersions:
          - !<!ApiVersion> 
            version: 1.0.0
        parameters:
          - *ref_33
        requests:
          - !<!Request> 
            parameters:
              - !<!Parameter> 
                schema: *ref_34
                implementation: Method
                origin: 'modelerfour:synthesized/accept'
                required: true
                language: !<!Languages> 
                  default:
                    name: accept
                    description: Accept header
                    serializedName: Accept
                protocol: !<!Protocols> 
                  http: !<!HttpParameter> 
                    in: header
            signatureParameters: []
            language: !<!Languages> 
              default:
                name: ''
                description: ''
            protocol: !<!Protocols> 
              http: !<!HttpRequest> 
                path: /dictionary/prim/float/0.0-null-1.2e20
                method: get
                uri: '{$host}'
        signatureParameters: []
        responses:
          - !<!SchemaResponse> 
            schema: *ref_63
            language: !<!Languages> 
              default:
                name: ''
                description: 'The dictionary value {"0": 0.0, "1": null, "2": 1.2e20}'
            protocol: !<!Protocols> 
              http: !<!HttpResponse> 
                knownMediaType: json
                mediaTypes:
                  - application/json
                statusCodes:
                  - '200'
        exceptions:
          - !<!SchemaResponse> 
            schema: *ref_36
            language: !<!Languages> 
              default:
                name: ''
                description: Unexpected error
            protocol: !<!Protocols> 
              http: !<!HttpResponse> 
                knownMediaType: json
                mediaTypes:
                  - application/json
                statusCodes:
                  - default
        language: !<!Languages> 
          default:
            name: GetFloatInvalidNull
            description: 'Get float dictionary value {"0": 0.0, "1": null, "2": 1.2e20}'
        protocol: !<!Protocols> {}
      - !<!Operation> 
        apiVersions:
          - !<!ApiVersion> 
            version: 1.0.0
        parameters:
          - *ref_33
        requests:
          - !<!Request> 
            parameters:
              - !<!Parameter> 
                schema: *ref_34
                implementation: Method
                origin: 'modelerfour:synthesized/accept'
                required: true
                language: !<!Languages> 
                  default:
                    name: accept
                    description: Accept header
                    serializedName: Accept
                protocol: !<!Protocols> 
                  http: !<!HttpParameter> 
                    in: header
            signatureParameters: []
            language: !<!Languages> 
              default:
                name: ''
                description: ''
            protocol: !<!Protocols> 
              http: !<!HttpRequest> 
                path: /dictionary/prim/float/1.number.0
                method: get
                uri: '{$host}'
        signatureParameters: []
        responses:
          - !<!SchemaResponse> 
            schema: *ref_64
            language: !<!Languages> 
              default:
                name: ''
                description: 'The dictionary value {"0": 1.0, "1": "number", "2": 0.0}'
            protocol: !<!Protocols> 
              http: !<!HttpResponse> 
                knownMediaType: json
                mediaTypes:
                  - application/json
                statusCodes:
                  - '200'
        exceptions:
          - !<!SchemaResponse> 
            schema: *ref_36
            language: !<!Languages> 
              default:
                name: ''
                description: Unexpected error
            protocol: !<!Protocols> 
              http: !<!HttpResponse> 
                knownMediaType: json
                mediaTypes:
                  - application/json
                statusCodes:
                  - default
        language: !<!Languages> 
          default:
            name: GetFloatInvalidString
            description: 'Get boolean dictionary value {"0": 1.0, "1": "number", "2": 0.0}'
        protocol: !<!Protocols> {}
      - !<!Operation> 
        apiVersions:
          - !<!ApiVersion> 
            version: 1.0.0
        parameters:
          - *ref_33
        requests:
          - !<!Request> 
            parameters:
              - !<!Parameter> 
                schema: *ref_34
                implementation: Method
                origin: 'modelerfour:synthesized/accept'
                required: true
                language: !<!Languages> 
                  default:
                    name: accept
                    description: Accept header
                    serializedName: Accept
                protocol: !<!Protocols> 
                  http: !<!HttpParameter> 
                    in: header
            signatureParameters: []
            language: !<!Languages> 
              default:
                name: ''
                description: ''
            protocol: !<!Protocols> 
              http: !<!HttpRequest> 
                path: /dictionary/prim/double/0--0.01-1.2e20
                method: get
                uri: '{$host}'
        signatureParameters: []
        responses:
          - !<!SchemaResponse> 
            schema: *ref_65
            language: !<!Languages> 
              default:
                name: ''
                description: 'The dictionary value {"0": 0, "1": -0.01, "2": 1.2e20}'
            protocol: !<!Protocols> 
              http: !<!HttpResponse> 
                knownMediaType: json
                mediaTypes:
                  - application/json
                statusCodes:
                  - '200'
        exceptions:
          - !<!SchemaResponse> 
            schema: *ref_36
            language: !<!Languages> 
              default:
                name: ''
                description: Unexpected error
            protocol: !<!Protocols> 
              http: !<!HttpResponse> 
                knownMediaType: json
                mediaTypes:
                  - application/json
                statusCodes:
                  - default
        language: !<!Languages> 
          default:
            name: GetDoubleValid
            description: 'Get float dictionary value {"0": 0, "1": -0.01, "2": 1.2e20}'
        protocol: !<!Protocols> {}
      - !<!Operation> 
        apiVersions:
          - !<!ApiVersion> 
            version: 1.0.0
        parameters:
          - *ref_33
        requests:
          - !<!Request> 
            parameters:
              - !<!Parameter> 
                schema: *ref_38
                implementation: Method
                origin: 'modelerfour:synthesized/content-type'
                required: true
                language: !<!Languages> 
                  default:
                    name: contentType
                    description: Body Parameter content-type
                    serializedName: Content-Type
                protocol: !<!Protocols> 
                  http: !<!HttpParameter> 
                    in: header
              - !<!Parameter> &ref_67
                schema: *ref_66
                implementation: Method
                required: true
                language: !<!Languages> 
                  default:
                    name: arrayBody
                    description: ''
                protocol: !<!Protocols> 
                  http: !<!HttpParameter> 
                    in: body
                    style: json
              - !<!Parameter> 
                schema: *ref_34
                implementation: Method
                origin: 'modelerfour:synthesized/accept'
                required: true
                language: !<!Languages> 
                  default:
                    name: accept
                    description: Accept header
                    serializedName: Accept
                protocol: !<!Protocols> 
                  http: !<!HttpParameter> 
                    in: header
            signatureParameters:
              - *ref_67
            language: !<!Languages> 
              default:
                name: ''
                description: ''
            protocol: !<!Protocols> 
              http: !<!HttpWithBodyRequest> 
                path: /dictionary/prim/double/0--0.01-1.2e20
                method: put
                knownMediaType: json
                mediaTypes:
                  - application/json
                uri: '{$host}'
        signatureParameters: []
        responses:
          - !<!Response> 
            language: !<!Languages> 
              default:
                name: ''
                description: Empty Response
            protocol: !<!Protocols> 
              http: !<!HttpResponse> 
                statusCodes:
                  - '200'
        exceptions:
          - !<!SchemaResponse> 
            schema: *ref_36
            language: !<!Languages> 
              default:
                name: ''
                description: Unexpected error
            protocol: !<!Protocols> 
              http: !<!HttpResponse> 
                knownMediaType: json
                mediaTypes:
                  - application/json
                statusCodes:
                  - default
        language: !<!Languages> 
          default:
            name: PutDoubleValid
            description: 'Set dictionary value {"0": 0, "1": -0.01, "2": 1.2e20}'
        protocol: !<!Protocols> {}
      - !<!Operation> 
        apiVersions:
          - !<!ApiVersion> 
            version: 1.0.0
        parameters:
          - *ref_33
        requests:
          - !<!Request> 
            parameters:
              - !<!Parameter> 
                schema: *ref_34
                implementation: Method
                origin: 'modelerfour:synthesized/accept'
                required: true
                language: !<!Languages> 
                  default:
                    name: accept
                    description: Accept header
                    serializedName: Accept
                protocol: !<!Protocols> 
                  http: !<!HttpParameter> 
                    in: header
            signatureParameters: []
            language: !<!Languages> 
              default:
                name: ''
                description: ''
            protocol: !<!Protocols> 
              http: !<!HttpRequest> 
                path: /dictionary/prim/double/0.0-null-1.2e20
                method: get
                uri: '{$host}'
        signatureParameters: []
        responses:
          - !<!SchemaResponse> 
            schema: *ref_68
            language: !<!Languages> 
              default:
                name: ''
                description: 'The dictionary value {"0": 0.0, "1": null, "2": 1.2e20}'
            protocol: !<!Protocols> 
              http: !<!HttpResponse> 
                knownMediaType: json
                mediaTypes:
                  - application/json
                statusCodes:
                  - '200'
        exceptions:
          - !<!SchemaResponse> 
            schema: *ref_36
            language: !<!Languages> 
              default:
                name: ''
                description: Unexpected error
            protocol: !<!Protocols> 
              http: !<!HttpResponse> 
                knownMediaType: json
                mediaTypes:
                  - application/json
                statusCodes:
                  - default
        language: !<!Languages> 
          default:
            name: GetDoubleInvalidNull
            description: 'Get float dictionary value {"0": 0.0, "1": null, "2": 1.2e20}'
        protocol: !<!Protocols> {}
      - !<!Operation> 
        apiVersions:
          - !<!ApiVersion> 
            version: 1.0.0
        parameters:
          - *ref_33
        requests:
          - !<!Request> 
            parameters:
              - !<!Parameter> 
                schema: *ref_34
                implementation: Method
                origin: 'modelerfour:synthesized/accept'
                required: true
                language: !<!Languages> 
                  default:
                    name: accept
                    description: Accept header
                    serializedName: Accept
                protocol: !<!Protocols> 
                  http: !<!HttpParameter> 
                    in: header
            signatureParameters: []
            language: !<!Languages> 
              default:
                name: ''
                description: ''
            protocol: !<!Protocols> 
              http: !<!HttpRequest> 
                path: /dictionary/prim/double/1.number.0
                method: get
                uri: '{$host}'
        signatureParameters: []
        responses:
          - !<!SchemaResponse> 
            schema: *ref_69
            language: !<!Languages> 
              default:
                name: ''
                description: 'The dictionary value {"0": 1.0, "1": "number", "2": 0.0}'
            protocol: !<!Protocols> 
              http: !<!HttpResponse> 
                knownMediaType: json
                mediaTypes:
                  - application/json
                statusCodes:
                  - '200'
        exceptions:
          - !<!SchemaResponse> 
            schema: *ref_36
            language: !<!Languages> 
              default:
                name: ''
                description: Unexpected error
            protocol: !<!Protocols> 
              http: !<!HttpResponse> 
                knownMediaType: json
                mediaTypes:
                  - application/json
                statusCodes:
                  - default
        language: !<!Languages> 
          default:
            name: GetDoubleInvalidString
            description: 'Get boolean dictionary value {"0": 1.0, "1": "number", "2": 0.0}'
        protocol: !<!Protocols> {}
      - !<!Operation> 
        apiVersions:
          - !<!ApiVersion> 
            version: 1.0.0
        parameters:
          - *ref_33
        requests:
          - !<!Request> 
            parameters:
              - !<!Parameter> 
                schema: *ref_34
                implementation: Method
                origin: 'modelerfour:synthesized/accept'
                required: true
                language: !<!Languages> 
                  default:
                    name: accept
                    description: Accept header
                    serializedName: Accept
                protocol: !<!Protocols> 
                  http: !<!HttpParameter> 
                    in: header
            signatureParameters: []
            language: !<!Languages> 
              default:
                name: ''
                description: ''
            protocol: !<!Protocols> 
              http: !<!HttpRequest> 
                path: /dictionary/prim/string/foo1.foo2.foo3
                method: get
                uri: '{$host}'
        signatureParameters: []
        responses:
          - !<!SchemaResponse> 
            schema: *ref_70
            language: !<!Languages> 
              default:
                name: ''
                description: 'The dictionary value {"0": "foo1", "1": "foo2", "2": "foo3"}'
            protocol: !<!Protocols> 
              http: !<!HttpResponse> 
                knownMediaType: json
                mediaTypes:
                  - application/json
                statusCodes:
                  - '200'
        exceptions:
          - !<!SchemaResponse> 
            schema: *ref_36
            language: !<!Languages> 
              default:
                name: ''
                description: Unexpected error
            protocol: !<!Protocols> 
              http: !<!HttpResponse> 
                knownMediaType: json
                mediaTypes:
                  - application/json
                statusCodes:
                  - default
        language: !<!Languages> 
          default:
            name: GetStringValid
            description: 'Get string dictionary value {"0": "foo1", "1": "foo2", "2": "foo3"}'
        protocol: !<!Protocols> {}
      - !<!Operation> 
        apiVersions:
          - !<!ApiVersion> 
            version: 1.0.0
        parameters:
          - *ref_33
        requests:
          - !<!Request> 
            parameters:
              - !<!Parameter> 
                schema: *ref_38
                implementation: Method
                origin: 'modelerfour:synthesized/content-type'
                required: true
                language: !<!Languages> 
                  default:
                    name: contentType
                    description: Body Parameter content-type
                    serializedName: Content-Type
                protocol: !<!Protocols> 
                  http: !<!HttpParameter> 
                    in: header
              - !<!Parameter> &ref_72
                schema: *ref_71
                implementation: Method
                required: true
                language: !<!Languages> 
                  default:
                    name: arrayBody
                    description: ''
                protocol: !<!Protocols> 
                  http: !<!HttpParameter> 
                    in: body
                    style: json
              - !<!Parameter> 
                schema: *ref_34
                implementation: Method
                origin: 'modelerfour:synthesized/accept'
                required: true
                language: !<!Languages> 
                  default:
                    name: accept
                    description: Accept header
                    serializedName: Accept
                protocol: !<!Protocols> 
                  http: !<!HttpParameter> 
                    in: header
            signatureParameters:
              - *ref_72
            language: !<!Languages> 
              default:
                name: ''
                description: ''
            protocol: !<!Protocols> 
              http: !<!HttpWithBodyRequest> 
                path: /dictionary/prim/string/foo1.foo2.foo3
                method: put
                knownMediaType: json
                mediaTypes:
                  - application/json
                uri: '{$host}'
        signatureParameters: []
        responses:
          - !<!Response> 
            language: !<!Languages> 
              default:
                name: ''
                description: Empty Response
            protocol: !<!Protocols> 
              http: !<!HttpResponse> 
                statusCodes:
                  - '200'
        exceptions:
          - !<!SchemaResponse> 
            schema: *ref_36
            language: !<!Languages> 
              default:
                name: ''
                description: Unexpected error
            protocol: !<!Protocols> 
              http: !<!HttpResponse> 
                knownMediaType: json
                mediaTypes:
                  - application/json
                statusCodes:
                  - default
        language: !<!Languages> 
          default:
            name: PutStringValid
            description: 'Set dictionary value {"0": "foo1", "1": "foo2", "2": "foo3"}'
        protocol: !<!Protocols> {}
      - !<!Operation> 
        apiVersions:
          - !<!ApiVersion> 
            version: 1.0.0
        parameters:
          - *ref_33
        requests:
          - !<!Request> 
            parameters:
              - !<!Parameter> 
                schema: *ref_34
                implementation: Method
                origin: 'modelerfour:synthesized/accept'
                required: true
                language: !<!Languages> 
                  default:
                    name: accept
                    description: Accept header
                    serializedName: Accept
                protocol: !<!Protocols> 
                  http: !<!HttpParameter> 
                    in: header
            signatureParameters: []
            language: !<!Languages> 
              default:
                name: ''
                description: ''
            protocol: !<!Protocols> 
              http: !<!HttpRequest> 
                path: /dictionary/prim/string/foo.null.foo2
                method: get
                uri: '{$host}'
        signatureParameters: []
        responses:
          - !<!SchemaResponse> 
            schema: *ref_73
            language: !<!Languages> 
              default:
                name: ''
                description: 'The dictionary value {"0": "foo", "1": null, "2": "foo2"}'
            protocol: !<!Protocols> 
              http: !<!HttpResponse> 
                knownMediaType: json
                mediaTypes:
                  - application/json
                statusCodes:
                  - '200'
        exceptions:
          - !<!SchemaResponse> 
            schema: *ref_36
            language: !<!Languages> 
              default:
                name: ''
                description: Unexpected error
            protocol: !<!Protocols> 
              http: !<!HttpResponse> 
                knownMediaType: json
                mediaTypes:
                  - application/json
                statusCodes:
                  - default
        language: !<!Languages> 
          default:
            name: GetStringWithNull
            description: 'Get string dictionary value {"0": "foo", "1": null, "2": "foo2"}'
        protocol: !<!Protocols> {}
      - !<!Operation> 
        apiVersions:
          - !<!ApiVersion> 
            version: 1.0.0
        parameters:
          - *ref_33
        requests:
          - !<!Request> 
            parameters:
              - !<!Parameter> 
                schema: *ref_34
                implementation: Method
                origin: 'modelerfour:synthesized/accept'
                required: true
                language: !<!Languages> 
                  default:
                    name: accept
                    description: Accept header
                    serializedName: Accept
                protocol: !<!Protocols> 
                  http: !<!HttpParameter> 
                    in: header
            signatureParameters: []
            language: !<!Languages> 
              default:
                name: ''
                description: ''
            protocol: !<!Protocols> 
              http: !<!HttpRequest> 
                path: /dictionary/prim/string/foo.123.foo2
                method: get
                uri: '{$host}'
        signatureParameters: []
        responses:
          - !<!SchemaResponse> 
            schema: *ref_74
            language: !<!Languages> 
              default:
                name: ''
                description: 'The dictionary value {"0": "foo", "1": 123, "2": "foo2"}'
            protocol: !<!Protocols> 
              http: !<!HttpResponse> 
                knownMediaType: json
                mediaTypes:
                  - application/json
                statusCodes:
                  - '200'
        exceptions:
          - !<!SchemaResponse> 
            schema: *ref_36
            language: !<!Languages> 
              default:
                name: ''
                description: Unexpected error
            protocol: !<!Protocols> 
              http: !<!HttpResponse> 
                knownMediaType: json
                mediaTypes:
                  - application/json
                statusCodes:
                  - default
        language: !<!Languages> 
          default:
            name: GetStringWithInvalid
            description: 'Get string dictionary value {"0": "foo", "1": 123, "2": "foo2"}'
        protocol: !<!Protocols> {}
      - !<!Operation> 
        apiVersions:
          - !<!ApiVersion> 
            version: 1.0.0
        parameters:
          - *ref_33
        requests:
          - !<!Request> 
            parameters:
              - !<!Parameter> 
                schema: *ref_34
                implementation: Method
                origin: 'modelerfour:synthesized/accept'
                required: true
                language: !<!Languages> 
                  default:
                    name: accept
                    description: Accept header
                    serializedName: Accept
                protocol: !<!Protocols> 
                  http: !<!HttpParameter> 
                    in: header
            signatureParameters: []
            language: !<!Languages> 
              default:
                name: ''
                description: ''
            protocol: !<!Protocols> 
              http: !<!HttpRequest> 
                path: /dictionary/prim/date/valid
                method: get
                uri: '{$host}'
        signatureParameters: []
        responses:
          - !<!SchemaResponse> 
            schema: *ref_75
            language: !<!Languages> 
              default:
                name: ''
                description: 'The dictionary value {"0": "2000-12-01", "1": "1980-01-02", "2": "1492-10-12"}'
            protocol: !<!Protocols> 
              http: !<!HttpResponse> 
                knownMediaType: json
                mediaTypes:
                  - application/json
                statusCodes:
                  - '200'
        exceptions:
          - !<!SchemaResponse> 
            schema: *ref_36
            language: !<!Languages> 
              default:
                name: ''
                description: Unexpected error
            protocol: !<!Protocols> 
              http: !<!HttpResponse> 
                knownMediaType: json
                mediaTypes:
                  - application/json
                statusCodes:
                  - default
        language: !<!Languages> 
          default:
            name: GetDateValid
            description: 'Get integer dictionary value {"0": "2000-12-01", "1": "1980-01-02", "2": "1492-10-12"}'
        protocol: !<!Protocols> {}
      - !<!Operation> 
        apiVersions:
          - !<!ApiVersion> 
            version: 1.0.0
        parameters:
          - *ref_33
        requests:
          - !<!Request> 
            parameters:
              - !<!Parameter> 
                schema: *ref_38
                implementation: Method
                origin: 'modelerfour:synthesized/content-type'
                required: true
                language: !<!Languages> 
                  default:
                    name: contentType
                    description: Body Parameter content-type
                    serializedName: Content-Type
                protocol: !<!Protocols> 
                  http: !<!HttpParameter> 
                    in: header
              - !<!Parameter> &ref_77
                schema: *ref_76
                implementation: Method
                required: true
                language: !<!Languages> 
                  default:
                    name: arrayBody
                    description: ''
                protocol: !<!Protocols> 
                  http: !<!HttpParameter> 
                    in: body
                    style: json
              - !<!Parameter> 
                schema: *ref_34
                implementation: Method
                origin: 'modelerfour:synthesized/accept'
                required: true
                language: !<!Languages> 
                  default:
                    name: accept
                    description: Accept header
                    serializedName: Accept
                protocol: !<!Protocols> 
                  http: !<!HttpParameter> 
                    in: header
            signatureParameters:
              - *ref_77
            language: !<!Languages> 
              default:
                name: ''
                description: ''
            protocol: !<!Protocols> 
              http: !<!HttpWithBodyRequest> 
                path: /dictionary/prim/date/valid
                method: put
                knownMediaType: json
                mediaTypes:
                  - application/json
                uri: '{$host}'
        signatureParameters: []
        responses:
          - !<!Response> 
            language: !<!Languages> 
              default:
                name: ''
                description: Empty Response
            protocol: !<!Protocols> 
              http: !<!HttpResponse> 
                statusCodes:
                  - '200'
        exceptions:
          - !<!SchemaResponse> 
            schema: *ref_36
            language: !<!Languages> 
              default:
                name: ''
                description: Unexpected error
            protocol: !<!Protocols> 
              http: !<!HttpResponse> 
                knownMediaType: json
                mediaTypes:
                  - application/json
                statusCodes:
                  - default
        language: !<!Languages> 
          default:
            name: PutDateValid
            description: 'Set dictionary value  {"0": "2000-12-01", "1": "1980-01-02", "2": "1492-10-12"}'
        protocol: !<!Protocols> {}
      - !<!Operation> 
        apiVersions:
          - !<!ApiVersion> 
            version: 1.0.0
        parameters:
          - *ref_33
        requests:
          - !<!Request> 
            parameters:
              - !<!Parameter> 
                schema: *ref_34
                implementation: Method
                origin: 'modelerfour:synthesized/accept'
                required: true
                language: !<!Languages> 
                  default:
                    name: accept
                    description: Accept header
                    serializedName: Accept
                protocol: !<!Protocols> 
                  http: !<!HttpParameter> 
                    in: header
            signatureParameters: []
            language: !<!Languages> 
              default:
                name: ''
                description: ''
            protocol: !<!Protocols> 
              http: !<!HttpRequest> 
                path: /dictionary/prim/date/invalidnull
                method: get
                uri: '{$host}'
        signatureParameters: []
        responses:
          - !<!SchemaResponse> 
            schema: *ref_78
            language: !<!Languages> 
              default:
                name: ''
                description: 'The dictionary value {"0": "2012-01-01", "1": null, "2": "1776-07-04"}'
            protocol: !<!Protocols> 
              http: !<!HttpResponse> 
                knownMediaType: json
                mediaTypes:
                  - application/json
                statusCodes:
                  - '200'
        exceptions:
          - !<!SchemaResponse> 
            schema: *ref_36
            language: !<!Languages> 
              default:
                name: ''
                description: Unexpected error
            protocol: !<!Protocols> 
              http: !<!HttpResponse> 
                knownMediaType: json
                mediaTypes:
                  - application/json
                statusCodes:
                  - default
        language: !<!Languages> 
          default:
            name: GetDateInvalidNull
            description: 'Get date dictionary value {"0": "2012-01-01", "1": null, "2": "1776-07-04"}'
        protocol: !<!Protocols> {}
      - !<!Operation> 
        apiVersions:
          - !<!ApiVersion> 
            version: 1.0.0
        parameters:
          - *ref_33
        requests:
          - !<!Request> 
            parameters:
              - !<!Parameter> 
                schema: *ref_34
                implementation: Method
                origin: 'modelerfour:synthesized/accept'
                required: true
                language: !<!Languages> 
                  default:
                    name: accept
                    description: Accept header
                    serializedName: Accept
                protocol: !<!Protocols> 
                  http: !<!HttpParameter> 
                    in: header
            signatureParameters: []
            language: !<!Languages> 
              default:
                name: ''
                description: ''
            protocol: !<!Protocols> 
              http: !<!HttpRequest> 
                path: /dictionary/prim/date/invalidchars
                method: get
                uri: '{$host}'
        signatureParameters: []
        responses:
          - !<!SchemaResponse> 
            schema: *ref_79
            language: !<!Languages> 
              default:
                name: ''
                description: 'The dictionary value {"0": "2011-03-22", "1": "date"}'
            protocol: !<!Protocols> 
              http: !<!HttpResponse> 
                knownMediaType: json
                mediaTypes:
                  - application/json
                statusCodes:
                  - '200'
        exceptions:
          - !<!SchemaResponse> 
            schema: *ref_36
            language: !<!Languages> 
              default:
                name: ''
                description: Unexpected error
            protocol: !<!Protocols> 
              http: !<!HttpResponse> 
                knownMediaType: json
                mediaTypes:
                  - application/json
                statusCodes:
                  - default
        language: !<!Languages> 
          default:
            name: GetDateInvalidChars
            description: 'Get date dictionary value {"0": "2011-03-22", "1": "date"}'
        protocol: !<!Protocols> {}
      - !<!Operation> 
        apiVersions:
          - !<!ApiVersion> 
            version: 1.0.0
        parameters:
          - *ref_33
        requests:
          - !<!Request> 
            parameters:
              - !<!Parameter> 
                schema: *ref_34
                implementation: Method
                origin: 'modelerfour:synthesized/accept'
                required: true
                language: !<!Languages> 
                  default:
                    name: accept
                    description: Accept header
                    serializedName: Accept
                protocol: !<!Protocols> 
                  http: !<!HttpParameter> 
                    in: header
            signatureParameters: []
            language: !<!Languages> 
              default:
                name: ''
                description: ''
            protocol: !<!Protocols> 
              http: !<!HttpRequest> 
                path: /dictionary/prim/date-time/valid
                method: get
                uri: '{$host}'
        signatureParameters: []
        responses:
          - !<!SchemaResponse> 
            schema: *ref_80
            language: !<!Languages> 
              default:
                name: ''
                description: 'The dictionary value {"0": "2000-12-01t00:00:01z", "1": "1980-01-02T00:11:35+01:00", "2": "1492-10-12T10:15:01-08:00"}'
            protocol: !<!Protocols> 
              http: !<!HttpResponse> 
                knownMediaType: json
                mediaTypes:
                  - application/json
                statusCodes:
                  - '200'
        exceptions:
          - !<!SchemaResponse> 
            schema: *ref_36
            language: !<!Languages> 
              default:
                name: ''
                description: Unexpected error
            protocol: !<!Protocols> 
              http: !<!HttpResponse> 
                knownMediaType: json
                mediaTypes:
                  - application/json
                statusCodes:
                  - default
        language: !<!Languages> 
          default:
            name: GetDateTimeValid
            description: 'Get date-time dictionary value {"0": "2000-12-01t00:00:01z", "1": "1980-01-02T00:11:35+01:00", "2": "1492-10-12T10:15:01-08:00"}'
        protocol: !<!Protocols> {}
      - !<!Operation> 
        apiVersions:
          - !<!ApiVersion> 
            version: 1.0.0
        parameters:
          - *ref_33
        requests:
          - !<!Request> 
            parameters:
              - !<!Parameter> 
                schema: *ref_38
                implementation: Method
                origin: 'modelerfour:synthesized/content-type'
                required: true
                language: !<!Languages> 
                  default:
                    name: contentType
                    description: Body Parameter content-type
                    serializedName: Content-Type
                protocol: !<!Protocols> 
                  http: !<!HttpParameter> 
                    in: header
              - !<!Parameter> &ref_82
                schema: *ref_81
                implementation: Method
                required: true
                language: !<!Languages> 
                  default:
                    name: arrayBody
                    description: ''
                protocol: !<!Protocols> 
                  http: !<!HttpParameter> 
                    in: body
                    style: json
              - !<!Parameter> 
                schema: *ref_34
                implementation: Method
                origin: 'modelerfour:synthesized/accept'
                required: true
                language: !<!Languages> 
                  default:
                    name: accept
                    description: Accept header
                    serializedName: Accept
                protocol: !<!Protocols> 
                  http: !<!HttpParameter> 
                    in: header
            signatureParameters:
              - *ref_82
            language: !<!Languages> 
              default:
                name: ''
                description: ''
            protocol: !<!Protocols> 
              http: !<!HttpWithBodyRequest> 
                path: /dictionary/prim/date-time/valid
                method: put
                knownMediaType: json
                mediaTypes:
                  - application/json
                uri: '{$host}'
        signatureParameters: []
        responses:
          - !<!Response> 
            language: !<!Languages> 
              default:
                name: ''
                description: Empty Response
            protocol: !<!Protocols> 
              http: !<!HttpResponse> 
                statusCodes:
                  - '200'
        exceptions:
          - !<!SchemaResponse> 
            schema: *ref_36
            language: !<!Languages> 
              default:
                name: ''
                description: Unexpected error
            protocol: !<!Protocols> 
              http: !<!HttpResponse> 
                knownMediaType: json
                mediaTypes:
                  - application/json
                statusCodes:
                  - default
        language: !<!Languages> 
          default:
            name: PutDateTimeValid
            description: 'Set dictionary value  {"0": "2000-12-01t00:00:01z", "1": "1980-01-02T00:11:35+01:00", "2": "1492-10-12T10:15:01-08:00"}'
        protocol: !<!Protocols> {}
      - !<!Operation> 
        apiVersions:
          - !<!ApiVersion> 
            version: 1.0.0
        parameters:
          - *ref_33
        requests:
          - !<!Request> 
            parameters:
              - !<!Parameter> 
                schema: *ref_34
                implementation: Method
                origin: 'modelerfour:synthesized/accept'
                required: true
                language: !<!Languages> 
                  default:
                    name: accept
                    description: Accept header
                    serializedName: Accept
                protocol: !<!Protocols> 
                  http: !<!HttpParameter> 
                    in: header
            signatureParameters: []
            language: !<!Languages> 
              default:
                name: ''
                description: ''
            protocol: !<!Protocols> 
              http: !<!HttpRequest> 
                path: /dictionary/prim/date-time/invalidnull
                method: get
                uri: '{$host}'
        signatureParameters: []
        responses:
          - !<!SchemaResponse> 
            schema: *ref_83
            language: !<!Languages> 
              default:
                name: ''
                description: 'The dictionary value {"0": "2000-12-01t00:00:01z", "1": null}'
            protocol: !<!Protocols> 
              http: !<!HttpResponse> 
                knownMediaType: json
                mediaTypes:
                  - application/json
                statusCodes:
                  - '200'
        exceptions:
          - !<!SchemaResponse> 
            schema: *ref_36
            language: !<!Languages> 
              default:
                name: ''
                description: Unexpected error
            protocol: !<!Protocols> 
              http: !<!HttpResponse> 
                knownMediaType: json
                mediaTypes:
                  - application/json
                statusCodes:
                  - default
        language: !<!Languages> 
          default:
            name: GetDateTimeInvalidNull
            description: 'Get date dictionary value {"0": "2000-12-01t00:00:01z", "1": null}'
        protocol: !<!Protocols> {}
      - !<!Operation> 
        apiVersions:
          - !<!ApiVersion> 
            version: 1.0.0
        parameters:
          - *ref_33
        requests:
          - !<!Request> 
            parameters:
              - !<!Parameter> 
                schema: *ref_34
                implementation: Method
                origin: 'modelerfour:synthesized/accept'
                required: true
                language: !<!Languages> 
                  default:
                    name: accept
                    description: Accept header
                    serializedName: Accept
                protocol: !<!Protocols> 
                  http: !<!HttpParameter> 
                    in: header
            signatureParameters: []
            language: !<!Languages> 
              default:
                name: ''
                description: ''
            protocol: !<!Protocols> 
              http: !<!HttpRequest> 
                path: /dictionary/prim/date-time/invalidchars
                method: get
                uri: '{$host}'
        signatureParameters: []
        responses:
          - !<!SchemaResponse> 
            schema: *ref_84
            language: !<!Languages> 
              default:
                name: ''
                description: 'The dictionary value {"0": "2000-12-01t00:00:01z", "1": "date-time"}'
            protocol: !<!Protocols> 
              http: !<!HttpResponse> 
                knownMediaType: json
                mediaTypes:
                  - application/json
                statusCodes:
                  - '200'
        exceptions:
          - !<!SchemaResponse> 
            schema: *ref_36
            language: !<!Languages> 
              default:
                name: ''
                description: Unexpected error
            protocol: !<!Protocols> 
              http: !<!HttpResponse> 
                knownMediaType: json
                mediaTypes:
                  - application/json
                statusCodes:
                  - default
        language: !<!Languages> 
          default:
            name: GetDateTimeInvalidChars
            description: 'Get date dictionary value {"0": "2000-12-01t00:00:01z", "1": "date-time"}'
        protocol: !<!Protocols> {}
      - !<!Operation> 
        apiVersions:
          - !<!ApiVersion> 
            version: 1.0.0
        parameters:
          - *ref_33
        requests:
          - !<!Request> 
            parameters:
              - !<!Parameter> 
                schema: *ref_34
                implementation: Method
                origin: 'modelerfour:synthesized/accept'
                required: true
                language: !<!Languages> 
                  default:
                    name: accept
                    description: Accept header
                    serializedName: Accept
                protocol: !<!Protocols> 
                  http: !<!HttpParameter> 
                    in: header
            signatureParameters: []
            language: !<!Languages> 
              default:
                name: ''
                description: ''
            protocol: !<!Protocols> 
              http: !<!HttpRequest> 
                path: /dictionary/prim/date-time-rfc1123/valid
                method: get
                uri: '{$host}'
        signatureParameters: []
        responses:
          - !<!SchemaResponse> 
            schema: *ref_85
            language: !<!Languages> 
              default:
                name: ''
                description: 'The dictionary value {"0": "Fri, 01 Dec 2000 00:00:01 GMT", "1": "Wed, 02 Jan 1980 00:11:35 GMT", "2": "Wed, 12 Oct 1492 10:15:01 GMT"}'
            protocol: !<!Protocols> 
              http: !<!HttpResponse> 
                knownMediaType: json
                mediaTypes:
                  - application/json
                statusCodes:
                  - '200'
        exceptions:
          - !<!SchemaResponse> 
            schema: *ref_36
            language: !<!Languages> 
              default:
                name: ''
                description: Unexpected error
            protocol: !<!Protocols> 
              http: !<!HttpResponse> 
                knownMediaType: json
                mediaTypes:
                  - application/json
                statusCodes:
                  - default
        language: !<!Languages> 
          default:
            name: GetDateTimeRfc1123Valid
            description: 'Get date-time-rfc1123 dictionary value {"0": "Fri, 01 Dec 2000 00:00:01 GMT", "1": "Wed, 02 Jan 1980 00:11:35 GMT", "2": "Wed, 12 Oct 1492 10:15:01 GMT"}'
        protocol: !<!Protocols> {}
      - !<!Operation> 
        apiVersions:
          - !<!ApiVersion> 
            version: 1.0.0
        parameters:
          - *ref_33
        requests:
          - !<!Request> 
            parameters:
              - !<!Parameter> 
                schema: *ref_38
                implementation: Method
                origin: 'modelerfour:synthesized/content-type'
                required: true
                language: !<!Languages> 
                  default:
                    name: contentType
                    description: Body Parameter content-type
                    serializedName: Content-Type
                protocol: !<!Protocols> 
                  http: !<!HttpParameter> 
                    in: header
              - !<!Parameter> &ref_87
                schema: *ref_86
                implementation: Method
                required: true
                language: !<!Languages> 
                  default:
                    name: arrayBody
                    description: ''
                protocol: !<!Protocols> 
                  http: !<!HttpParameter> 
                    in: body
                    style: json
              - !<!Parameter> 
                schema: *ref_34
                implementation: Method
                origin: 'modelerfour:synthesized/accept'
                required: true
                language: !<!Languages> 
                  default:
                    name: accept
                    description: Accept header
                    serializedName: Accept
                protocol: !<!Protocols> 
                  http: !<!HttpParameter> 
                    in: header
            signatureParameters:
              - *ref_87
            language: !<!Languages> 
              default:
                name: ''
                description: ''
            protocol: !<!Protocols> 
              http: !<!HttpWithBodyRequest> 
                path: /dictionary/prim/date-time-rfc1123/valid
                method: put
                knownMediaType: json
                mediaTypes:
                  - application/json
                uri: '{$host}'
        signatureParameters: []
        responses:
          - !<!Response> 
            language: !<!Languages> 
              default:
                name: ''
                description: Empty Response
            protocol: !<!Protocols> 
              http: !<!HttpResponse> 
                statusCodes:
                  - '200'
        exceptions:
          - !<!SchemaResponse> 
            schema: *ref_36
            language: !<!Languages> 
              default:
                name: ''
                description: Unexpected error
            protocol: !<!Protocols> 
              http: !<!HttpResponse> 
                knownMediaType: json
                mediaTypes:
                  - application/json
                statusCodes:
                  - default
        language: !<!Languages> 
          default:
            name: PutDateTimeRfc1123Valid
            description: 'Set dictionary value empty {"0": "Fri, 01 Dec 2000 00:00:01 GMT", "1": "Wed, 02 Jan 1980 00:11:35 GMT", "2": "Wed, 12 Oct 1492 10:15:01 GMT"}'
        protocol: !<!Protocols> {}
      - !<!Operation> 
        apiVersions:
          - !<!ApiVersion> 
            version: 1.0.0
        parameters:
          - *ref_33
        requests:
          - !<!Request> 
            parameters:
              - !<!Parameter> 
                schema: *ref_34
                implementation: Method
                origin: 'modelerfour:synthesized/accept'
                required: true
                language: !<!Languages> 
                  default:
                    name: accept
                    description: Accept header
                    serializedName: Accept
                protocol: !<!Protocols> 
                  http: !<!HttpParameter> 
                    in: header
            signatureParameters: []
            language: !<!Languages> 
              default:
                name: ''
                description: ''
            protocol: !<!Protocols> 
              http: !<!HttpRequest> 
                path: /dictionary/prim/duration/valid
                method: get
                uri: '{$host}'
        signatureParameters: []
        responses:
          - !<!SchemaResponse> 
            schema: *ref_88
            language: !<!Languages> 
              default:
                name: ''
                description: 'The dictionary value {"0": "P123DT22H14M12.011S", "1": "P5DT1H0M0S"}'
            protocol: !<!Protocols> 
              http: !<!HttpResponse> 
                knownMediaType: json
                mediaTypes:
                  - application/json
                statusCodes:
                  - '200'
        exceptions:
          - !<!SchemaResponse> 
            schema: *ref_36
            language: !<!Languages> 
              default:
                name: ''
                description: Unexpected error
            protocol: !<!Protocols> 
              http: !<!HttpResponse> 
                knownMediaType: json
                mediaTypes:
                  - application/json
                statusCodes:
                  - default
        language: !<!Languages> 
          default:
            name: GetDurationValid
            description: 'Get duration dictionary value {"0": "P123DT22H14M12.011S", "1": "P5DT1H0M0S"}'
        protocol: !<!Protocols> {}
      - !<!Operation> 
        apiVersions:
          - !<!ApiVersion> 
            version: 1.0.0
        parameters:
          - *ref_33
        requests:
          - !<!Request> 
            parameters:
              - !<!Parameter> 
                schema: *ref_38
                implementation: Method
                origin: 'modelerfour:synthesized/content-type'
                required: true
                language: !<!Languages> 
                  default:
                    name: contentType
                    description: Body Parameter content-type
                    serializedName: Content-Type
                protocol: !<!Protocols> 
                  http: !<!HttpParameter> 
                    in: header
              - !<!Parameter> &ref_90
                schema: *ref_89
                implementation: Method
                required: true
                language: !<!Languages> 
                  default:
                    name: arrayBody
                    description: ''
                protocol: !<!Protocols> 
                  http: !<!HttpParameter> 
                    in: body
                    style: json
              - !<!Parameter> 
                schema: *ref_34
                implementation: Method
                origin: 'modelerfour:synthesized/accept'
                required: true
                language: !<!Languages> 
                  default:
                    name: accept
                    description: Accept header
                    serializedName: Accept
                protocol: !<!Protocols> 
                  http: !<!HttpParameter> 
                    in: header
            signatureParameters:
              - *ref_90
            language: !<!Languages> 
              default:
                name: ''
                description: ''
            protocol: !<!Protocols> 
              http: !<!HttpWithBodyRequest> 
                path: /dictionary/prim/duration/valid
                method: put
                knownMediaType: json
                mediaTypes:
                  - application/json
                uri: '{$host}'
        signatureParameters: []
        responses:
          - !<!Response> 
            language: !<!Languages> 
              default:
                name: ''
                description: Empty Response
            protocol: !<!Protocols> 
              http: !<!HttpResponse> 
                statusCodes:
                  - '200'
        exceptions:
          - !<!SchemaResponse> 
            schema: *ref_36
            language: !<!Languages> 
              default:
                name: ''
                description: Unexpected error
            protocol: !<!Protocols> 
              http: !<!HttpResponse> 
                knownMediaType: json
                mediaTypes:
                  - application/json
                statusCodes:
                  - default
        language: !<!Languages> 
          default:
            name: PutDurationValid
            description: 'Set dictionary value  {"0": "P123DT22H14M12.011S", "1": "P5DT1H0M0S"}'
        protocol: !<!Protocols> {}
      - !<!Operation> 
        apiVersions:
          - !<!ApiVersion> 
            version: 1.0.0
        parameters:
          - *ref_33
        requests:
          - !<!Request> 
            parameters:
              - !<!Parameter> 
                schema: *ref_34
                implementation: Method
                origin: 'modelerfour:synthesized/accept'
                required: true
                language: !<!Languages> 
                  default:
                    name: accept
                    description: Accept header
                    serializedName: Accept
                protocol: !<!Protocols> 
                  http: !<!HttpParameter> 
                    in: header
            signatureParameters: []
            language: !<!Languages> 
              default:
                name: ''
                description: ''
            protocol: !<!Protocols> 
              http: !<!HttpRequest> 
                path: /dictionary/prim/byte/valid
                method: get
                uri: '{$host}'
        signatureParameters: []
        responses:
          - !<!SchemaResponse> 
            schema: *ref_91
            language: !<!Languages> 
              default:
                name: ''
                description: 'The dictionary value {"0": hex(FF FF FF FA), "1": hex(01 02 03), "2": hex (25, 29, 43)} with each elementencoded in base 64'
            protocol: !<!Protocols> 
              http: !<!HttpResponse> 
                knownMediaType: json
                mediaTypes:
                  - application/json
                statusCodes:
                  - '200'
        exceptions:
          - !<!SchemaResponse> 
            schema: *ref_36
            language: !<!Languages> 
              default:
                name: ''
                description: Unexpected error
            protocol: !<!Protocols> 
              http: !<!HttpResponse> 
                knownMediaType: json
                mediaTypes:
                  - application/json
                statusCodes:
                  - default
        language: !<!Languages> 
          default:
            name: GetByteValid
            description: 'Get byte dictionary value {"0": hex(FF FF FF FA), "1": hex(01 02 03), "2": hex (25, 29, 43)} with each item encoded in base64'
        protocol: !<!Protocols> {}
      - !<!Operation> 
        apiVersions:
          - !<!ApiVersion> 
            version: 1.0.0
        parameters:
          - *ref_33
        requests:
          - !<!Request> 
            parameters:
              - !<!Parameter> 
                schema: *ref_38
                implementation: Method
                origin: 'modelerfour:synthesized/content-type'
                required: true
                language: !<!Languages> 
                  default:
                    name: contentType
                    description: Body Parameter content-type
                    serializedName: Content-Type
                protocol: !<!Protocols> 
                  http: !<!HttpParameter> 
                    in: header
              - !<!Parameter> &ref_93
                schema: *ref_92
                implementation: Method
                required: true
                language: !<!Languages> 
                  default:
                    name: arrayBody
                    description: ''
                protocol: !<!Protocols> 
                  http: !<!HttpParameter> 
                    in: body
                    style: json
              - !<!Parameter> 
                schema: *ref_34
                implementation: Method
                origin: 'modelerfour:synthesized/accept'
                required: true
                language: !<!Languages> 
                  default:
                    name: accept
                    description: Accept header
                    serializedName: Accept
                protocol: !<!Protocols> 
                  http: !<!HttpParameter> 
                    in: header
            signatureParameters:
              - *ref_93
            language: !<!Languages> 
              default:
                name: ''
                description: ''
            protocol: !<!Protocols> 
              http: !<!HttpWithBodyRequest> 
                path: /dictionary/prim/byte/valid
                method: put
                knownMediaType: json
                mediaTypes:
                  - application/json
                uri: '{$host}'
        signatureParameters: []
        responses:
          - !<!Response> 
            language: !<!Languages> 
              default:
                name: ''
                description: Empty Response
            protocol: !<!Protocols> 
              http: !<!HttpResponse> 
                statusCodes:
                  - '200'
        exceptions:
          - !<!SchemaResponse> 
            schema: *ref_36
            language: !<!Languages> 
              default:
                name: ''
                description: Unexpected error
            protocol: !<!Protocols> 
              http: !<!HttpResponse> 
                knownMediaType: json
                mediaTypes:
                  - application/json
                statusCodes:
                  - default
        language: !<!Languages> 
          default:
            name: PutByteValid
            description: 'Put the dictionary value {"0": hex(FF FF FF FA), "1": hex(01 02 03), "2": hex (25, 29, 43)} with each elementencoded in base 64'
        protocol: !<!Protocols> {}
      - !<!Operation> 
        apiVersions:
          - !<!ApiVersion> 
            version: 1.0.0
        parameters:
          - *ref_33
        requests:
          - !<!Request> 
            parameters:
              - !<!Parameter> 
                schema: *ref_34
                implementation: Method
                origin: 'modelerfour:synthesized/accept'
                required: true
                language: !<!Languages> 
                  default:
                    name: accept
                    description: Accept header
                    serializedName: Accept
                protocol: !<!Protocols> 
                  http: !<!HttpParameter> 
                    in: header
            signatureParameters: []
            language: !<!Languages> 
              default:
                name: ''
                description: ''
            protocol: !<!Protocols> 
              http: !<!HttpRequest> 
                path: /dictionary/prim/byte/invalidnull
                method: get
                uri: '{$host}'
        signatureParameters: []
        responses:
          - !<!SchemaResponse> 
            schema: *ref_94
            language: !<!Languages> 
              default:
                name: ''
                description: 'The byte dictionary value {"0": hex(FF FF FF FA), "1": null} with the first item base64 encoded'
            protocol: !<!Protocols> 
              http: !<!HttpResponse> 
                knownMediaType: json
                mediaTypes:
                  - application/json
                statusCodes:
                  - '200'
        exceptions:
          - !<!SchemaResponse> 
            schema: *ref_36
            language: !<!Languages> 
              default:
                name: ''
                description: Unexpected error
            protocol: !<!Protocols> 
              http: !<!HttpResponse> 
                knownMediaType: json
                mediaTypes:
                  - application/json
                statusCodes:
                  - default
        language: !<!Languages> 
          default:
            name: GetByteInvalidNull
            description: 'Get byte dictionary value {"0": hex(FF FF FF FA), "1": null} with the first item base64 encoded'
        protocol: !<!Protocols> {}
      - !<!Operation> 
        apiVersions:
          - !<!ApiVersion> 
            version: 1.0.0
        parameters:
          - *ref_33
        requests:
          - !<!Request> 
            parameters:
              - !<!Parameter> 
                schema: *ref_34
                implementation: Method
                origin: 'modelerfour:synthesized/accept'
                required: true
                language: !<!Languages> 
                  default:
                    name: accept
                    description: Accept header
                    serializedName: Accept
                protocol: !<!Protocols> 
                  http: !<!HttpParameter> 
                    in: header
            signatureParameters: []
            language: !<!Languages> 
              default:
                name: ''
                description: ''
            protocol: !<!Protocols> 
              http: !<!HttpRequest> 
                path: /dictionary/prim/base64url/valid
                method: get
                uri: '{$host}'
        signatureParameters: []
        responses:
          - !<!SchemaResponse> 
            schema: *ref_95
            language: !<!Languages> 
              default:
                name: ''
                description: 'The base64url dictionary value {"0": "a string that gets encoded with base64url", "1": "test string", "2": "Lorem ipsum"}'
            protocol: !<!Protocols> 
              http: !<!HttpResponse> 
                knownMediaType: json
                mediaTypes:
                  - application/json
                statusCodes:
                  - '200'
        exceptions:
          - !<!SchemaResponse> 
            schema: *ref_36
            language: !<!Languages> 
              default:
                name: ''
                description: Unexpected error
            protocol: !<!Protocols> 
              http: !<!HttpResponse> 
                knownMediaType: json
                mediaTypes:
                  - application/json
                statusCodes:
                  - default
        language: !<!Languages> 
          default:
            name: GetBase64Url
            description: 'Get base64url dictionary value {"0": "a string that gets encoded with base64url", "1": "test string", "2": "Lorem ipsum"}'
        protocol: !<!Protocols> {}
      - !<!Operation> 
        apiVersions:
          - !<!ApiVersion> 
            version: 1.0.0
        parameters:
          - *ref_33
        requests:
          - !<!Request> 
            parameters:
              - !<!Parameter> 
                schema: *ref_34
                implementation: Method
                origin: 'modelerfour:synthesized/accept'
                required: true
                language: !<!Languages> 
                  default:
                    name: accept
                    description: Accept header
                    serializedName: Accept
                protocol: !<!Protocols> 
                  http: !<!HttpParameter> 
                    in: header
            signatureParameters: []
            language: !<!Languages> 
              default:
                name: ''
                description: ''
            protocol: !<!Protocols> 
              http: !<!HttpRequest> 
                path: /dictionary/complex/null
                method: get
                uri: '{$host}'
        signatureParameters: []
        responses:
          - !<!SchemaResponse> 
<<<<<<< HEAD
            schema: *ref_91
            nullable: true
=======
            schema: *ref_96
>>>>>>> 9fe2a725
            language: !<!Languages> 
              default:
                name: ''
                description: Dictionary of complex type with null value
            protocol: !<!Protocols> 
              http: !<!HttpResponse> 
                knownMediaType: json
                mediaTypes:
                  - application/json
                statusCodes:
                  - '200'
        exceptions:
          - !<!SchemaResponse> 
            schema: *ref_36
            language: !<!Languages> 
              default:
                name: ''
                description: Unexpected error
            protocol: !<!Protocols> 
              http: !<!HttpResponse> 
                knownMediaType: json
                mediaTypes:
                  - application/json
                statusCodes:
                  - default
        language: !<!Languages> 
          default:
            name: GetComplexNull
            description: Get dictionary of complex type null value
        protocol: !<!Protocols> {}
      - !<!Operation> 
        apiVersions:
          - !<!ApiVersion> 
            version: 1.0.0
        parameters:
          - *ref_33
        requests:
          - !<!Request> 
            parameters:
              - !<!Parameter> 
                schema: *ref_34
                implementation: Method
                origin: 'modelerfour:synthesized/accept'
                required: true
                language: !<!Languages> 
                  default:
                    name: accept
                    description: Accept header
                    serializedName: Accept
                protocol: !<!Protocols> 
                  http: !<!HttpParameter> 
                    in: header
            signatureParameters: []
            language: !<!Languages> 
              default:
                name: ''
                description: ''
            protocol: !<!Protocols> 
              http: !<!HttpRequest> 
                path: /dictionary/complex/empty
                method: get
                uri: '{$host}'
        signatureParameters: []
        responses:
          - !<!SchemaResponse> 
            schema: *ref_97
            language: !<!Languages> 
              default:
                name: ''
                description: 'Empty dictionary of complex type {}'
            protocol: !<!Protocols> 
              http: !<!HttpResponse> 
                knownMediaType: json
                mediaTypes:
                  - application/json
                statusCodes:
                  - '200'
        exceptions:
          - !<!SchemaResponse> 
            schema: *ref_36
            language: !<!Languages> 
              default:
                name: ''
                description: Unexpected error
            protocol: !<!Protocols> 
              http: !<!HttpResponse> 
                knownMediaType: json
                mediaTypes:
                  - application/json
                statusCodes:
                  - default
        language: !<!Languages> 
          default:
            name: GetComplexEmpty
            description: 'Get empty dictionary of complex type {}'
        protocol: !<!Protocols> {}
      - !<!Operation> 
        apiVersions:
          - !<!ApiVersion> 
            version: 1.0.0
        parameters:
          - *ref_33
        requests:
          - !<!Request> 
            parameters:
              - !<!Parameter> 
                schema: *ref_34
                implementation: Method
                origin: 'modelerfour:synthesized/accept'
                required: true
                language: !<!Languages> 
                  default:
                    name: accept
                    description: Accept header
                    serializedName: Accept
                protocol: !<!Protocols> 
                  http: !<!HttpParameter> 
                    in: header
            signatureParameters: []
            language: !<!Languages> 
              default:
                name: ''
                description: ''
            protocol: !<!Protocols> 
              http: !<!HttpRequest> 
                path: /dictionary/complex/itemnull
                method: get
                uri: '{$host}'
        signatureParameters: []
        responses:
          - !<!SchemaResponse> 
            schema: *ref_98
            language: !<!Languages> 
              default:
                name: ''
                description: 'Dictionary of complex type with null item {"0": {"integer": 1, "string": "2"}, "1": null, "2": {"integer": 5, "string": "6"}}'
            protocol: !<!Protocols> 
              http: !<!HttpResponse> 
                knownMediaType: json
                mediaTypes:
                  - application/json
                statusCodes:
                  - '200'
        exceptions:
          - !<!SchemaResponse> 
            schema: *ref_36
            language: !<!Languages> 
              default:
                name: ''
                description: Unexpected error
            protocol: !<!Protocols> 
              http: !<!HttpResponse> 
                knownMediaType: json
                mediaTypes:
                  - application/json
                statusCodes:
                  - default
        language: !<!Languages> 
          default:
            name: GetComplexItemNull
            description: 'Get dictionary of complex type with null item {"0": {"integer": 1, "string": "2"}, "1": null, "2": {"integer": 5, "string": "6"}}'
        protocol: !<!Protocols> {}
      - !<!Operation> 
        apiVersions:
          - !<!ApiVersion> 
            version: 1.0.0
        parameters:
          - *ref_33
        requests:
          - !<!Request> 
            parameters:
              - !<!Parameter> 
                schema: *ref_34
                implementation: Method
                origin: 'modelerfour:synthesized/accept'
                required: true
                language: !<!Languages> 
                  default:
                    name: accept
                    description: Accept header
                    serializedName: Accept
                protocol: !<!Protocols> 
                  http: !<!HttpParameter> 
                    in: header
            signatureParameters: []
            language: !<!Languages> 
              default:
                name: ''
                description: ''
            protocol: !<!Protocols> 
              http: !<!HttpRequest> 
                path: /dictionary/complex/itemempty
                method: get
                uri: '{$host}'
        signatureParameters: []
        responses:
          - !<!SchemaResponse> 
            schema: *ref_99
            language: !<!Languages> 
              default:
                name: ''
                description: 'Dictionary of complex type with empty item {"0": {"integer": 1, "string": "2"}, "1:" {}, "2": {"integer": 5, "string": "6"}}'
            protocol: !<!Protocols> 
              http: !<!HttpResponse> 
                knownMediaType: json
                mediaTypes:
                  - application/json
                statusCodes:
                  - '200'
        exceptions:
          - !<!SchemaResponse> 
            schema: *ref_36
            language: !<!Languages> 
              default:
                name: ''
                description: Unexpected error
            protocol: !<!Protocols> 
              http: !<!HttpResponse> 
                knownMediaType: json
                mediaTypes:
                  - application/json
                statusCodes:
                  - default
        language: !<!Languages> 
          default:
            name: GetComplexItemEmpty
            description: 'Get dictionary of complex type with empty item {"0": {"integer": 1, "string": "2"}, "1:" {}, "2": {"integer": 5, "string": "6"}}'
        protocol: !<!Protocols> {}
      - !<!Operation> 
        apiVersions:
          - !<!ApiVersion> 
            version: 1.0.0
        parameters:
          - *ref_33
        requests:
          - !<!Request> 
            parameters:
              - !<!Parameter> 
                schema: *ref_34
                implementation: Method
                origin: 'modelerfour:synthesized/accept'
                required: true
                language: !<!Languages> 
                  default:
                    name: accept
                    description: Accept header
                    serializedName: Accept
                protocol: !<!Protocols> 
                  http: !<!HttpParameter> 
                    in: header
            signatureParameters: []
            language: !<!Languages> 
              default:
                name: ''
                description: ''
            protocol: !<!Protocols> 
              http: !<!HttpRequest> 
                path: /dictionary/complex/valid
                method: get
                uri: '{$host}'
        signatureParameters: []
        responses:
          - !<!SchemaResponse> 
            schema: *ref_100
            language: !<!Languages> 
              default:
                name: ''
                description: 'Dictionary of complex type with {"0": {"integer": 1, "string": "2"}, "1": {"integer": 3, "string": "4"}, "2": {"integer": 5, "string": "6"}}'
            protocol: !<!Protocols> 
              http: !<!HttpResponse> 
                knownMediaType: json
                mediaTypes:
                  - application/json
                statusCodes:
                  - '200'
        exceptions:
          - !<!SchemaResponse> 
            schema: *ref_36
            language: !<!Languages> 
              default:
                name: ''
                description: Unexpected error
            protocol: !<!Protocols> 
              http: !<!HttpResponse> 
                knownMediaType: json
                mediaTypes:
                  - application/json
                statusCodes:
                  - default
        language: !<!Languages> 
          default:
            name: GetComplexValid
            description: 'Get dictionary of complex type with {"0": {"integer": 1, "string": "2"}, "1": {"integer": 3, "string": "4"}, "2": {"integer": 5, "string": "6"}}'
        protocol: !<!Protocols> {}
      - !<!Operation> 
        apiVersions:
          - !<!ApiVersion> 
            version: 1.0.0
        parameters:
          - *ref_33
        requests:
          - !<!Request> 
            parameters:
              - !<!Parameter> 
                schema: *ref_38
                implementation: Method
                origin: 'modelerfour:synthesized/content-type'
                required: true
                language: !<!Languages> 
                  default:
                    name: contentType
                    description: Body Parameter content-type
                    serializedName: Content-Type
                protocol: !<!Protocols> 
                  http: !<!HttpParameter> 
                    in: header
              - !<!Parameter> &ref_102
                schema: *ref_101
                implementation: Method
                required: true
                language: !<!Languages> 
                  default:
                    name: arrayBody
                    description: ''
                protocol: !<!Protocols> 
                  http: !<!HttpParameter> 
                    in: body
                    style: json
              - !<!Parameter> 
                schema: *ref_34
                implementation: Method
                origin: 'modelerfour:synthesized/accept'
                required: true
                language: !<!Languages> 
                  default:
                    name: accept
                    description: Accept header
                    serializedName: Accept
                protocol: !<!Protocols> 
                  http: !<!HttpParameter> 
                    in: header
            signatureParameters:
              - *ref_102
            language: !<!Languages> 
              default:
                name: ''
                description: ''
            protocol: !<!Protocols> 
              http: !<!HttpWithBodyRequest> 
                path: /dictionary/complex/valid
                method: put
                knownMediaType: json
                mediaTypes:
                  - application/json
                uri: '{$host}'
        signatureParameters: []
        responses:
          - !<!Response> 
            language: !<!Languages> 
              default:
                name: ''
                description: Empty Response
            protocol: !<!Protocols> 
              http: !<!HttpResponse> 
                statusCodes:
                  - '200'
        exceptions:
          - !<!SchemaResponse> 
            schema: *ref_36
            language: !<!Languages> 
              default:
                name: ''
                description: Unexpected error
            protocol: !<!Protocols> 
              http: !<!HttpResponse> 
                knownMediaType: json
                mediaTypes:
                  - application/json
                statusCodes:
                  - default
        language: !<!Languages> 
          default:
            name: PutComplexValid
            description: 'Put an dictionary of complex type with values {"0": {"integer": 1, "string": "2"}, "1": {"integer": 3, "string": "4"}, "2": {"integer": 5, "string": "6"}}'
        protocol: !<!Protocols> {}
      - !<!Operation> 
        apiVersions:
          - !<!ApiVersion> 
            version: 1.0.0
        parameters:
          - *ref_33
        requests:
          - !<!Request> 
            parameters:
              - !<!Parameter> 
                schema: *ref_34
                implementation: Method
                origin: 'modelerfour:synthesized/accept'
                required: true
                language: !<!Languages> 
                  default:
                    name: accept
                    description: Accept header
                    serializedName: Accept
                protocol: !<!Protocols> 
                  http: !<!HttpParameter> 
                    in: header
            signatureParameters: []
            language: !<!Languages> 
              default:
                name: ''
                description: ''
            protocol: !<!Protocols> 
              http: !<!HttpRequest> 
                path: /dictionary/array/null
                method: get
                uri: '{$host}'
        signatureParameters: []
        responses:
          - !<!SchemaResponse> 
<<<<<<< HEAD
            schema: *ref_98
            nullable: true
=======
            schema: *ref_103
>>>>>>> 9fe2a725
            language: !<!Languages> 
              default:
                name: ''
                description: null array
            protocol: !<!Protocols> 
              http: !<!HttpResponse> 
                knownMediaType: json
                mediaTypes:
                  - application/json
                statusCodes:
                  - '200'
        exceptions:
          - !<!SchemaResponse> 
            schema: *ref_36
            language: !<!Languages> 
              default:
                name: ''
                description: Unexpected error
            protocol: !<!Protocols> 
              http: !<!HttpResponse> 
                knownMediaType: json
                mediaTypes:
                  - application/json
                statusCodes:
                  - default
        language: !<!Languages> 
          default:
            name: GetArrayNull
            description: Get a null array
        protocol: !<!Protocols> {}
      - !<!Operation> 
        apiVersions:
          - !<!ApiVersion> 
            version: 1.0.0
        parameters:
          - *ref_33
        requests:
          - !<!Request> 
            parameters:
              - !<!Parameter> 
                schema: *ref_34
                implementation: Method
                origin: 'modelerfour:synthesized/accept'
                required: true
                language: !<!Languages> 
                  default:
                    name: accept
                    description: Accept header
                    serializedName: Accept
                protocol: !<!Protocols> 
                  http: !<!HttpParameter> 
                    in: header
            signatureParameters: []
            language: !<!Languages> 
              default:
                name: ''
                description: ''
            protocol: !<!Protocols> 
              http: !<!HttpRequest> 
                path: /dictionary/array/empty
                method: get
                uri: '{$host}'
        signatureParameters: []
        responses:
          - !<!SchemaResponse> 
            schema: *ref_104
            language: !<!Languages> 
              default:
                name: ''
                description: 'An empty dictionary {}'
            protocol: !<!Protocols> 
              http: !<!HttpResponse> 
                knownMediaType: json
                mediaTypes:
                  - application/json
                statusCodes:
                  - '200'
        exceptions:
          - !<!SchemaResponse> 
            schema: *ref_36
            language: !<!Languages> 
              default:
                name: ''
                description: Unexpected error
            protocol: !<!Protocols> 
              http: !<!HttpResponse> 
                knownMediaType: json
                mediaTypes:
                  - application/json
                statusCodes:
                  - default
        language: !<!Languages> 
          default:
            name: GetArrayEmpty
            description: 'Get an empty dictionary {}'
        protocol: !<!Protocols> {}
      - !<!Operation> 
        apiVersions:
          - !<!ApiVersion> 
            version: 1.0.0
        parameters:
          - *ref_33
        requests:
          - !<!Request> 
            parameters:
              - !<!Parameter> 
                schema: *ref_34
                implementation: Method
                origin: 'modelerfour:synthesized/accept'
                required: true
                language: !<!Languages> 
                  default:
                    name: accept
                    description: Accept header
                    serializedName: Accept
                protocol: !<!Protocols> 
                  http: !<!HttpParameter> 
                    in: header
            signatureParameters: []
            language: !<!Languages> 
              default:
                name: ''
                description: ''
            protocol: !<!Protocols> 
              http: !<!HttpRequest> 
                path: /dictionary/array/itemnull
                method: get
                uri: '{$host}'
        signatureParameters: []
        responses:
          - !<!SchemaResponse> 
            schema: *ref_105
            language: !<!Languages> 
              default:
                name: ''
                description: 'An array of array of strings {"0": ["1", "2", "3"], "1": null, "2": ["7", "8", "9"]}'
            protocol: !<!Protocols> 
              http: !<!HttpResponse> 
                knownMediaType: json
                mediaTypes:
                  - application/json
                statusCodes:
                  - '200'
        exceptions:
          - !<!SchemaResponse> 
            schema: *ref_36
            language: !<!Languages> 
              default:
                name: ''
                description: Unexpected error
            protocol: !<!Protocols> 
              http: !<!HttpResponse> 
                knownMediaType: json
                mediaTypes:
                  - application/json
                statusCodes:
                  - default
        language: !<!Languages> 
          default:
            name: GetArrayItemNull
            description: 'Get an dictionary of array of strings {"0": ["1", "2", "3"], "1": null, "2": ["7", "8", "9"]}'
        protocol: !<!Protocols> {}
      - !<!Operation> 
        apiVersions:
          - !<!ApiVersion> 
            version: 1.0.0
        parameters:
          - *ref_33
        requests:
          - !<!Request> 
            parameters:
              - !<!Parameter> 
                schema: *ref_34
                implementation: Method
                origin: 'modelerfour:synthesized/accept'
                required: true
                language: !<!Languages> 
                  default:
                    name: accept
                    description: Accept header
                    serializedName: Accept
                protocol: !<!Protocols> 
                  http: !<!HttpParameter> 
                    in: header
            signatureParameters: []
            language: !<!Languages> 
              default:
                name: ''
                description: ''
            protocol: !<!Protocols> 
              http: !<!HttpRequest> 
                path: /dictionary/array/itemempty
                method: get
                uri: '{$host}'
        signatureParameters: []
        responses:
          - !<!SchemaResponse> 
            schema: *ref_106
            language: !<!Languages> 
              default:
                name: ''
                description: 'An array of array of strings {"0": ["1", "2", "3"], "1": [], "2": ["7", "8", "9"]}'
            protocol: !<!Protocols> 
              http: !<!HttpResponse> 
                knownMediaType: json
                mediaTypes:
                  - application/json
                statusCodes:
                  - '200'
        exceptions:
          - !<!SchemaResponse> 
            schema: *ref_36
            language: !<!Languages> 
              default:
                name: ''
                description: Unexpected error
            protocol: !<!Protocols> 
              http: !<!HttpResponse> 
                knownMediaType: json
                mediaTypes:
                  - application/json
                statusCodes:
                  - default
        language: !<!Languages> 
          default:
            name: GetArrayItemEmpty
            description: 'Get an array of array of strings [{"0": ["1", "2", "3"], "1": [], "2": ["7", "8", "9"]}'
        protocol: !<!Protocols> {}
      - !<!Operation> 
        apiVersions:
          - !<!ApiVersion> 
            version: 1.0.0
        parameters:
          - *ref_33
        requests:
          - !<!Request> 
            parameters:
              - !<!Parameter> 
                schema: *ref_34
                implementation: Method
                origin: 'modelerfour:synthesized/accept'
                required: true
                language: !<!Languages> 
                  default:
                    name: accept
                    description: Accept header
                    serializedName: Accept
                protocol: !<!Protocols> 
                  http: !<!HttpParameter> 
                    in: header
            signatureParameters: []
            language: !<!Languages> 
              default:
                name: ''
                description: ''
            protocol: !<!Protocols> 
              http: !<!HttpRequest> 
                path: /dictionary/array/valid
                method: get
                uri: '{$host}'
        signatureParameters: []
        responses:
          - !<!SchemaResponse> 
            schema: *ref_107
            language: !<!Languages> 
              default:
                name: ''
                description: 'An array of array of strings {"0": ["1", "2", "3"], "1": ["4", "5", "6"], "2": ["7", "8", "9"]}'
            protocol: !<!Protocols> 
              http: !<!HttpResponse> 
                knownMediaType: json
                mediaTypes:
                  - application/json
                statusCodes:
                  - '200'
        exceptions:
          - !<!SchemaResponse> 
            schema: *ref_36
            language: !<!Languages> 
              default:
                name: ''
                description: Unexpected error
            protocol: !<!Protocols> 
              http: !<!HttpResponse> 
                knownMediaType: json
                mediaTypes:
                  - application/json
                statusCodes:
                  - default
        language: !<!Languages> 
          default:
            name: GetArrayValid
            description: 'Get an array of array of strings {"0": ["1", "2", "3"], "1": ["4", "5", "6"], "2": ["7", "8", "9"]}'
        protocol: !<!Protocols> {}
      - !<!Operation> 
        apiVersions:
          - !<!ApiVersion> 
            version: 1.0.0
        parameters:
          - *ref_33
        requests:
          - !<!Request> 
            parameters:
              - !<!Parameter> 
                schema: *ref_38
                implementation: Method
                origin: 'modelerfour:synthesized/content-type'
                required: true
                language: !<!Languages> 
                  default:
                    name: contentType
                    description: Body Parameter content-type
                    serializedName: Content-Type
                protocol: !<!Protocols> 
                  http: !<!HttpParameter> 
                    in: header
              - !<!Parameter> &ref_109
                schema: *ref_108
                implementation: Method
                required: true
                language: !<!Languages> 
                  default:
                    name: arrayBody
                    description: ''
                protocol: !<!Protocols> 
                  http: !<!HttpParameter> 
                    in: body
                    style: json
              - !<!Parameter> 
                schema: *ref_34
                implementation: Method
                origin: 'modelerfour:synthesized/accept'
                required: true
                language: !<!Languages> 
                  default:
                    name: accept
                    description: Accept header
                    serializedName: Accept
                protocol: !<!Protocols> 
                  http: !<!HttpParameter> 
                    in: header
            signatureParameters:
              - *ref_109
            language: !<!Languages> 
              default:
                name: ''
                description: ''
            protocol: !<!Protocols> 
              http: !<!HttpWithBodyRequest> 
                path: /dictionary/array/valid
                method: put
                knownMediaType: json
                mediaTypes:
                  - application/json
                uri: '{$host}'
        signatureParameters: []
        responses:
          - !<!Response> 
            language: !<!Languages> 
              default:
                name: ''
                description: Empty Response
            protocol: !<!Protocols> 
              http: !<!HttpResponse> 
                statusCodes:
                  - '200'
        exceptions:
          - !<!SchemaResponse> 
            schema: *ref_36
            language: !<!Languages> 
              default:
                name: ''
                description: Unexpected error
            protocol: !<!Protocols> 
              http: !<!HttpResponse> 
                knownMediaType: json
                mediaTypes:
                  - application/json
                statusCodes:
                  - default
        language: !<!Languages> 
          default:
            name: PutArrayValid
            description: 'Put An array of array of strings {"0": ["1", "2", "3"], "1": ["4", "5", "6"], "2": ["7", "8", "9"]}'
        protocol: !<!Protocols> {}
      - !<!Operation> 
        apiVersions:
          - !<!ApiVersion> 
            version: 1.0.0
        parameters:
          - *ref_33
        requests:
          - !<!Request> 
            parameters:
              - !<!Parameter> 
                schema: *ref_34
                implementation: Method
                origin: 'modelerfour:synthesized/accept'
                required: true
                language: !<!Languages> 
                  default:
                    name: accept
                    description: Accept header
                    serializedName: Accept
                protocol: !<!Protocols> 
                  http: !<!HttpParameter> 
                    in: header
            signatureParameters: []
            language: !<!Languages> 
              default:
                name: ''
                description: ''
            protocol: !<!Protocols> 
              http: !<!HttpRequest> 
                path: /dictionary/dictionary/null
                method: get
                uri: '{$host}'
        signatureParameters: []
        responses:
          - !<!SchemaResponse> 
            schema: *ref_110
            language: !<!Languages> 
              default:
                name: ''
                description: An dictionaries of dictionaries with value null
            protocol: !<!Protocols> 
              http: !<!HttpResponse> 
                knownMediaType: json
                mediaTypes:
                  - application/json
                statusCodes:
                  - '200'
        exceptions:
          - !<!SchemaResponse> 
            schema: *ref_36
            language: !<!Languages> 
              default:
                name: ''
                description: Unexpected error
            protocol: !<!Protocols> 
              http: !<!HttpResponse> 
                knownMediaType: json
                mediaTypes:
                  - application/json
                statusCodes:
                  - default
        language: !<!Languages> 
          default:
            name: GetDictionaryNull
            description: Get an dictionaries of dictionaries with value null
        protocol: !<!Protocols> {}
      - !<!Operation> 
        apiVersions:
          - !<!ApiVersion> 
            version: 1.0.0
        parameters:
          - *ref_33
        requests:
          - !<!Request> 
            parameters:
              - !<!Parameter> 
                schema: *ref_34
                implementation: Method
                origin: 'modelerfour:synthesized/accept'
                required: true
                language: !<!Languages> 
                  default:
                    name: accept
                    description: Accept header
                    serializedName: Accept
                protocol: !<!Protocols> 
                  http: !<!HttpParameter> 
                    in: header
            signatureParameters: []
            language: !<!Languages> 
              default:
                name: ''
                description: ''
            protocol: !<!Protocols> 
              http: !<!HttpRequest> 
                path: /dictionary/dictionary/empty
                method: get
                uri: '{$host}'
        signatureParameters: []
        responses:
          - !<!SchemaResponse> 
            schema: *ref_111
            language: !<!Languages> 
              default:
                name: ''
                description: 'An dictionaries of dictionaries of type <string, string> with value {}'
            protocol: !<!Protocols> 
              http: !<!HttpResponse> 
                knownMediaType: json
                mediaTypes:
                  - application/json
                statusCodes:
                  - '200'
        exceptions:
          - !<!SchemaResponse> 
            schema: *ref_36
            language: !<!Languages> 
              default:
                name: ''
                description: Unexpected error
            protocol: !<!Protocols> 
              http: !<!HttpResponse> 
                knownMediaType: json
                mediaTypes:
                  - application/json
                statusCodes:
                  - default
        language: !<!Languages> 
          default:
            name: GetDictionaryEmpty
            description: 'Get an dictionaries of dictionaries of type <string, string> with value {}'
        protocol: !<!Protocols> {}
      - !<!Operation> 
        apiVersions:
          - !<!ApiVersion> 
            version: 1.0.0
        parameters:
          - *ref_33
        requests:
          - !<!Request> 
            parameters:
              - !<!Parameter> 
                schema: *ref_34
                implementation: Method
                origin: 'modelerfour:synthesized/accept'
                required: true
                language: !<!Languages> 
                  default:
                    name: accept
                    description: Accept header
                    serializedName: Accept
                protocol: !<!Protocols> 
                  http: !<!HttpParameter> 
                    in: header
            signatureParameters: []
            language: !<!Languages> 
              default:
                name: ''
                description: ''
            protocol: !<!Protocols> 
              http: !<!HttpRequest> 
                path: /dictionary/dictionary/itemnull
                method: get
                uri: '{$host}'
        signatureParameters: []
        responses:
          - !<!SchemaResponse> 
            schema: *ref_112
            language: !<!Languages> 
              default:
                name: ''
                description: 'An dictionaries of dictionaries of type <string, string> with value {"0": {"1": "one", "2": "two", "3": "three"}, "1": null, "2": {"7": "seven", "8": "eight", "9": "nine"}}'
            protocol: !<!Protocols> 
              http: !<!HttpResponse> 
                knownMediaType: json
                mediaTypes:
                  - application/json
                statusCodes:
                  - '200'
        exceptions:
          - !<!SchemaResponse> 
            schema: *ref_36
            language: !<!Languages> 
              default:
                name: ''
                description: Unexpected error
            protocol: !<!Protocols> 
              http: !<!HttpResponse> 
                knownMediaType: json
                mediaTypes:
                  - application/json
                statusCodes:
                  - default
        language: !<!Languages> 
          default:
            name: GetDictionaryItemNull
            description: 'Get an dictionaries of dictionaries of type <string, string> with value {"0": {"1": "one", "2": "two", "3": "three"}, "1": null, "2": {"7": "seven", "8": "eight", "9": "nine"}}'
        protocol: !<!Protocols> {}
      - !<!Operation> 
        apiVersions:
          - !<!ApiVersion> 
            version: 1.0.0
        parameters:
          - *ref_33
        requests:
          - !<!Request> 
            parameters:
              - !<!Parameter> 
                schema: *ref_34
                implementation: Method
                origin: 'modelerfour:synthesized/accept'
                required: true
                language: !<!Languages> 
                  default:
                    name: accept
                    description: Accept header
                    serializedName: Accept
                protocol: !<!Protocols> 
                  http: !<!HttpParameter> 
                    in: header
            signatureParameters: []
            language: !<!Languages> 
              default:
                name: ''
                description: ''
            protocol: !<!Protocols> 
              http: !<!HttpRequest> 
                path: /dictionary/dictionary/itemempty
                method: get
                uri: '{$host}'
        signatureParameters: []
        responses:
          - !<!SchemaResponse> 
            schema: *ref_113
            language: !<!Languages> 
              default:
                name: ''
                description: 'An dictionaries of dictionaries of type <string, string> with value {"0": {"1": "one", "2": "two", "3": "three"}, "1": {}, "2": {"7": "seven", "8": "eight", "9": "nine"}}'
            protocol: !<!Protocols> 
              http: !<!HttpResponse> 
                knownMediaType: json
                mediaTypes:
                  - application/json
                statusCodes:
                  - '200'
        exceptions:
          - !<!SchemaResponse> 
            schema: *ref_36
            language: !<!Languages> 
              default:
                name: ''
                description: Unexpected error
            protocol: !<!Protocols> 
              http: !<!HttpResponse> 
                knownMediaType: json
                mediaTypes:
                  - application/json
                statusCodes:
                  - default
        language: !<!Languages> 
          default:
            name: GetDictionaryItemEmpty
            description: 'Get an dictionaries of dictionaries of type <string, string> with value {"0": {"1": "one", "2": "two", "3": "three"}, "1": {}, "2": {"7": "seven", "8": "eight", "9": "nine"}}'
        protocol: !<!Protocols> {}
      - !<!Operation> 
        apiVersions:
          - !<!ApiVersion> 
            version: 1.0.0
        parameters:
          - *ref_33
        requests:
          - !<!Request> 
            parameters:
              - !<!Parameter> 
                schema: *ref_34
                implementation: Method
                origin: 'modelerfour:synthesized/accept'
                required: true
                language: !<!Languages> 
                  default:
                    name: accept
                    description: Accept header
                    serializedName: Accept
                protocol: !<!Protocols> 
                  http: !<!HttpParameter> 
                    in: header
            signatureParameters: []
            language: !<!Languages> 
              default:
                name: ''
                description: ''
            protocol: !<!Protocols> 
              http: !<!HttpRequest> 
                path: /dictionary/dictionary/valid
                method: get
                uri: '{$host}'
        signatureParameters: []
        responses:
          - !<!SchemaResponse> 
            schema: *ref_114
            language: !<!Languages> 
              default:
                name: ''
                description: 'An dictionaries of dictionaries of type <string, string> with value {"0": {"1": "one", "2": "two", "3": "three"}, "1": {"4": "four", "5": "five", "6": "six"}, "2": {"7": "seven", "8": "eight", "9": "nine"}}'
            protocol: !<!Protocols> 
              http: !<!HttpResponse> 
                knownMediaType: json
                mediaTypes:
                  - application/json
                statusCodes:
                  - '200'
        exceptions:
          - !<!SchemaResponse> 
            schema: *ref_36
            language: !<!Languages> 
              default:
                name: ''
                description: Unexpected error
            protocol: !<!Protocols> 
              http: !<!HttpResponse> 
                knownMediaType: json
                mediaTypes:
                  - application/json
                statusCodes:
                  - default
        language: !<!Languages> 
          default:
            name: GetDictionaryValid
            description: 'Get an dictionaries of dictionaries of type <string, string> with value {"0": {"1": "one", "2": "two", "3": "three"}, "1": {"4": "four", "5": "five", "6": "six"}, "2": {"7": "seven", "8": "eight", "9": "nine"}}'
        protocol: !<!Protocols> {}
      - !<!Operation> 
        apiVersions:
          - !<!ApiVersion> 
            version: 1.0.0
        parameters:
          - *ref_33
        requests:
          - !<!Request> 
            parameters:
              - !<!Parameter> 
                schema: *ref_38
                implementation: Method
                origin: 'modelerfour:synthesized/content-type'
                required: true
                language: !<!Languages> 
                  default:
                    name: contentType
                    description: Body Parameter content-type
                    serializedName: Content-Type
                protocol: !<!Protocols> 
                  http: !<!HttpParameter> 
                    in: header
              - !<!Parameter> &ref_116
                schema: *ref_115
                implementation: Method
                required: true
                language: !<!Languages> 
                  default:
                    name: arrayBody
                    description: ''
                protocol: !<!Protocols> 
                  http: !<!HttpParameter> 
                    in: body
                    style: json
              - !<!Parameter> 
                schema: *ref_34
                implementation: Method
                origin: 'modelerfour:synthesized/accept'
                required: true
                language: !<!Languages> 
                  default:
                    name: accept
                    description: Accept header
                    serializedName: Accept
                protocol: !<!Protocols> 
                  http: !<!HttpParameter> 
                    in: header
            signatureParameters:
              - *ref_116
            language: !<!Languages> 
              default:
                name: ''
                description: ''
            protocol: !<!Protocols> 
              http: !<!HttpWithBodyRequest> 
                path: /dictionary/dictionary/valid
                method: put
                knownMediaType: json
                mediaTypes:
                  - application/json
                uri: '{$host}'
        signatureParameters: []
        responses:
          - !<!Response> 
            language: !<!Languages> 
              default:
                name: ''
                description: Empty Response
            protocol: !<!Protocols> 
              http: !<!HttpResponse> 
                statusCodes:
                  - '200'
        exceptions:
          - !<!SchemaResponse> 
            schema: *ref_36
            language: !<!Languages> 
              default:
                name: ''
                description: Unexpected error
            protocol: !<!Protocols> 
              http: !<!HttpResponse> 
                knownMediaType: json
                mediaTypes:
                  - application/json
                statusCodes:
                  - default
        language: !<!Languages> 
          default:
            name: PutDictionaryValid
            description: 'Get an dictionaries of dictionaries of type <string, string> with value {"0": {"1": "one", "2": "two", "3": "three"}, "1": {"4": "four", "5": "five", "6": "six"}, "2": {"7": "seven", "8": "eight", "9": "nine"}}'
        protocol: !<!Protocols> {}
    language: !<!Languages> 
      default:
        name: Dictionary
        description: ''
    protocol: !<!Protocols> {}
security: !<!Security> 
  authenticationRequired: false
language: !<!Languages> 
  default:
    name: AutoRestSwaggerBATDictionaryService
    description: ''
protocol: !<!Protocols> 
  http: !<!HttpModel> {}<|MERGE_RESOLUTION|>--- conflicted
+++ resolved
@@ -834,6 +834,7 @@
     - !<!DictionarySchema> &ref_112
       type: dictionary
       elementType: *ref_18
+      nullableItems: true
       language: !<!Languages> 
         default:
           name: DictionaryOfString
@@ -4398,12 +4399,8 @@
         signatureParameters: []
         responses:
           - !<!SchemaResponse> 
-<<<<<<< HEAD
-            schema: *ref_91
+            schema: *ref_96
             nullable: true
-=======
-            schema: *ref_96
->>>>>>> 9fe2a725
             language: !<!Languages> 
               default:
                 name: ''
@@ -4824,12 +4821,8 @@
         signatureParameters: []
         responses:
           - !<!SchemaResponse> 
-<<<<<<< HEAD
-            schema: *ref_98
+            schema: *ref_103
             nullable: true
-=======
-            schema: *ref_103
->>>>>>> 9fe2a725
             language: !<!Languages> 
               default:
                 name: ''
