// Copyright (c) Microsoft Corporation. All rights reserved.
// Licensed under the MIT License.

using System;
using System.Text.Json;
using System.Threading;
using System.Threading.Tasks;
using Azure;
using Azure.Core;
using Azure.Core.Pipeline;

namespace body_string
{
    internal partial class StringOperations
    {
        private string host;
        private ClientDiagnostics clientDiagnostics;
        private HttpPipeline pipeline;
        /// <summary> Initializes a new instance of StringOperations. </summary>
        public StringOperations(ClientDiagnostics clientDiagnostics, HttpPipeline pipeline, string host = "http://localhost:3000")
        {
            if (host == null)
            {
                throw new ArgumentNullException(nameof(host));
            }

            this.host = host;
            this.clientDiagnostics = clientDiagnostics;
            this.pipeline = pipeline;
        }
<<<<<<< HEAD
        /// <summary> Get null string value value. </summary>
        /// <param name="cancellationToken"> The cancellation token to use. </param>
=======
        internal HttpMessage CreateGetNullRequest()
        {
            var message = pipeline.CreateMessage();
            var request = message.Request;
            request.Method = RequestMethod.Get;
            request.Uri.Reset(new Uri($"{host}"));
            request.Uri.AppendPath("/string/null", false);
            return message;
        }
>>>>>>> 3eefb33b
        public async ValueTask<Response<string>> GetNullAsync(CancellationToken cancellationToken = default)
        {

            using var scope = clientDiagnostics.CreateScope("StringOperations.GetNull");
            scope.Start();
            try
            {
                using var message = CreateGetNullRequest();
                await pipeline.SendAsync(message, cancellationToken).ConfigureAwait(false);
                switch (message.Response.Status)
                {
                    case 200:
                        {
                            using var document = await JsonDocument.ParseAsync(message.Response.ContentStream, default, cancellationToken).ConfigureAwait(false);
                            var value = document.RootElement.GetString();
                            return Response.FromValue(value, message.Response);
                        }
                    default:
                        throw await message.Response.CreateRequestFailedExceptionAsync().ConfigureAwait(false);
                }
            }
            catch (Exception e)
            {
                scope.Failed(e);
                throw;
            }
        }
<<<<<<< HEAD
        /// <summary> Set string value null. </summary>
        /// <param name="cancellationToken"> The cancellation token to use. </param>
=======
        public Response<string> GetNull(CancellationToken cancellationToken = default)
        {

            using var scope = clientDiagnostics.CreateScope("StringOperations.GetNull");
            scope.Start();
            try
            {
                using var message = CreateGetNullRequest();
                pipeline.Send(message, cancellationToken);
                switch (message.Response.Status)
                {
                    case 200:
                        {
                            using var document = JsonDocument.Parse(message.Response.ContentStream);
                            var value = document.RootElement.GetString();
                            return Response.FromValue(value, message.Response);
                        }
                    default:
                        throw message.Response.CreateRequestFailedException();
                }
            }
            catch (Exception e)
            {
                scope.Failed(e);
                throw;
            }
        }
        internal HttpMessage CreatePutNullRequest()
        {
            var message = pipeline.CreateMessage();
            var request = message.Request;
            request.Method = RequestMethod.Put;
            request.Uri.Reset(new Uri($"{host}"));
            request.Uri.AppendPath("/string/null", false);
            request.Headers.Add("Content-Type", "application/json");
            using var content = new Utf8JsonRequestContent();
            content.JsonWriter.WriteStringValue((string?)null);
            request.Content = content;
            return message;
        }
>>>>>>> 3eefb33b
        public async ValueTask<Response> PutNullAsync(CancellationToken cancellationToken = default)
        {

            using var scope = clientDiagnostics.CreateScope("StringOperations.PutNull");
            scope.Start();
            try
            {
                using var message = CreatePutNullRequest();
                await pipeline.SendAsync(message, cancellationToken).ConfigureAwait(false);
                switch (message.Response.Status)
                {
                    case 200:
                        return message.Response;
                    default:
                        throw await message.Response.CreateRequestFailedExceptionAsync().ConfigureAwait(false);
                }
            }
            catch (Exception e)
            {
                scope.Failed(e);
                throw;
            }
        }
<<<<<<< HEAD
        /// <summary> Get empty string value value &apos;&apos;. </summary>
        /// <param name="cancellationToken"> The cancellation token to use. </param>
=======
        public Response PutNull(CancellationToken cancellationToken = default)
        {

            using var scope = clientDiagnostics.CreateScope("StringOperations.PutNull");
            scope.Start();
            try
            {
                using var message = CreatePutNullRequest();
                pipeline.Send(message, cancellationToken);
                switch (message.Response.Status)
                {
                    case 200:
                        return message.Response;
                    default:
                        throw message.Response.CreateRequestFailedException();
                }
            }
            catch (Exception e)
            {
                scope.Failed(e);
                throw;
            }
        }
        internal HttpMessage CreateGetEmptyRequest()
        {
            var message = pipeline.CreateMessage();
            var request = message.Request;
            request.Method = RequestMethod.Get;
            request.Uri.Reset(new Uri($"{host}"));
            request.Uri.AppendPath("/string/empty", false);
            return message;
        }
>>>>>>> 3eefb33b
        public async ValueTask<Response<string>> GetEmptyAsync(CancellationToken cancellationToken = default)
        {

            using var scope = clientDiagnostics.CreateScope("StringOperations.GetEmpty");
            scope.Start();
            try
            {
                using var message = CreateGetEmptyRequest();
                await pipeline.SendAsync(message, cancellationToken).ConfigureAwait(false);
                switch (message.Response.Status)
                {
                    case 200:
                        {
                            using var document = await JsonDocument.ParseAsync(message.Response.ContentStream, default, cancellationToken).ConfigureAwait(false);
                            var value = document.RootElement.GetString();
                            return Response.FromValue(value, message.Response);
                        }
                    default:
                        throw await message.Response.CreateRequestFailedExceptionAsync().ConfigureAwait(false);
                }
            }
            catch (Exception e)
            {
                scope.Failed(e);
                throw;
            }
        }
<<<<<<< HEAD
        /// <summary> Set string value empty &apos;&apos;. </summary>
        /// <param name="cancellationToken"> The cancellation token to use. </param>
=======
        public Response<string> GetEmpty(CancellationToken cancellationToken = default)
        {

            using var scope = clientDiagnostics.CreateScope("StringOperations.GetEmpty");
            scope.Start();
            try
            {
                using var message = CreateGetEmptyRequest();
                pipeline.Send(message, cancellationToken);
                switch (message.Response.Status)
                {
                    case 200:
                        {
                            using var document = JsonDocument.Parse(message.Response.ContentStream);
                            var value = document.RootElement.GetString();
                            return Response.FromValue(value, message.Response);
                        }
                    default:
                        throw message.Response.CreateRequestFailedException();
                }
            }
            catch (Exception e)
            {
                scope.Failed(e);
                throw;
            }
        }
        internal HttpMessage CreatePutEmptyRequest()
        {
            var message = pipeline.CreateMessage();
            var request = message.Request;
            request.Method = RequestMethod.Put;
            request.Uri.Reset(new Uri($"{host}"));
            request.Uri.AppendPath("/string/empty", false);
            request.Headers.Add("Content-Type", "application/json");
            using var content = new Utf8JsonRequestContent();
            content.JsonWriter.WriteStringValue("");
            request.Content = content;
            return message;
        }
>>>>>>> 3eefb33b
        public async ValueTask<Response> PutEmptyAsync(CancellationToken cancellationToken = default)
        {

            using var scope = clientDiagnostics.CreateScope("StringOperations.PutEmpty");
            scope.Start();
            try
            {
                using var message = CreatePutEmptyRequest();
                await pipeline.SendAsync(message, cancellationToken).ConfigureAwait(false);
                switch (message.Response.Status)
                {
                    case 200:
                        return message.Response;
                    default:
                        throw await message.Response.CreateRequestFailedExceptionAsync().ConfigureAwait(false);
                }
            }
            catch (Exception e)
            {
                scope.Failed(e);
                throw;
            }
        }
<<<<<<< HEAD
        /// <summary> Get mbcs string value &apos;啊齄丂狛狜隣郎隣兀﨩ˊ〞〡￤℡㈱‐ー﹡﹢﹫、〓ⅰⅹ⒈€㈠㈩ⅠⅫ！￣ぁんァヶΑ︴АЯаяāɡㄅㄩ─╋︵﹄︻︱︳︴ⅰⅹɑɡ〇〾⿻⺁䜣€&apos;. </summary>
        /// <param name="cancellationToken"> The cancellation token to use. </param>
=======
        public Response PutEmpty(CancellationToken cancellationToken = default)
        {

            using var scope = clientDiagnostics.CreateScope("StringOperations.PutEmpty");
            scope.Start();
            try
            {
                using var message = CreatePutEmptyRequest();
                pipeline.Send(message, cancellationToken);
                switch (message.Response.Status)
                {
                    case 200:
                        return message.Response;
                    default:
                        throw message.Response.CreateRequestFailedException();
                }
            }
            catch (Exception e)
            {
                scope.Failed(e);
                throw;
            }
        }
        internal HttpMessage CreateGetMbcsRequest()
        {
            var message = pipeline.CreateMessage();
            var request = message.Request;
            request.Method = RequestMethod.Get;
            request.Uri.Reset(new Uri($"{host}"));
            request.Uri.AppendPath("/string/mbcs", false);
            return message;
        }
>>>>>>> 3eefb33b
        public async ValueTask<Response<string>> GetMbcsAsync(CancellationToken cancellationToken = default)
        {

            using var scope = clientDiagnostics.CreateScope("StringOperations.GetMbcs");
            scope.Start();
            try
            {
                using var message = CreateGetMbcsRequest();
                await pipeline.SendAsync(message, cancellationToken).ConfigureAwait(false);
                switch (message.Response.Status)
                {
                    case 200:
                        {
                            using var document = await JsonDocument.ParseAsync(message.Response.ContentStream, default, cancellationToken).ConfigureAwait(false);
                            var value = document.RootElement.GetString();
                            return Response.FromValue(value, message.Response);
                        }
                    default:
                        throw await message.Response.CreateRequestFailedExceptionAsync().ConfigureAwait(false);
                }
            }
            catch (Exception e)
            {
                scope.Failed(e);
                throw;
            }
        }
<<<<<<< HEAD
        /// <summary> Set string value mbcs &apos;啊齄丂狛狜隣郎隣兀﨩ˊ〞〡￤℡㈱‐ー﹡﹢﹫、〓ⅰⅹ⒈€㈠㈩ⅠⅫ！￣ぁんァヶΑ︴АЯаяāɡㄅㄩ─╋︵﹄︻︱︳︴ⅰⅹɑɡ〇〾⿻⺁䜣€&apos;. </summary>
        /// <param name="cancellationToken"> The cancellation token to use. </param>
=======
        public Response<string> GetMbcs(CancellationToken cancellationToken = default)
        {

            using var scope = clientDiagnostics.CreateScope("StringOperations.GetMbcs");
            scope.Start();
            try
            {
                using var message = CreateGetMbcsRequest();
                pipeline.Send(message, cancellationToken);
                switch (message.Response.Status)
                {
                    case 200:
                        {
                            using var document = JsonDocument.Parse(message.Response.ContentStream);
                            var value = document.RootElement.GetString();
                            return Response.FromValue(value, message.Response);
                        }
                    default:
                        throw message.Response.CreateRequestFailedException();
                }
            }
            catch (Exception e)
            {
                scope.Failed(e);
                throw;
            }
        }
        internal HttpMessage CreatePutMbcsRequest()
        {
            var message = pipeline.CreateMessage();
            var request = message.Request;
            request.Method = RequestMethod.Put;
            request.Uri.Reset(new Uri($"{host}"));
            request.Uri.AppendPath("/string/mbcs", false);
            request.Headers.Add("Content-Type", "application/json");
            using var content = new Utf8JsonRequestContent();
            content.JsonWriter.WriteStringValue("啊齄丂狛狜隣郎隣兀﨩ˊ〞〡￤℡㈱‐ー﹡﹢﹫、〓ⅰⅹ⒈€㈠㈩ⅠⅫ！￣ぁんァヶΑ︴АЯаяāɡㄅㄩ─╋︵﹄︻︱︳︴ⅰⅹɑɡ〇〾⿻⺁䜣€");
            request.Content = content;
            return message;
        }
>>>>>>> 3eefb33b
        public async ValueTask<Response> PutMbcsAsync(CancellationToken cancellationToken = default)
        {

            using var scope = clientDiagnostics.CreateScope("StringOperations.PutMbcs");
            scope.Start();
            try
            {
                using var message = CreatePutMbcsRequest();
                await pipeline.SendAsync(message, cancellationToken).ConfigureAwait(false);
                switch (message.Response.Status)
                {
                    case 200:
                        return message.Response;
                    default:
                        throw await message.Response.CreateRequestFailedExceptionAsync().ConfigureAwait(false);
                }
            }
            catch (Exception e)
            {
                scope.Failed(e);
                throw;
            }
        }
<<<<<<< HEAD
        /// <summary> Get string value with leading and trailing whitespace &apos;&lt;tab&gt;&lt;space&gt;&lt;space&gt;Now is the time for all good men to come to the aid of their country&lt;tab&gt;&lt;space&gt;&lt;space&gt;&apos;. </summary>
        /// <param name="cancellationToken"> The cancellation token to use. </param>
=======
        public Response PutMbcs(CancellationToken cancellationToken = default)
        {

            using var scope = clientDiagnostics.CreateScope("StringOperations.PutMbcs");
            scope.Start();
            try
            {
                using var message = CreatePutMbcsRequest();
                pipeline.Send(message, cancellationToken);
                switch (message.Response.Status)
                {
                    case 200:
                        return message.Response;
                    default:
                        throw message.Response.CreateRequestFailedException();
                }
            }
            catch (Exception e)
            {
                scope.Failed(e);
                throw;
            }
        }
        internal HttpMessage CreateGetWhitespaceRequest()
        {
            var message = pipeline.CreateMessage();
            var request = message.Request;
            request.Method = RequestMethod.Get;
            request.Uri.Reset(new Uri($"{host}"));
            request.Uri.AppendPath("/string/whitespace", false);
            return message;
        }
>>>>>>> 3eefb33b
        public async ValueTask<Response<string>> GetWhitespaceAsync(CancellationToken cancellationToken = default)
        {

            using var scope = clientDiagnostics.CreateScope("StringOperations.GetWhitespace");
            scope.Start();
            try
            {
                using var message = CreateGetWhitespaceRequest();
                await pipeline.SendAsync(message, cancellationToken).ConfigureAwait(false);
                switch (message.Response.Status)
                {
                    case 200:
                        {
                            using var document = await JsonDocument.ParseAsync(message.Response.ContentStream, default, cancellationToken).ConfigureAwait(false);
                            var value = document.RootElement.GetString();
                            return Response.FromValue(value, message.Response);
                        }
                    default:
                        throw await message.Response.CreateRequestFailedExceptionAsync().ConfigureAwait(false);
                }
            }
            catch (Exception e)
            {
                scope.Failed(e);
                throw;
            }
        }
<<<<<<< HEAD
        /// <summary> Set String value with leading and trailing whitespace &apos;&lt;tab&gt;&lt;space&gt;&lt;space&gt;Now is the time for all good men to come to the aid of their country&lt;tab&gt;&lt;space&gt;&lt;space&gt;&apos;. </summary>
        /// <param name="cancellationToken"> The cancellation token to use. </param>
=======
        public Response<string> GetWhitespace(CancellationToken cancellationToken = default)
        {

            using var scope = clientDiagnostics.CreateScope("StringOperations.GetWhitespace");
            scope.Start();
            try
            {
                using var message = CreateGetWhitespaceRequest();
                pipeline.Send(message, cancellationToken);
                switch (message.Response.Status)
                {
                    case 200:
                        {
                            using var document = JsonDocument.Parse(message.Response.ContentStream);
                            var value = document.RootElement.GetString();
                            return Response.FromValue(value, message.Response);
                        }
                    default:
                        throw message.Response.CreateRequestFailedException();
                }
            }
            catch (Exception e)
            {
                scope.Failed(e);
                throw;
            }
        }
        internal HttpMessage CreatePutWhitespaceRequest()
        {
            var message = pipeline.CreateMessage();
            var request = message.Request;
            request.Method = RequestMethod.Put;
            request.Uri.Reset(new Uri($"{host}"));
            request.Uri.AppendPath("/string/whitespace", false);
            request.Headers.Add("Content-Type", "application/json");
            using var content = new Utf8JsonRequestContent();
            content.JsonWriter.WriteStringValue("    Now is the time for all good men to come to the aid of their country    ");
            request.Content = content;
            return message;
        }
>>>>>>> 3eefb33b
        public async ValueTask<Response> PutWhitespaceAsync(CancellationToken cancellationToken = default)
        {

            using var scope = clientDiagnostics.CreateScope("StringOperations.PutWhitespace");
            scope.Start();
            try
            {
                using var message = CreatePutWhitespaceRequest();
                await pipeline.SendAsync(message, cancellationToken).ConfigureAwait(false);
                switch (message.Response.Status)
                {
                    case 200:
                        return message.Response;
                    default:
                        throw await message.Response.CreateRequestFailedExceptionAsync().ConfigureAwait(false);
                }
            }
            catch (Exception e)
            {
                scope.Failed(e);
                throw;
            }
        }
<<<<<<< HEAD
        /// <summary> Get String value when no string value is sent in response payload. </summary>
        /// <param name="cancellationToken"> The cancellation token to use. </param>
=======
        public Response PutWhitespace(CancellationToken cancellationToken = default)
        {

            using var scope = clientDiagnostics.CreateScope("StringOperations.PutWhitespace");
            scope.Start();
            try
            {
                using var message = CreatePutWhitespaceRequest();
                pipeline.Send(message, cancellationToken);
                switch (message.Response.Status)
                {
                    case 200:
                        return message.Response;
                    default:
                        throw message.Response.CreateRequestFailedException();
                }
            }
            catch (Exception e)
            {
                scope.Failed(e);
                throw;
            }
        }
        internal HttpMessage CreateGetNotProvidedRequest()
        {
            var message = pipeline.CreateMessage();
            var request = message.Request;
            request.Method = RequestMethod.Get;
            request.Uri.Reset(new Uri($"{host}"));
            request.Uri.AppendPath("/string/notProvided", false);
            return message;
        }
>>>>>>> 3eefb33b
        public async ValueTask<Response<string>> GetNotProvidedAsync(CancellationToken cancellationToken = default)
        {

            using var scope = clientDiagnostics.CreateScope("StringOperations.GetNotProvided");
            scope.Start();
            try
            {
                using var message = CreateGetNotProvidedRequest();
                await pipeline.SendAsync(message, cancellationToken).ConfigureAwait(false);
                switch (message.Response.Status)
                {
                    case 200:
                        {
                            using var document = await JsonDocument.ParseAsync(message.Response.ContentStream, default, cancellationToken).ConfigureAwait(false);
                            var value = document.RootElement.GetString();
                            return Response.FromValue(value, message.Response);
                        }
                    default:
                        throw await message.Response.CreateRequestFailedExceptionAsync().ConfigureAwait(false);
                }
            }
            catch (Exception e)
            {
                scope.Failed(e);
                throw;
            }
        }
<<<<<<< HEAD
        /// <summary> Get value that is base64 encoded. </summary>
        /// <param name="cancellationToken"> The cancellation token to use. </param>
=======
        public Response<string> GetNotProvided(CancellationToken cancellationToken = default)
        {

            using var scope = clientDiagnostics.CreateScope("StringOperations.GetNotProvided");
            scope.Start();
            try
            {
                using var message = CreateGetNotProvidedRequest();
                pipeline.Send(message, cancellationToken);
                switch (message.Response.Status)
                {
                    case 200:
                        {
                            using var document = JsonDocument.Parse(message.Response.ContentStream);
                            var value = document.RootElement.GetString();
                            return Response.FromValue(value, message.Response);
                        }
                    default:
                        throw message.Response.CreateRequestFailedException();
                }
            }
            catch (Exception e)
            {
                scope.Failed(e);
                throw;
            }
        }
        internal HttpMessage CreateGetBase64EncodedRequest()
        {
            var message = pipeline.CreateMessage();
            var request = message.Request;
            request.Method = RequestMethod.Get;
            request.Uri.Reset(new Uri($"{host}"));
            request.Uri.AppendPath("/string/base64Encoding", false);
            return message;
        }
>>>>>>> 3eefb33b
        public async ValueTask<Response<byte[]>> GetBase64EncodedAsync(CancellationToken cancellationToken = default)
        {

            using var scope = clientDiagnostics.CreateScope("StringOperations.GetBase64Encoded");
            scope.Start();
            try
            {
                using var message = CreateGetBase64EncodedRequest();
                await pipeline.SendAsync(message, cancellationToken).ConfigureAwait(false);
                switch (message.Response.Status)
                {
                    case 200:
                        {
                            using var document = await JsonDocument.ParseAsync(message.Response.ContentStream, default, cancellationToken).ConfigureAwait(false);
                            var value = document.RootElement.GetBytesFromBase64("U");
                            return Response.FromValue(value, message.Response);
                        }
                    default:
                        throw await message.Response.CreateRequestFailedExceptionAsync().ConfigureAwait(false);
                }
            }
            catch (Exception e)
            {
                scope.Failed(e);
                throw;
            }
        }
<<<<<<< HEAD
        /// <summary> Get value that is base64url encoded. </summary>
        /// <param name="cancellationToken"> The cancellation token to use. </param>
=======
        public Response<byte[]> GetBase64Encoded(CancellationToken cancellationToken = default)
        {

            using var scope = clientDiagnostics.CreateScope("StringOperations.GetBase64Encoded");
            scope.Start();
            try
            {
                using var message = CreateGetBase64EncodedRequest();
                pipeline.Send(message, cancellationToken);
                switch (message.Response.Status)
                {
                    case 200:
                        {
                            using var document = JsonDocument.Parse(message.Response.ContentStream);
                            var value = document.RootElement.GetBytesFromBase64("U");
                            return Response.FromValue(value, message.Response);
                        }
                    default:
                        throw message.Response.CreateRequestFailedException();
                }
            }
            catch (Exception e)
            {
                scope.Failed(e);
                throw;
            }
        }
        internal HttpMessage CreateGetBase64UrlEncodedRequest()
        {
            var message = pipeline.CreateMessage();
            var request = message.Request;
            request.Method = RequestMethod.Get;
            request.Uri.Reset(new Uri($"{host}"));
            request.Uri.AppendPath("/string/base64UrlEncoding", false);
            return message;
        }
>>>>>>> 3eefb33b
        public async ValueTask<Response<byte[]>> GetBase64UrlEncodedAsync(CancellationToken cancellationToken = default)
        {

            using var scope = clientDiagnostics.CreateScope("StringOperations.GetBase64UrlEncoded");
            scope.Start();
            try
            {
                using var message = CreateGetBase64UrlEncodedRequest();
                await pipeline.SendAsync(message, cancellationToken).ConfigureAwait(false);
                switch (message.Response.Status)
                {
                    case 200:
                        {
                            using var document = await JsonDocument.ParseAsync(message.Response.ContentStream, default, cancellationToken).ConfigureAwait(false);
                            var value = document.RootElement.GetBytesFromBase64("U");
                            return Response.FromValue(value, message.Response);
                        }
                    default:
                        throw await message.Response.CreateRequestFailedExceptionAsync().ConfigureAwait(false);
                }
            }
            catch (Exception e)
            {
                scope.Failed(e);
                throw;
            }
        }
<<<<<<< HEAD
        /// <summary> Put value that is base64url encoded. </summary>
        /// <param name="stringBody"> The byte-array to use. </param>
        /// <param name="cancellationToken"> The cancellation token to use. </param>
=======
        public Response<byte[]> GetBase64UrlEncoded(CancellationToken cancellationToken = default)
        {

            using var scope = clientDiagnostics.CreateScope("StringOperations.GetBase64UrlEncoded");
            scope.Start();
            try
            {
                using var message = CreateGetBase64UrlEncodedRequest();
                pipeline.Send(message, cancellationToken);
                switch (message.Response.Status)
                {
                    case 200:
                        {
                            using var document = JsonDocument.Parse(message.Response.ContentStream);
                            var value = document.RootElement.GetBytesFromBase64("U");
                            return Response.FromValue(value, message.Response);
                        }
                    default:
                        throw message.Response.CreateRequestFailedException();
                }
            }
            catch (Exception e)
            {
                scope.Failed(e);
                throw;
            }
        }
        internal HttpMessage CreatePutBase64UrlEncodedRequest(byte[] stringBody)
        {
            var message = pipeline.CreateMessage();
            var request = message.Request;
            request.Method = RequestMethod.Put;
            request.Uri.Reset(new Uri($"{host}"));
            request.Uri.AppendPath("/string/base64UrlEncoding", false);
            request.Headers.Add("Content-Type", "application/json");
            using var content = new Utf8JsonRequestContent();
            content.JsonWriter.WriteBase64StringValue(stringBody, "U");
            request.Content = content;
            return message;
        }
>>>>>>> 3eefb33b
        public async ValueTask<Response> PutBase64UrlEncodedAsync(byte[] stringBody, CancellationToken cancellationToken = default)
        {
            if (stringBody == null)
            {
                throw new ArgumentNullException(nameof(stringBody));
            }

            using var scope = clientDiagnostics.CreateScope("StringOperations.PutBase64UrlEncoded");
            scope.Start();
            try
            {
                using var message = CreatePutBase64UrlEncodedRequest(stringBody);
                await pipeline.SendAsync(message, cancellationToken).ConfigureAwait(false);
                switch (message.Response.Status)
                {
                    case 200:
                        return message.Response;
                    default:
                        throw await message.Response.CreateRequestFailedExceptionAsync().ConfigureAwait(false);
                }
            }
            catch (Exception e)
            {
                scope.Failed(e);
                throw;
            }
        }
<<<<<<< HEAD
        /// <summary> Get null value that is expected to be base64url encoded. </summary>
        /// <param name="cancellationToken"> The cancellation token to use. </param>
=======
        public Response PutBase64UrlEncoded(byte[] stringBody, CancellationToken cancellationToken = default)
        {
            if (stringBody == null)
            {
                throw new ArgumentNullException(nameof(stringBody));
            }

            using var scope = clientDiagnostics.CreateScope("StringOperations.PutBase64UrlEncoded");
            scope.Start();
            try
            {
                using var message = CreatePutBase64UrlEncodedRequest(stringBody);
                pipeline.Send(message, cancellationToken);
                switch (message.Response.Status)
                {
                    case 200:
                        return message.Response;
                    default:
                        throw message.Response.CreateRequestFailedException();
                }
            }
            catch (Exception e)
            {
                scope.Failed(e);
                throw;
            }
        }
        internal HttpMessage CreateGetNullBase64UrlEncodedRequest()
        {
            var message = pipeline.CreateMessage();
            var request = message.Request;
            request.Method = RequestMethod.Get;
            request.Uri.Reset(new Uri($"{host}"));
            request.Uri.AppendPath("/string/nullBase64UrlEncoding", false);
            return message;
        }
>>>>>>> 3eefb33b
        public async ValueTask<Response<byte[]>> GetNullBase64UrlEncodedAsync(CancellationToken cancellationToken = default)
        {

            using var scope = clientDiagnostics.CreateScope("StringOperations.GetNullBase64UrlEncoded");
            scope.Start();
            try
            {
                using var message = CreateGetNullBase64UrlEncodedRequest();
                await pipeline.SendAsync(message, cancellationToken).ConfigureAwait(false);
                switch (message.Response.Status)
                {
                    case 200:
                        {
                            using var document = await JsonDocument.ParseAsync(message.Response.ContentStream, default, cancellationToken).ConfigureAwait(false);
                            var value = document.RootElement.GetBytesFromBase64("U");
                            return Response.FromValue(value, message.Response);
                        }
                    default:
                        throw await message.Response.CreateRequestFailedExceptionAsync().ConfigureAwait(false);
                }
            }
            catch (Exception e)
            {
                scope.Failed(e);
                throw;
            }
        }
        public Response<byte[]> GetNullBase64UrlEncoded(CancellationToken cancellationToken = default)
        {

            using var scope = clientDiagnostics.CreateScope("StringOperations.GetNullBase64UrlEncoded");
            scope.Start();
            try
            {
                using var message = CreateGetNullBase64UrlEncodedRequest();
                pipeline.Send(message, cancellationToken);
                switch (message.Response.Status)
                {
                    case 200:
                        {
                            using var document = JsonDocument.Parse(message.Response.ContentStream);
                            var value = document.RootElement.GetBytesFromBase64("U");
                            return Response.FromValue(value, message.Response);
                        }
                    default:
                        throw message.Response.CreateRequestFailedException();
                }
            }
            catch (Exception e)
            {
                scope.Failed(e);
                throw;
            }
        }
    }
}<|MERGE_RESOLUTION|>--- conflicted
+++ resolved
@@ -16,7 +16,6 @@
         private string host;
         private ClientDiagnostics clientDiagnostics;
         private HttpPipeline pipeline;
-        /// <summary> Initializes a new instance of StringOperations. </summary>
         public StringOperations(ClientDiagnostics clientDiagnostics, HttpPipeline pipeline, string host = "http://localhost:3000")
         {
             if (host == null)
@@ -28,10 +27,6 @@
             this.clientDiagnostics = clientDiagnostics;
             this.pipeline = pipeline;
         }
-<<<<<<< HEAD
-        /// <summary> Get null string value value. </summary>
-        /// <param name="cancellationToken"> The cancellation token to use. </param>
-=======
         internal HttpMessage CreateGetNullRequest()
         {
             var message = pipeline.CreateMessage();
@@ -41,7 +36,6 @@
             request.Uri.AppendPath("/string/null", false);
             return message;
         }
->>>>>>> 3eefb33b
         public async ValueTask<Response<string>> GetNullAsync(CancellationToken cancellationToken = default)
         {
 
@@ -69,10 +63,6 @@
                 throw;
             }
         }
-<<<<<<< HEAD
-        /// <summary> Set string value null. </summary>
-        /// <param name="cancellationToken"> The cancellation token to use. </param>
-=======
         public Response<string> GetNull(CancellationToken cancellationToken = default)
         {
 
@@ -113,7 +103,6 @@
             request.Content = content;
             return message;
         }
->>>>>>> 3eefb33b
         public async ValueTask<Response> PutNullAsync(CancellationToken cancellationToken = default)
         {
 
@@ -137,10 +126,6 @@
                 throw;
             }
         }
-<<<<<<< HEAD
-        /// <summary> Get empty string value value &apos;&apos;. </summary>
-        /// <param name="cancellationToken"> The cancellation token to use. </param>
-=======
         public Response PutNull(CancellationToken cancellationToken = default)
         {
 
@@ -173,7 +158,6 @@
             request.Uri.AppendPath("/string/empty", false);
             return message;
         }
->>>>>>> 3eefb33b
         public async ValueTask<Response<string>> GetEmptyAsync(CancellationToken cancellationToken = default)
         {
 
@@ -201,10 +185,6 @@
                 throw;
             }
         }
-<<<<<<< HEAD
-        /// <summary> Set string value empty &apos;&apos;. </summary>
-        /// <param name="cancellationToken"> The cancellation token to use. </param>
-=======
         public Response<string> GetEmpty(CancellationToken cancellationToken = default)
         {
 
@@ -245,7 +225,6 @@
             request.Content = content;
             return message;
         }
->>>>>>> 3eefb33b
         public async ValueTask<Response> PutEmptyAsync(CancellationToken cancellationToken = default)
         {
 
@@ -269,10 +248,6 @@
                 throw;
             }
         }
-<<<<<<< HEAD
-        /// <summary> Get mbcs string value &apos;啊齄丂狛狜隣郎隣兀﨩ˊ〞〡￤℡㈱‐ー﹡﹢﹫、〓ⅰⅹ⒈€㈠㈩ⅠⅫ！￣ぁんァヶΑ︴АЯаяāɡㄅㄩ─╋︵﹄︻︱︳︴ⅰⅹɑɡ〇〾⿻⺁䜣€&apos;. </summary>
-        /// <param name="cancellationToken"> The cancellation token to use. </param>
-=======
         public Response PutEmpty(CancellationToken cancellationToken = default)
         {
 
@@ -305,7 +280,6 @@
             request.Uri.AppendPath("/string/mbcs", false);
             return message;
         }
->>>>>>> 3eefb33b
         public async ValueTask<Response<string>> GetMbcsAsync(CancellationToken cancellationToken = default)
         {
 
@@ -333,10 +307,6 @@
                 throw;
             }
         }
-<<<<<<< HEAD
-        /// <summary> Set string value mbcs &apos;啊齄丂狛狜隣郎隣兀﨩ˊ〞〡￤℡㈱‐ー﹡﹢﹫、〓ⅰⅹ⒈€㈠㈩ⅠⅫ！￣ぁんァヶΑ︴АЯаяāɡㄅㄩ─╋︵﹄︻︱︳︴ⅰⅹɑɡ〇〾⿻⺁䜣€&apos;. </summary>
-        /// <param name="cancellationToken"> The cancellation token to use. </param>
-=======
         public Response<string> GetMbcs(CancellationToken cancellationToken = default)
         {
 
@@ -377,7 +347,6 @@
             request.Content = content;
             return message;
         }
->>>>>>> 3eefb33b
         public async ValueTask<Response> PutMbcsAsync(CancellationToken cancellationToken = default)
         {
 
@@ -401,10 +370,6 @@
                 throw;
             }
         }
-<<<<<<< HEAD
-        /// <summary> Get string value with leading and trailing whitespace &apos;&lt;tab&gt;&lt;space&gt;&lt;space&gt;Now is the time for all good men to come to the aid of their country&lt;tab&gt;&lt;space&gt;&lt;space&gt;&apos;. </summary>
-        /// <param name="cancellationToken"> The cancellation token to use. </param>
-=======
         public Response PutMbcs(CancellationToken cancellationToken = default)
         {
 
@@ -437,7 +402,6 @@
             request.Uri.AppendPath("/string/whitespace", false);
             return message;
         }
->>>>>>> 3eefb33b
         public async ValueTask<Response<string>> GetWhitespaceAsync(CancellationToken cancellationToken = default)
         {
 
@@ -465,10 +429,6 @@
                 throw;
             }
         }
-<<<<<<< HEAD
-        /// <summary> Set String value with leading and trailing whitespace &apos;&lt;tab&gt;&lt;space&gt;&lt;space&gt;Now is the time for all good men to come to the aid of their country&lt;tab&gt;&lt;space&gt;&lt;space&gt;&apos;. </summary>
-        /// <param name="cancellationToken"> The cancellation token to use. </param>
-=======
         public Response<string> GetWhitespace(CancellationToken cancellationToken = default)
         {
 
@@ -509,7 +469,6 @@
             request.Content = content;
             return message;
         }
->>>>>>> 3eefb33b
         public async ValueTask<Response> PutWhitespaceAsync(CancellationToken cancellationToken = default)
         {
 
@@ -533,10 +492,6 @@
                 throw;
             }
         }
-<<<<<<< HEAD
-        /// <summary> Get String value when no string value is sent in response payload. </summary>
-        /// <param name="cancellationToken"> The cancellation token to use. </param>
-=======
         public Response PutWhitespace(CancellationToken cancellationToken = default)
         {
 
@@ -569,7 +524,6 @@
             request.Uri.AppendPath("/string/notProvided", false);
             return message;
         }
->>>>>>> 3eefb33b
         public async ValueTask<Response<string>> GetNotProvidedAsync(CancellationToken cancellationToken = default)
         {
 
@@ -597,10 +551,6 @@
                 throw;
             }
         }
-<<<<<<< HEAD
-        /// <summary> Get value that is base64 encoded. </summary>
-        /// <param name="cancellationToken"> The cancellation token to use. </param>
-=======
         public Response<string> GetNotProvided(CancellationToken cancellationToken = default)
         {
 
@@ -637,7 +587,6 @@
             request.Uri.AppendPath("/string/base64Encoding", false);
             return message;
         }
->>>>>>> 3eefb33b
         public async ValueTask<Response<byte[]>> GetBase64EncodedAsync(CancellationToken cancellationToken = default)
         {
 
@@ -665,10 +614,6 @@
                 throw;
             }
         }
-<<<<<<< HEAD
-        /// <summary> Get value that is base64url encoded. </summary>
-        /// <param name="cancellationToken"> The cancellation token to use. </param>
-=======
         public Response<byte[]> GetBase64Encoded(CancellationToken cancellationToken = default)
         {
 
@@ -705,7 +650,6 @@
             request.Uri.AppendPath("/string/base64UrlEncoding", false);
             return message;
         }
->>>>>>> 3eefb33b
         public async ValueTask<Response<byte[]>> GetBase64UrlEncodedAsync(CancellationToken cancellationToken = default)
         {
 
@@ -733,11 +677,6 @@
                 throw;
             }
         }
-<<<<<<< HEAD
-        /// <summary> Put value that is base64url encoded. </summary>
-        /// <param name="stringBody"> The byte-array to use. </param>
-        /// <param name="cancellationToken"> The cancellation token to use. </param>
-=======
         public Response<byte[]> GetBase64UrlEncoded(CancellationToken cancellationToken = default)
         {
 
@@ -778,7 +717,6 @@
             request.Content = content;
             return message;
         }
->>>>>>> 3eefb33b
         public async ValueTask<Response> PutBase64UrlEncodedAsync(byte[] stringBody, CancellationToken cancellationToken = default)
         {
             if (stringBody == null)
@@ -806,10 +744,6 @@
                 throw;
             }
         }
-<<<<<<< HEAD
-        /// <summary> Get null value that is expected to be base64url encoded. </summary>
-        /// <param name="cancellationToken"> The cancellation token to use. </param>
-=======
         public Response PutBase64UrlEncoded(byte[] stringBody, CancellationToken cancellationToken = default)
         {
             if (stringBody == null)
@@ -846,7 +780,6 @@
             request.Uri.AppendPath("/string/nullBase64UrlEncoding", false);
             return message;
         }
->>>>>>> 3eefb33b
         public async ValueTask<Response<byte[]>> GetNullBase64UrlEncodedAsync(CancellationToken cancellationToken = default)
         {
 
