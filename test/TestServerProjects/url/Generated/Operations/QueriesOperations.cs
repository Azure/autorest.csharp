--- conflicted
+++ resolved
@@ -17,7 +17,6 @@
         private string host;
         private ClientDiagnostics clientDiagnostics;
         private HttpPipeline pipeline;
-        /// <summary> Initializes a new instance of QueriesOperations. </summary>
         public QueriesOperations(ClientDiagnostics clientDiagnostics, HttpPipeline pipeline, string host = "http://localhost:3000")
         {
             if (host == null)
@@ -29,10 +28,6 @@
             this.clientDiagnostics = clientDiagnostics;
             this.pipeline = pipeline;
         }
-<<<<<<< HEAD
-        /// <summary> Get true Boolean value on path. </summary>
-        /// <param name="cancellationToken"> The cancellation token to use. </param>
-=======
         internal HttpMessage CreateGetBooleanTrueRequest()
         {
             var message = pipeline.CreateMessage();
@@ -43,7 +38,6 @@
             request.Uri.AppendQuery("boolQuery", true, true);
             return message;
         }
->>>>>>> 3eefb33b
         public async ValueTask<Response> GetBooleanTrueAsync(CancellationToken cancellationToken = default)
         {
 
@@ -67,13 +61,7 @@
                 throw;
             }
         }
-<<<<<<< HEAD
-        /// <summary> Get false Boolean value on path. </summary>
-        /// <param name="cancellationToken"> The cancellation token to use. </param>
-        public async ValueTask<Response> GetBooleanFalseAsync(CancellationToken cancellationToken = default)
-=======
         public Response GetBooleanTrue(CancellationToken cancellationToken = default)
->>>>>>> 3eefb33b
         {
 
             using var scope = clientDiagnostics.CreateScope("QueriesOperations.GetBooleanTrue");
@@ -96,12 +84,6 @@
                 throw;
             }
         }
-<<<<<<< HEAD
-        /// <summary> Get null Boolean value on query (query string should be absent). </summary>
-        /// <param name="boolQuery"> null boolean value. </param>
-        /// <param name="cancellationToken"> The cancellation token to use. </param>
-        public async ValueTask<Response> GetBooleanNullAsync(bool? boolQuery, CancellationToken cancellationToken = default)
-=======
         internal HttpMessage CreateGetBooleanFalseRequest()
         {
             var message = pipeline.CreateMessage();
@@ -113,7 +95,6 @@
             return message;
         }
         public async ValueTask<Response> GetBooleanFalseAsync(CancellationToken cancellationToken = default)
->>>>>>> 3eefb33b
         {
 
             using var scope = clientDiagnostics.CreateScope("QueriesOperations.GetBooleanFalse");
@@ -136,13 +117,7 @@
                 throw;
             }
         }
-<<<<<<< HEAD
-        /// <summary> Get &apos;1000000&apos; integer value. </summary>
-        /// <param name="cancellationToken"> The cancellation token to use. </param>
-        public async ValueTask<Response> GetIntOneMillionAsync(CancellationToken cancellationToken = default)
-=======
         public Response GetBooleanFalse(CancellationToken cancellationToken = default)
->>>>>>> 3eefb33b
         {
 
             using var scope = clientDiagnostics.CreateScope("QueriesOperations.GetBooleanFalse");
@@ -165,11 +140,6 @@
                 throw;
             }
         }
-<<<<<<< HEAD
-        /// <summary> Get &apos;-1000000&apos; integer value. </summary>
-        /// <param name="cancellationToken"> The cancellation token to use. </param>
-        public async ValueTask<Response> GetIntNegativeOneMillionAsync(CancellationToken cancellationToken = default)
-=======
         internal HttpMessage CreateGetBooleanNullRequest(bool? boolQuery)
         {
             var message = pipeline.CreateMessage();
@@ -184,7 +154,6 @@
             return message;
         }
         public async ValueTask<Response> GetBooleanNullAsync(bool? boolQuery, CancellationToken cancellationToken = default)
->>>>>>> 3eefb33b
         {
 
             using var scope = clientDiagnostics.CreateScope("QueriesOperations.GetBooleanNull");
@@ -207,14 +176,7 @@
                 throw;
             }
         }
-<<<<<<< HEAD
-        /// <summary> Get null integer value (no query parameter). </summary>
-        /// <param name="intQuery"> null integer value. </param>
-        /// <param name="cancellationToken"> The cancellation token to use. </param>
-        public async ValueTask<Response> GetIntNullAsync(int? intQuery, CancellationToken cancellationToken = default)
-=======
         public Response GetBooleanNull(bool? boolQuery, CancellationToken cancellationToken = default)
->>>>>>> 3eefb33b
         {
 
             using var scope = clientDiagnostics.CreateScope("QueriesOperations.GetBooleanNull");
@@ -237,11 +199,6 @@
                 throw;
             }
         }
-<<<<<<< HEAD
-        /// <summary> Get &apos;10000000000&apos; 64 bit integer value. </summary>
-        /// <param name="cancellationToken"> The cancellation token to use. </param>
-        public async ValueTask<Response> GetTenBillionAsync(CancellationToken cancellationToken = default)
-=======
         internal HttpMessage CreateGetIntOneMillionRequest()
         {
             var message = pipeline.CreateMessage();
@@ -253,7 +210,6 @@
             return message;
         }
         public async ValueTask<Response> GetIntOneMillionAsync(CancellationToken cancellationToken = default)
->>>>>>> 3eefb33b
         {
 
             using var scope = clientDiagnostics.CreateScope("QueriesOperations.GetIntOneMillion");
@@ -276,13 +232,7 @@
                 throw;
             }
         }
-<<<<<<< HEAD
-        /// <summary> Get &apos;-10000000000&apos; 64 bit integer value. </summary>
-        /// <param name="cancellationToken"> The cancellation token to use. </param>
-        public async ValueTask<Response> GetNegativeTenBillionAsync(CancellationToken cancellationToken = default)
-=======
         public Response GetIntOneMillion(CancellationToken cancellationToken = default)
->>>>>>> 3eefb33b
         {
 
             using var scope = clientDiagnostics.CreateScope("QueriesOperations.GetIntOneMillion");
@@ -305,12 +255,6 @@
                 throw;
             }
         }
-<<<<<<< HEAD
-        /// <summary> Get &apos;null 64 bit integer value (no query param in uri). </summary>
-        /// <param name="longQuery"> null 64 bit integer value. </param>
-        /// <param name="cancellationToken"> The cancellation token to use. </param>
-        public async ValueTask<Response> GetLongNullAsync(long? longQuery, CancellationToken cancellationToken = default)
-=======
         internal HttpMessage CreateGetIntNegativeOneMillionRequest()
         {
             var message = pipeline.CreateMessage();
@@ -322,7 +266,6 @@
             return message;
         }
         public async ValueTask<Response> GetIntNegativeOneMillionAsync(CancellationToken cancellationToken = default)
->>>>>>> 3eefb33b
         {
 
             using var scope = clientDiagnostics.CreateScope("QueriesOperations.GetIntNegativeOneMillion");
@@ -345,13 +288,7 @@
                 throw;
             }
         }
-<<<<<<< HEAD
-        /// <summary> Get &apos;1.034E+20&apos; numeric value. </summary>
-        /// <param name="cancellationToken"> The cancellation token to use. </param>
-        public async ValueTask<Response> FloatScientificPositiveAsync(CancellationToken cancellationToken = default)
-=======
         public Response GetIntNegativeOneMillion(CancellationToken cancellationToken = default)
->>>>>>> 3eefb33b
         {
 
             using var scope = clientDiagnostics.CreateScope("QueriesOperations.GetIntNegativeOneMillion");
@@ -374,11 +311,6 @@
                 throw;
             }
         }
-<<<<<<< HEAD
-        /// <summary> Get &apos;-1.034E-20&apos; numeric value. </summary>
-        /// <param name="cancellationToken"> The cancellation token to use. </param>
-        public async ValueTask<Response> FloatScientificNegativeAsync(CancellationToken cancellationToken = default)
-=======
         internal HttpMessage CreateGetIntNullRequest(int? intQuery)
         {
             var message = pipeline.CreateMessage();
@@ -393,7 +325,6 @@
             return message;
         }
         public async ValueTask<Response> GetIntNullAsync(int? intQuery, CancellationToken cancellationToken = default)
->>>>>>> 3eefb33b
         {
 
             using var scope = clientDiagnostics.CreateScope("QueriesOperations.GetIntNull");
@@ -416,14 +347,7 @@
                 throw;
             }
         }
-<<<<<<< HEAD
-        /// <summary> Get null numeric value (no query parameter). </summary>
-        /// <param name="floatQuery"> null numeric value. </param>
-        /// <param name="cancellationToken"> The cancellation token to use. </param>
-        public async ValueTask<Response> FloatNullAsync(float? floatQuery, CancellationToken cancellationToken = default)
-=======
         public Response GetIntNull(int? intQuery, CancellationToken cancellationToken = default)
->>>>>>> 3eefb33b
         {
 
             using var scope = clientDiagnostics.CreateScope("QueriesOperations.GetIntNull");
@@ -446,11 +370,6 @@
                 throw;
             }
         }
-<<<<<<< HEAD
-        /// <summary> Get &apos;9999999.999&apos; numeric value. </summary>
-        /// <param name="cancellationToken"> The cancellation token to use. </param>
-        public async ValueTask<Response> DoubleDecimalPositiveAsync(CancellationToken cancellationToken = default)
-=======
         internal HttpMessage CreateGetTenBillionRequest()
         {
             var message = pipeline.CreateMessage();
@@ -462,7 +381,6 @@
             return message;
         }
         public async ValueTask<Response> GetTenBillionAsync(CancellationToken cancellationToken = default)
->>>>>>> 3eefb33b
         {
 
             using var scope = clientDiagnostics.CreateScope("QueriesOperations.GetTenBillion");
@@ -485,13 +403,7 @@
                 throw;
             }
         }
-<<<<<<< HEAD
-        /// <summary> Get &apos;-9999999.999&apos; numeric value. </summary>
-        /// <param name="cancellationToken"> The cancellation token to use. </param>
-        public async ValueTask<Response> DoubleDecimalNegativeAsync(CancellationToken cancellationToken = default)
-=======
         public Response GetTenBillion(CancellationToken cancellationToken = default)
->>>>>>> 3eefb33b
         {
 
             using var scope = clientDiagnostics.CreateScope("QueriesOperations.GetTenBillion");
@@ -514,12 +426,6 @@
                 throw;
             }
         }
-<<<<<<< HEAD
-        /// <summary> Get null numeric value (no query parameter). </summary>
-        /// <param name="doubleQuery"> null numeric value. </param>
-        /// <param name="cancellationToken"> The cancellation token to use. </param>
-        public async ValueTask<Response> DoubleNullAsync(double? doubleQuery, CancellationToken cancellationToken = default)
-=======
         internal HttpMessage CreateGetNegativeTenBillionRequest()
         {
             var message = pipeline.CreateMessage();
@@ -531,7 +437,6 @@
             return message;
         }
         public async ValueTask<Response> GetNegativeTenBillionAsync(CancellationToken cancellationToken = default)
->>>>>>> 3eefb33b
         {
 
             using var scope = clientDiagnostics.CreateScope("QueriesOperations.GetNegativeTenBillion");
@@ -554,13 +459,7 @@
                 throw;
             }
         }
-<<<<<<< HEAD
-        /// <summary> Get &apos;啊齄丂狛狜隣郎隣兀﨩&apos; multi-byte string value. </summary>
-        /// <param name="cancellationToken"> The cancellation token to use. </param>
-        public async ValueTask<Response> StringUnicodeAsync(CancellationToken cancellationToken = default)
-=======
         public Response GetNegativeTenBillion(CancellationToken cancellationToken = default)
->>>>>>> 3eefb33b
         {
 
             using var scope = clientDiagnostics.CreateScope("QueriesOperations.GetNegativeTenBillion");
@@ -583,11 +482,6 @@
                 throw;
             }
         }
-<<<<<<< HEAD
-        /// <summary> Get &apos;begin!*&apos;();:@ &amp;=+$,/?#[]end. </summary>
-        /// <param name="cancellationToken"> The cancellation token to use. </param>
-        public async ValueTask<Response> StringUrlEncodedAsync(CancellationToken cancellationToken = default)
-=======
         internal HttpMessage CreateGetLongNullRequest(long? longQuery)
         {
             var message = pipeline.CreateMessage();
@@ -602,7 +496,6 @@
             return message;
         }
         public async ValueTask<Response> GetLongNullAsync(long? longQuery, CancellationToken cancellationToken = default)
->>>>>>> 3eefb33b
         {
 
             using var scope = clientDiagnostics.CreateScope("QueriesOperations.GetLongNull");
@@ -625,13 +518,7 @@
                 throw;
             }
         }
-<<<<<<< HEAD
-        /// <summary> Get &apos;&apos;. </summary>
-        /// <param name="cancellationToken"> The cancellation token to use. </param>
-        public async ValueTask<Response> StringEmptyAsync(CancellationToken cancellationToken = default)
-=======
         public Response GetLongNull(long? longQuery, CancellationToken cancellationToken = default)
->>>>>>> 3eefb33b
         {
 
             using var scope = clientDiagnostics.CreateScope("QueriesOperations.GetLongNull");
@@ -654,12 +541,6 @@
                 throw;
             }
         }
-<<<<<<< HEAD
-        /// <summary> Get null (no query parameter in url). </summary>
-        /// <param name="stringQuery"> null string value. </param>
-        /// <param name="cancellationToken"> The cancellation token to use. </param>
-        public async ValueTask<Response> StringNullAsync(string? stringQuery, CancellationToken cancellationToken = default)
-=======
         internal HttpMessage CreateFloatScientificPositiveRequest()
         {
             var message = pipeline.CreateMessage();
@@ -671,7 +552,6 @@
             return message;
         }
         public async ValueTask<Response> FloatScientificPositiveAsync(CancellationToken cancellationToken = default)
->>>>>>> 3eefb33b
         {
 
             using var scope = clientDiagnostics.CreateScope("QueriesOperations.FloatScientificPositive");
@@ -694,14 +574,7 @@
                 throw;
             }
         }
-<<<<<<< HEAD
-        /// <summary> Get using uri with query parameter &apos;green color&apos;. </summary>
-        /// <param name="enumQuery"> &apos;green color&apos; enum value. </param>
-        /// <param name="cancellationToken"> The cancellation token to use. </param>
-        public async ValueTask<Response> EnumValidAsync(UriColor? enumQuery, CancellationToken cancellationToken = default)
-=======
         public Response FloatScientificPositive(CancellationToken cancellationToken = default)
->>>>>>> 3eefb33b
         {
 
             using var scope = clientDiagnostics.CreateScope("QueriesOperations.FloatScientificPositive");
@@ -724,12 +597,6 @@
                 throw;
             }
         }
-<<<<<<< HEAD
-        /// <summary> Get null (no query parameter in url). </summary>
-        /// <param name="enumQuery"> &apos;green color&apos; enum value. </param>
-        /// <param name="cancellationToken"> The cancellation token to use. </param>
-        public async ValueTask<Response> EnumNullAsync(UriColor? enumQuery, CancellationToken cancellationToken = default)
-=======
         internal HttpMessage CreateFloatScientificNegativeRequest()
         {
             var message = pipeline.CreateMessage();
@@ -741,7 +608,6 @@
             return message;
         }
         public async ValueTask<Response> FloatScientificNegativeAsync(CancellationToken cancellationToken = default)
->>>>>>> 3eefb33b
         {
 
             using var scope = clientDiagnostics.CreateScope("QueriesOperations.FloatScientificNegative");
@@ -764,14 +630,7 @@
                 throw;
             }
         }
-<<<<<<< HEAD
-        /// <summary> Get &apos;啊齄丂狛狜隣郎隣兀﨩&apos; multibyte value as utf-8 encoded byte array. </summary>
-        /// <param name="byteQuery"> &apos;啊齄丂狛狜隣郎隣兀﨩&apos; multibyte value as utf-8 encoded byte array. </param>
-        /// <param name="cancellationToken"> The cancellation token to use. </param>
-        public async ValueTask<Response> ByteMultiByteAsync(byte[]? byteQuery, CancellationToken cancellationToken = default)
-=======
         public Response FloatScientificNegative(CancellationToken cancellationToken = default)
->>>>>>> 3eefb33b
         {
 
             using var scope = clientDiagnostics.CreateScope("QueriesOperations.FloatScientificNegative");
@@ -794,11 +653,6 @@
                 throw;
             }
         }
-<<<<<<< HEAD
-        /// <summary> Get &apos;&apos; as byte array. </summary>
-        /// <param name="cancellationToken"> The cancellation token to use. </param>
-        public async ValueTask<Response> ByteEmptyAsync(CancellationToken cancellationToken = default)
-=======
         internal HttpMessage CreateFloatNullRequest(float? floatQuery)
         {
             var message = pipeline.CreateMessage();
@@ -813,7 +667,6 @@
             return message;
         }
         public async ValueTask<Response> FloatNullAsync(float? floatQuery, CancellationToken cancellationToken = default)
->>>>>>> 3eefb33b
         {
 
             using var scope = clientDiagnostics.CreateScope("QueriesOperations.FloatNull");
@@ -836,14 +689,7 @@
                 throw;
             }
         }
-<<<<<<< HEAD
-        /// <summary> Get null as byte array (no query parameters in uri). </summary>
-        /// <param name="byteQuery"> &apos;啊齄丂狛狜隣郎隣兀﨩&apos; multibyte value as utf-8 encoded byte array. </param>
-        /// <param name="cancellationToken"> The cancellation token to use. </param>
-        public async ValueTask<Response> ByteNullAsync(byte[]? byteQuery, CancellationToken cancellationToken = default)
-=======
         public Response FloatNull(float? floatQuery, CancellationToken cancellationToken = default)
->>>>>>> 3eefb33b
         {
 
             using var scope = clientDiagnostics.CreateScope("QueriesOperations.FloatNull");
@@ -866,11 +712,6 @@
                 throw;
             }
         }
-<<<<<<< HEAD
-        /// <summary> Get &apos;2012-01-01&apos; as date. </summary>
-        /// <param name="cancellationToken"> The cancellation token to use. </param>
-        public async ValueTask<Response> DateValidAsync(CancellationToken cancellationToken = default)
-=======
         internal HttpMessage CreateDoubleDecimalPositiveRequest()
         {
             var message = pipeline.CreateMessage();
@@ -882,7 +723,6 @@
             return message;
         }
         public async ValueTask<Response> DoubleDecimalPositiveAsync(CancellationToken cancellationToken = default)
->>>>>>> 3eefb33b
         {
 
             using var scope = clientDiagnostics.CreateScope("QueriesOperations.DoubleDecimalPositive");
@@ -905,14 +745,7 @@
                 throw;
             }
         }
-<<<<<<< HEAD
-        /// <summary> Get null as date - this should result in no query parameters in uri. </summary>
-        /// <param name="dateQuery"> null as date (no query parameters in uri). </param>
-        /// <param name="cancellationToken"> The cancellation token to use. </param>
-        public async ValueTask<Response> DateNullAsync(DateTimeOffset? dateQuery, CancellationToken cancellationToken = default)
-=======
         public Response DoubleDecimalPositive(CancellationToken cancellationToken = default)
->>>>>>> 3eefb33b
         {
 
             using var scope = clientDiagnostics.CreateScope("QueriesOperations.DoubleDecimalPositive");
@@ -935,11 +768,6 @@
                 throw;
             }
         }
-<<<<<<< HEAD
-        /// <summary> Get &apos;2012-01-01T01:01:01Z&apos; as date-time. </summary>
-        /// <param name="cancellationToken"> The cancellation token to use. </param>
-        public async ValueTask<Response> DateTimeValidAsync(CancellationToken cancellationToken = default)
-=======
         internal HttpMessage CreateDoubleDecimalNegativeRequest()
         {
             var message = pipeline.CreateMessage();
@@ -951,7 +779,6 @@
             return message;
         }
         public async ValueTask<Response> DoubleDecimalNegativeAsync(CancellationToken cancellationToken = default)
->>>>>>> 3eefb33b
         {
 
             using var scope = clientDiagnostics.CreateScope("QueriesOperations.DoubleDecimalNegative");
@@ -974,14 +801,7 @@
                 throw;
             }
         }
-<<<<<<< HEAD
-        /// <summary> Get null as date-time, should result in no query parameters in uri. </summary>
-        /// <param name="dateTimeQuery"> null as date-time (no query parameters). </param>
-        /// <param name="cancellationToken"> The cancellation token to use. </param>
-        public async ValueTask<Response> DateTimeNullAsync(DateTimeOffset? dateTimeQuery, CancellationToken cancellationToken = default)
-=======
         public Response DoubleDecimalNegative(CancellationToken cancellationToken = default)
->>>>>>> 3eefb33b
         {
 
             using var scope = clientDiagnostics.CreateScope("QueriesOperations.DoubleDecimalNegative");
@@ -1040,14 +860,7 @@
                 throw;
             }
         }
-<<<<<<< HEAD
-        /// <summary> Get an array of string [&apos;ArrayQuery1&apos;, &apos;begin!*&apos;();:@ &amp;=+$,/?#[]end&apos; , null, &apos;&apos;] using the csv-array format. </summary>
-        /// <param name="arrayQuery"> an array of string [&apos;ArrayQuery1&apos;, &apos;begin!*&apos;();:@ &amp;=+$,/?#[]end&apos; , null, &apos;&apos;] using the csv-array format. </param>
-        /// <param name="cancellationToken"> The cancellation token to use. </param>
-        public async ValueTask<Response> ArrayStringCsvValidAsync(IEnumerable<string>? arrayQuery, CancellationToken cancellationToken = default)
-=======
         public Response DoubleNull(double? doubleQuery, CancellationToken cancellationToken = default)
->>>>>>> 3eefb33b
         {
 
             using var scope = clientDiagnostics.CreateScope("QueriesOperations.DoubleNull");
@@ -1103,14 +916,7 @@
                 throw;
             }
         }
-<<<<<<< HEAD
-        /// <summary> Get a null array of string using the csv-array format. </summary>
-        /// <param name="arrayQuery"> an array of string [&apos;ArrayQuery1&apos;, &apos;begin!*&apos;();:@ &amp;=+$,/?#[]end&apos; , null, &apos;&apos;] using the csv-array format. </param>
-        /// <param name="cancellationToken"> The cancellation token to use. </param>
-        public async ValueTask<Response> ArrayStringCsvNullAsync(IEnumerable<string>? arrayQuery, CancellationToken cancellationToken = default)
-=======
         public Response StringUnicode(CancellationToken cancellationToken = default)
->>>>>>> 3eefb33b
         {
 
             using var scope = clientDiagnostics.CreateScope("QueriesOperations.StringUnicode");
@@ -1166,14 +972,7 @@
                 throw;
             }
         }
-<<<<<<< HEAD
-        /// <summary> Get an empty array [] of string using the csv-array format. </summary>
-        /// <param name="arrayQuery"> an array of string [&apos;ArrayQuery1&apos;, &apos;begin!*&apos;();:@ &amp;=+$,/?#[]end&apos; , null, &apos;&apos;] using the csv-array format. </param>
-        /// <param name="cancellationToken"> The cancellation token to use. </param>
-        public async ValueTask<Response> ArrayStringCsvEmptyAsync(IEnumerable<string>? arrayQuery, CancellationToken cancellationToken = default)
-=======
         public Response StringUrlEncoded(CancellationToken cancellationToken = default)
->>>>>>> 3eefb33b
         {
 
             using var scope = clientDiagnostics.CreateScope("QueriesOperations.StringUrlEncoded");
@@ -1229,14 +1028,7 @@
                 throw;
             }
         }
-<<<<<<< HEAD
-        /// <summary> Get an array of string [&apos;ArrayQuery1&apos;, &apos;begin!*&apos;();:@ &amp;=+$,/?#[]end&apos; , null, &apos;&apos;] using the ssv-array format. </summary>
-        /// <param name="arrayQuery"> an array of string [&apos;ArrayQuery1&apos;, &apos;begin!*&apos;();:@ &amp;=+$,/?#[]end&apos; , null, &apos;&apos;] using the ssv-array format. </param>
-        /// <param name="cancellationToken"> The cancellation token to use. </param>
-        public async ValueTask<Response> ArrayStringSsvValidAsync(IEnumerable<string>? arrayQuery, CancellationToken cancellationToken = default)
-=======
         public Response StringEmpty(CancellationToken cancellationToken = default)
->>>>>>> 3eefb33b
         {
 
             using var scope = clientDiagnostics.CreateScope("QueriesOperations.StringEmpty");
@@ -1295,14 +1087,7 @@
                 throw;
             }
         }
-<<<<<<< HEAD
-        /// <summary> Get an array of string [&apos;ArrayQuery1&apos;, &apos;begin!*&apos;();:@ &amp;=+$,/?#[]end&apos; , null, &apos;&apos;] using the tsv-array format. </summary>
-        /// <param name="arrayQuery"> an array of string [&apos;ArrayQuery1&apos;, &apos;begin!*&apos;();:@ &amp;=+$,/?#[]end&apos; , null, &apos;&apos;] using the tsv-array format. </param>
-        /// <param name="cancellationToken"> The cancellation token to use. </param>
-        public async ValueTask<Response> ArrayStringTsvValidAsync(IEnumerable<string>? arrayQuery, CancellationToken cancellationToken = default)
-=======
         public Response StringNull(string? stringQuery, CancellationToken cancellationToken = default)
->>>>>>> 3eefb33b
         {
 
             using var scope = clientDiagnostics.CreateScope("QueriesOperations.StringNull");
@@ -1361,14 +1146,7 @@
                 throw;
             }
         }
-<<<<<<< HEAD
-        /// <summary> Get an array of string [&apos;ArrayQuery1&apos;, &apos;begin!*&apos;();:@ &amp;=+$,/?#[]end&apos; , null, &apos;&apos;] using the pipes-array format. </summary>
-        /// <param name="arrayQuery"> an array of string [&apos;ArrayQuery1&apos;, &apos;begin!*&apos;();:@ &amp;=+$,/?#[]end&apos; , null, &apos;&apos;] using the pipes-array format. </param>
-        /// <param name="cancellationToken"> The cancellation token to use. </param>
-        public async ValueTask<Response> ArrayStringPipesValidAsync(IEnumerable<string>? arrayQuery, CancellationToken cancellationToken = default)
-=======
         public Response EnumValid(UriColor? enumQuery, CancellationToken cancellationToken = default)
->>>>>>> 3eefb33b
         {
 
             using var scope = clientDiagnostics.CreateScope("QueriesOperations.EnumValid");
