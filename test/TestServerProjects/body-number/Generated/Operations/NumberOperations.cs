// Copyright (c) Microsoft Corporation. All rights reserved.
// Licensed under the MIT License.

using System;
using System.Text.Json;
using System.Threading;
using System.Threading.Tasks;
using Azure;
using Azure.Core;
using Azure.Core.Pipeline;

namespace body_number
{
    internal partial class NumberOperations
    {
        private string host;
        private ClientDiagnostics clientDiagnostics;
        private HttpPipeline pipeline;
        /// <summary> Initializes a new instance of NumberOperations. </summary>
        public NumberOperations(ClientDiagnostics clientDiagnostics, HttpPipeline pipeline, string host = "http://localhost:3000")
        {
            if (host == null)
            {
                throw new ArgumentNullException(nameof(host));
            }

            this.host = host;
            this.clientDiagnostics = clientDiagnostics;
            this.pipeline = pipeline;
        }
<<<<<<< HEAD
        /// <summary> Get null Number value. </summary>
        /// <param name="cancellationToken"> The cancellation token to use. </param>
=======
        internal HttpMessage CreateGetNullRequest()
        {
            var message = pipeline.CreateMessage();
            var request = message.Request;
            request.Method = RequestMethod.Get;
            request.Uri.Reset(new Uri($"{host}"));
            request.Uri.AppendPath("/number/null", false);
            return message;
        }
>>>>>>> 3eefb33b
        public async ValueTask<Response<float>> GetNullAsync(CancellationToken cancellationToken = default)
        {

            using var scope = clientDiagnostics.CreateScope("NumberOperations.GetNull");
            scope.Start();
            try
            {
                using var message = CreateGetNullRequest();
                await pipeline.SendAsync(message, cancellationToken).ConfigureAwait(false);
                switch (message.Response.Status)
                {
                    case 200:
                        {
                            using var document = await JsonDocument.ParseAsync(message.Response.ContentStream, default, cancellationToken).ConfigureAwait(false);
                            var value = document.RootElement.GetSingle();
                            return Response.FromValue(value, message.Response);
                        }
                    default:
                        throw await message.Response.CreateRequestFailedExceptionAsync().ConfigureAwait(false);
                }
            }
            catch (Exception e)
            {
                scope.Failed(e);
                throw;
            }
        }
<<<<<<< HEAD
        /// <summary> Get invalid float Number value. </summary>
        /// <param name="cancellationToken"> The cancellation token to use. </param>
=======
        public Response<float> GetNull(CancellationToken cancellationToken = default)
        {

            using var scope = clientDiagnostics.CreateScope("NumberOperations.GetNull");
            scope.Start();
            try
            {
                using var message = CreateGetNullRequest();
                pipeline.Send(message, cancellationToken);
                switch (message.Response.Status)
                {
                    case 200:
                        {
                            using var document = JsonDocument.Parse(message.Response.ContentStream);
                            var value = document.RootElement.GetSingle();
                            return Response.FromValue(value, message.Response);
                        }
                    default:
                        throw message.Response.CreateRequestFailedException();
                }
            }
            catch (Exception e)
            {
                scope.Failed(e);
                throw;
            }
        }
        internal HttpMessage CreateGetInvalidFloatRequest()
        {
            var message = pipeline.CreateMessage();
            var request = message.Request;
            request.Method = RequestMethod.Get;
            request.Uri.Reset(new Uri($"{host}"));
            request.Uri.AppendPath("/number/invalidfloat", false);
            return message;
        }
>>>>>>> 3eefb33b
        public async ValueTask<Response<float>> GetInvalidFloatAsync(CancellationToken cancellationToken = default)
        {

            using var scope = clientDiagnostics.CreateScope("NumberOperations.GetInvalidFloat");
            scope.Start();
            try
            {
                using var message = CreateGetInvalidFloatRequest();
                await pipeline.SendAsync(message, cancellationToken).ConfigureAwait(false);
                switch (message.Response.Status)
                {
                    case 200:
                        {
                            using var document = await JsonDocument.ParseAsync(message.Response.ContentStream, default, cancellationToken).ConfigureAwait(false);
                            var value = document.RootElement.GetSingle();
                            return Response.FromValue(value, message.Response);
                        }
                    default:
                        throw await message.Response.CreateRequestFailedExceptionAsync().ConfigureAwait(false);
                }
            }
            catch (Exception e)
            {
                scope.Failed(e);
                throw;
            }
        }
<<<<<<< HEAD
        /// <summary> Get invalid double Number value. </summary>
        /// <param name="cancellationToken"> The cancellation token to use. </param>
=======
        public Response<float> GetInvalidFloat(CancellationToken cancellationToken = default)
        {

            using var scope = clientDiagnostics.CreateScope("NumberOperations.GetInvalidFloat");
            scope.Start();
            try
            {
                using var message = CreateGetInvalidFloatRequest();
                pipeline.Send(message, cancellationToken);
                switch (message.Response.Status)
                {
                    case 200:
                        {
                            using var document = JsonDocument.Parse(message.Response.ContentStream);
                            var value = document.RootElement.GetSingle();
                            return Response.FromValue(value, message.Response);
                        }
                    default:
                        throw message.Response.CreateRequestFailedException();
                }
            }
            catch (Exception e)
            {
                scope.Failed(e);
                throw;
            }
        }
        internal HttpMessage CreateGetInvalidDoubleRequest()
        {
            var message = pipeline.CreateMessage();
            var request = message.Request;
            request.Method = RequestMethod.Get;
            request.Uri.Reset(new Uri($"{host}"));
            request.Uri.AppendPath("/number/invaliddouble", false);
            return message;
        }
>>>>>>> 3eefb33b
        public async ValueTask<Response<double>> GetInvalidDoubleAsync(CancellationToken cancellationToken = default)
        {

            using var scope = clientDiagnostics.CreateScope("NumberOperations.GetInvalidDouble");
            scope.Start();
            try
            {
                using var message = CreateGetInvalidDoubleRequest();
                await pipeline.SendAsync(message, cancellationToken).ConfigureAwait(false);
                switch (message.Response.Status)
                {
                    case 200:
                        {
                            using var document = await JsonDocument.ParseAsync(message.Response.ContentStream, default, cancellationToken).ConfigureAwait(false);
                            var value = document.RootElement.GetDouble();
                            return Response.FromValue(value, message.Response);
                        }
                    default:
                        throw await message.Response.CreateRequestFailedExceptionAsync().ConfigureAwait(false);
                }
            }
            catch (Exception e)
            {
                scope.Failed(e);
                throw;
            }
        }
<<<<<<< HEAD
        /// <summary> Get invalid decimal Number value. </summary>
        /// <param name="cancellationToken"> The cancellation token to use. </param>
=======
        public Response<double> GetInvalidDouble(CancellationToken cancellationToken = default)
        {

            using var scope = clientDiagnostics.CreateScope("NumberOperations.GetInvalidDouble");
            scope.Start();
            try
            {
                using var message = CreateGetInvalidDoubleRequest();
                pipeline.Send(message, cancellationToken);
                switch (message.Response.Status)
                {
                    case 200:
                        {
                            using var document = JsonDocument.Parse(message.Response.ContentStream);
                            var value = document.RootElement.GetDouble();
                            return Response.FromValue(value, message.Response);
                        }
                    default:
                        throw message.Response.CreateRequestFailedException();
                }
            }
            catch (Exception e)
            {
                scope.Failed(e);
                throw;
            }
        }
        internal HttpMessage CreateGetInvalidDecimalRequest()
        {
            var message = pipeline.CreateMessage();
            var request = message.Request;
            request.Method = RequestMethod.Get;
            request.Uri.Reset(new Uri($"{host}"));
            request.Uri.AppendPath("/number/invaliddecimal", false);
            return message;
        }
>>>>>>> 3eefb33b
        public async ValueTask<Response<decimal>> GetInvalidDecimalAsync(CancellationToken cancellationToken = default)
        {

            using var scope = clientDiagnostics.CreateScope("NumberOperations.GetInvalidDecimal");
            scope.Start();
            try
            {
                using var message = CreateGetInvalidDecimalRequest();
                await pipeline.SendAsync(message, cancellationToken).ConfigureAwait(false);
                switch (message.Response.Status)
                {
                    case 200:
                        {
                            using var document = await JsonDocument.ParseAsync(message.Response.ContentStream, default, cancellationToken).ConfigureAwait(false);
                            var value = document.RootElement.GetDecimal();
                            return Response.FromValue(value, message.Response);
                        }
                    default:
                        throw await message.Response.CreateRequestFailedExceptionAsync().ConfigureAwait(false);
                }
            }
            catch (Exception e)
            {
                scope.Failed(e);
                throw;
            }
        }
<<<<<<< HEAD
        /// <summary> Put big float value 3.402823e+20. </summary>
        /// <param name="numberBody"> The number to use. </param>
        /// <param name="cancellationToken"> The cancellation token to use. </param>
=======
        public Response<decimal> GetInvalidDecimal(CancellationToken cancellationToken = default)
        {

            using var scope = clientDiagnostics.CreateScope("NumberOperations.GetInvalidDecimal");
            scope.Start();
            try
            {
                using var message = CreateGetInvalidDecimalRequest();
                pipeline.Send(message, cancellationToken);
                switch (message.Response.Status)
                {
                    case 200:
                        {
                            using var document = JsonDocument.Parse(message.Response.ContentStream);
                            var value = document.RootElement.GetDecimal();
                            return Response.FromValue(value, message.Response);
                        }
                    default:
                        throw message.Response.CreateRequestFailedException();
                }
            }
            catch (Exception e)
            {
                scope.Failed(e);
                throw;
            }
        }
        internal HttpMessage CreatePutBigFloatRequest(float numberBody)
        {
            var message = pipeline.CreateMessage();
            var request = message.Request;
            request.Method = RequestMethod.Put;
            request.Uri.Reset(new Uri($"{host}"));
            request.Uri.AppendPath("/number/big/float/3.402823e+20", false);
            request.Headers.Add("Content-Type", "application/json");
            using var content = new Utf8JsonRequestContent();
            content.JsonWriter.WriteNumberValue(numberBody);
            request.Content = content;
            return message;
        }
>>>>>>> 3eefb33b
        public async ValueTask<Response> PutBigFloatAsync(float numberBody, CancellationToken cancellationToken = default)
        {

            using var scope = clientDiagnostics.CreateScope("NumberOperations.PutBigFloat");
            scope.Start();
            try
            {
                using var message = CreatePutBigFloatRequest(numberBody);
                await pipeline.SendAsync(message, cancellationToken).ConfigureAwait(false);
                switch (message.Response.Status)
                {
                    case 200:
                        return message.Response;
                    default:
                        throw await message.Response.CreateRequestFailedExceptionAsync().ConfigureAwait(false);
                }
            }
            catch (Exception e)
            {
                scope.Failed(e);
                throw;
            }
        }
<<<<<<< HEAD
        /// <summary> Get big float value 3.402823e+20. </summary>
        /// <param name="cancellationToken"> The cancellation token to use. </param>
=======
        public Response PutBigFloat(float numberBody, CancellationToken cancellationToken = default)
        {

            using var scope = clientDiagnostics.CreateScope("NumberOperations.PutBigFloat");
            scope.Start();
            try
            {
                using var message = CreatePutBigFloatRequest(numberBody);
                pipeline.Send(message, cancellationToken);
                switch (message.Response.Status)
                {
                    case 200:
                        return message.Response;
                    default:
                        throw message.Response.CreateRequestFailedException();
                }
            }
            catch (Exception e)
            {
                scope.Failed(e);
                throw;
            }
        }
        internal HttpMessage CreateGetBigFloatRequest()
        {
            var message = pipeline.CreateMessage();
            var request = message.Request;
            request.Method = RequestMethod.Get;
            request.Uri.Reset(new Uri($"{host}"));
            request.Uri.AppendPath("/number/big/float/3.402823e+20", false);
            return message;
        }
>>>>>>> 3eefb33b
        public async ValueTask<Response<float>> GetBigFloatAsync(CancellationToken cancellationToken = default)
        {

            using var scope = clientDiagnostics.CreateScope("NumberOperations.GetBigFloat");
            scope.Start();
            try
            {
                using var message = CreateGetBigFloatRequest();
                await pipeline.SendAsync(message, cancellationToken).ConfigureAwait(false);
                switch (message.Response.Status)
                {
                    case 200:
                        {
                            using var document = await JsonDocument.ParseAsync(message.Response.ContentStream, default, cancellationToken).ConfigureAwait(false);
                            var value = document.RootElement.GetSingle();
                            return Response.FromValue(value, message.Response);
                        }
                    default:
                        throw await message.Response.CreateRequestFailedExceptionAsync().ConfigureAwait(false);
                }
            }
            catch (Exception e)
            {
                scope.Failed(e);
                throw;
            }
        }
<<<<<<< HEAD
        /// <summary> Put big double value 2.5976931e+101. </summary>
        /// <param name="numberBody"> The number to use. </param>
        /// <param name="cancellationToken"> The cancellation token to use. </param>
        public async ValueTask<Response> PutBigDoubleAsync(double numberBody, CancellationToken cancellationToken = default)
=======
        public Response<float> GetBigFloat(CancellationToken cancellationToken = default)
>>>>>>> 3eefb33b
        {

            using var scope = clientDiagnostics.CreateScope("NumberOperations.GetBigFloat");
            scope.Start();
            try
            {
                using var message = CreateGetBigFloatRequest();
                pipeline.Send(message, cancellationToken);
                switch (message.Response.Status)
                {
                    case 200:
                        {
                            using var document = JsonDocument.Parse(message.Response.ContentStream);
                            var value = document.RootElement.GetSingle();
                            return Response.FromValue(value, message.Response);
                        }
                    default:
                        throw message.Response.CreateRequestFailedException();
                }
            }
            catch (Exception e)
            {
                scope.Failed(e);
                throw;
            }
        }
<<<<<<< HEAD
        /// <summary> Get big double value 2.5976931e+101. </summary>
        /// <param name="cancellationToken"> The cancellation token to use. </param>
        public async ValueTask<Response<double>> GetBigDoubleAsync(CancellationToken cancellationToken = default)
=======
        internal HttpMessage CreatePutBigDoubleRequest(double numberBody)
        {
            var message = pipeline.CreateMessage();
            var request = message.Request;
            request.Method = RequestMethod.Put;
            request.Uri.Reset(new Uri($"{host}"));
            request.Uri.AppendPath("/number/big/double/2.5976931e+101", false);
            request.Headers.Add("Content-Type", "application/json");
            using var content = new Utf8JsonRequestContent();
            content.JsonWriter.WriteNumberValue(numberBody);
            request.Content = content;
            return message;
        }
        public async ValueTask<Response> PutBigDoubleAsync(double numberBody, CancellationToken cancellationToken = default)
>>>>>>> 3eefb33b
        {

            using var scope = clientDiagnostics.CreateScope("NumberOperations.PutBigDouble");
            scope.Start();
            try
            {
                using var message = CreatePutBigDoubleRequest(numberBody);
                await pipeline.SendAsync(message, cancellationToken).ConfigureAwait(false);
                switch (message.Response.Status)
                {
                    case 200:
                        return message.Response;
                    default:
                        throw await message.Response.CreateRequestFailedExceptionAsync().ConfigureAwait(false);
                }
            }
            catch (Exception e)
            {
                scope.Failed(e);
                throw;
            }
        }
<<<<<<< HEAD
        /// <summary> Put big double value 99999999.99. </summary>
        /// <param name="cancellationToken"> The cancellation token to use. </param>
        public async ValueTask<Response> PutBigDoublePositiveDecimalAsync(CancellationToken cancellationToken = default)
=======
        public Response PutBigDouble(double numberBody, CancellationToken cancellationToken = default)
>>>>>>> 3eefb33b
        {

            using var scope = clientDiagnostics.CreateScope("NumberOperations.PutBigDouble");
            scope.Start();
            try
            {
                using var message = CreatePutBigDoubleRequest(numberBody);
                pipeline.Send(message, cancellationToken);
                switch (message.Response.Status)
                {
                    case 200:
                        return message.Response;
                    default:
                        throw message.Response.CreateRequestFailedException();
                }
            }
            catch (Exception e)
            {
                scope.Failed(e);
                throw;
            }
        }
<<<<<<< HEAD
        /// <summary> Get big double value 99999999.99. </summary>
        /// <param name="cancellationToken"> The cancellation token to use. </param>
        public async ValueTask<Response<double>> GetBigDoublePositiveDecimalAsync(CancellationToken cancellationToken = default)
=======
        internal HttpMessage CreateGetBigDoubleRequest()
        {
            var message = pipeline.CreateMessage();
            var request = message.Request;
            request.Method = RequestMethod.Get;
            request.Uri.Reset(new Uri($"{host}"));
            request.Uri.AppendPath("/number/big/double/2.5976931e+101", false);
            return message;
        }
        public async ValueTask<Response<double>> GetBigDoubleAsync(CancellationToken cancellationToken = default)
>>>>>>> 3eefb33b
        {

            using var scope = clientDiagnostics.CreateScope("NumberOperations.GetBigDouble");
            scope.Start();
            try
            {
                using var message = CreateGetBigDoubleRequest();
                await pipeline.SendAsync(message, cancellationToken).ConfigureAwait(false);
                switch (message.Response.Status)
                {
                    case 200:
                        {
                            using var document = await JsonDocument.ParseAsync(message.Response.ContentStream, default, cancellationToken).ConfigureAwait(false);
                            var value = document.RootElement.GetDouble();
                            return Response.FromValue(value, message.Response);
                        }
                    default:
                        throw await message.Response.CreateRequestFailedExceptionAsync().ConfigureAwait(false);
                }
            }
            catch (Exception e)
            {
                scope.Failed(e);
                throw;
            }
        }
<<<<<<< HEAD
        /// <summary> Put big double value -99999999.99. </summary>
        /// <param name="cancellationToken"> The cancellation token to use. </param>
        public async ValueTask<Response> PutBigDoubleNegativeDecimalAsync(CancellationToken cancellationToken = default)
=======
        public Response<double> GetBigDouble(CancellationToken cancellationToken = default)
>>>>>>> 3eefb33b
        {

            using var scope = clientDiagnostics.CreateScope("NumberOperations.GetBigDouble");
            scope.Start();
            try
            {
                using var message = CreateGetBigDoubleRequest();
                pipeline.Send(message, cancellationToken);
                switch (message.Response.Status)
                {
                    case 200:
                        {
                            using var document = JsonDocument.Parse(message.Response.ContentStream);
                            var value = document.RootElement.GetDouble();
                            return Response.FromValue(value, message.Response);
                        }
                    default:
                        throw message.Response.CreateRequestFailedException();
                }
            }
            catch (Exception e)
            {
                scope.Failed(e);
                throw;
            }
        }
<<<<<<< HEAD
        /// <summary> Get big double value -99999999.99. </summary>
        /// <param name="cancellationToken"> The cancellation token to use. </param>
        public async ValueTask<Response<double>> GetBigDoubleNegativeDecimalAsync(CancellationToken cancellationToken = default)
=======
        internal HttpMessage CreatePutBigDoublePositiveDecimalRequest()
        {
            var message = pipeline.CreateMessage();
            var request = message.Request;
            request.Method = RequestMethod.Put;
            request.Uri.Reset(new Uri($"{host}"));
            request.Uri.AppendPath("/number/big/double/99999999.99", false);
            request.Headers.Add("Content-Type", "application/json");
            using var content = new Utf8JsonRequestContent();
            content.JsonWriter.WriteNumberValue(99999999.99);
            request.Content = content;
            return message;
        }
        public async ValueTask<Response> PutBigDoublePositiveDecimalAsync(CancellationToken cancellationToken = default)
>>>>>>> 3eefb33b
        {

            using var scope = clientDiagnostics.CreateScope("NumberOperations.PutBigDoublePositiveDecimal");
            scope.Start();
            try
            {
                using var message = CreatePutBigDoublePositiveDecimalRequest();
                await pipeline.SendAsync(message, cancellationToken).ConfigureAwait(false);
                switch (message.Response.Status)
                {
                    case 200:
                        return message.Response;
                    default:
                        throw await message.Response.CreateRequestFailedExceptionAsync().ConfigureAwait(false);
                }
            }
            catch (Exception e)
            {
                scope.Failed(e);
                throw;
            }
        }
<<<<<<< HEAD
        /// <summary> Put big decimal value 2.5976931e+101. </summary>
        /// <param name="numberBody"> The number to use. </param>
        /// <param name="cancellationToken"> The cancellation token to use. </param>
        public async ValueTask<Response> PutBigDecimalAsync(decimal numberBody, CancellationToken cancellationToken = default)
=======
        public Response PutBigDoublePositiveDecimal(CancellationToken cancellationToken = default)
>>>>>>> 3eefb33b
        {

            using var scope = clientDiagnostics.CreateScope("NumberOperations.PutBigDoublePositiveDecimal");
            scope.Start();
            try
            {
                using var message = CreatePutBigDoublePositiveDecimalRequest();
                pipeline.Send(message, cancellationToken);
                switch (message.Response.Status)
                {
                    case 200:
                        return message.Response;
                    default:
                        throw message.Response.CreateRequestFailedException();
                }
            }
            catch (Exception e)
            {
                scope.Failed(e);
                throw;
            }
        }
<<<<<<< HEAD
        /// <summary> Get big decimal value 2.5976931e+101. </summary>
        /// <param name="cancellationToken"> The cancellation token to use. </param>
        public async ValueTask<Response<decimal>> GetBigDecimalAsync(CancellationToken cancellationToken = default)
=======
        internal HttpMessage CreateGetBigDoublePositiveDecimalRequest()
        {
            var message = pipeline.CreateMessage();
            var request = message.Request;
            request.Method = RequestMethod.Get;
            request.Uri.Reset(new Uri($"{host}"));
            request.Uri.AppendPath("/number/big/double/99999999.99", false);
            return message;
        }
        public async ValueTask<Response<double>> GetBigDoublePositiveDecimalAsync(CancellationToken cancellationToken = default)
>>>>>>> 3eefb33b
        {

            using var scope = clientDiagnostics.CreateScope("NumberOperations.GetBigDoublePositiveDecimal");
            scope.Start();
            try
            {
                using var message = CreateGetBigDoublePositiveDecimalRequest();
                await pipeline.SendAsync(message, cancellationToken).ConfigureAwait(false);
                switch (message.Response.Status)
                {
                    case 200:
                        {
                            using var document = await JsonDocument.ParseAsync(message.Response.ContentStream, default, cancellationToken).ConfigureAwait(false);
                            var value = document.RootElement.GetDouble();
                            return Response.FromValue(value, message.Response);
                        }
                    default:
                        throw await message.Response.CreateRequestFailedExceptionAsync().ConfigureAwait(false);
                }
            }
            catch (Exception e)
            {
                scope.Failed(e);
                throw;
            }
        }
<<<<<<< HEAD
        /// <summary> Put big decimal value 99999999.99. </summary>
        /// <param name="cancellationToken"> The cancellation token to use. </param>
        public async ValueTask<Response> PutBigDecimalPositiveDecimalAsync(CancellationToken cancellationToken = default)
=======
        public Response<double> GetBigDoublePositiveDecimal(CancellationToken cancellationToken = default)
>>>>>>> 3eefb33b
        {

            using var scope = clientDiagnostics.CreateScope("NumberOperations.GetBigDoublePositiveDecimal");
            scope.Start();
            try
            {
                using var message = CreateGetBigDoublePositiveDecimalRequest();
                pipeline.Send(message, cancellationToken);
                switch (message.Response.Status)
                {
                    case 200:
                        {
                            using var document = JsonDocument.Parse(message.Response.ContentStream);
                            var value = document.RootElement.GetDouble();
                            return Response.FromValue(value, message.Response);
                        }
                    default:
                        throw message.Response.CreateRequestFailedException();
                }
            }
            catch (Exception e)
            {
                scope.Failed(e);
                throw;
            }
        }
<<<<<<< HEAD
        /// <summary> Get big decimal value 99999999.99. </summary>
        /// <param name="cancellationToken"> The cancellation token to use. </param>
        public async ValueTask<Response<decimal>> GetBigDecimalPositiveDecimalAsync(CancellationToken cancellationToken = default)
=======
        internal HttpMessage CreatePutBigDoubleNegativeDecimalRequest()
        {
            var message = pipeline.CreateMessage();
            var request = message.Request;
            request.Method = RequestMethod.Put;
            request.Uri.Reset(new Uri($"{host}"));
            request.Uri.AppendPath("/number/big/double/-99999999.99", false);
            request.Headers.Add("Content-Type", "application/json");
            using var content = new Utf8JsonRequestContent();
            content.JsonWriter.WriteNumberValue(-99999999.99);
            request.Content = content;
            return message;
        }
        public async ValueTask<Response> PutBigDoubleNegativeDecimalAsync(CancellationToken cancellationToken = default)
>>>>>>> 3eefb33b
        {

            using var scope = clientDiagnostics.CreateScope("NumberOperations.PutBigDoubleNegativeDecimal");
            scope.Start();
            try
            {
                using var message = CreatePutBigDoubleNegativeDecimalRequest();
                await pipeline.SendAsync(message, cancellationToken).ConfigureAwait(false);
                switch (message.Response.Status)
                {
                    case 200:
                        return message.Response;
                    default:
                        throw await message.Response.CreateRequestFailedExceptionAsync().ConfigureAwait(false);
                }
            }
            catch (Exception e)
            {
                scope.Failed(e);
                throw;
            }
        }
<<<<<<< HEAD
        /// <summary> Put big decimal value -99999999.99. </summary>
        /// <param name="cancellationToken"> The cancellation token to use. </param>
        public async ValueTask<Response> PutBigDecimalNegativeDecimalAsync(CancellationToken cancellationToken = default)
=======
        public Response PutBigDoubleNegativeDecimal(CancellationToken cancellationToken = default)
>>>>>>> 3eefb33b
        {

            using var scope = clientDiagnostics.CreateScope("NumberOperations.PutBigDoubleNegativeDecimal");
            scope.Start();
            try
            {
                using var message = CreatePutBigDoubleNegativeDecimalRequest();
                pipeline.Send(message, cancellationToken);
                switch (message.Response.Status)
                {
                    case 200:
                        return message.Response;
                    default:
                        throw message.Response.CreateRequestFailedException();
                }
            }
            catch (Exception e)
            {
                scope.Failed(e);
                throw;
            }
        }
<<<<<<< HEAD
        /// <summary> Get big decimal value -99999999.99. </summary>
        /// <param name="cancellationToken"> The cancellation token to use. </param>
        public async ValueTask<Response<decimal>> GetBigDecimalNegativeDecimalAsync(CancellationToken cancellationToken = default)
=======
        internal HttpMessage CreateGetBigDoubleNegativeDecimalRequest()
        {
            var message = pipeline.CreateMessage();
            var request = message.Request;
            request.Method = RequestMethod.Get;
            request.Uri.Reset(new Uri($"{host}"));
            request.Uri.AppendPath("/number/big/double/-99999999.99", false);
            return message;
        }
        public async ValueTask<Response<double>> GetBigDoubleNegativeDecimalAsync(CancellationToken cancellationToken = default)
>>>>>>> 3eefb33b
        {

            using var scope = clientDiagnostics.CreateScope("NumberOperations.GetBigDoubleNegativeDecimal");
            scope.Start();
            try
            {
                using var message = CreateGetBigDoubleNegativeDecimalRequest();
                await pipeline.SendAsync(message, cancellationToken).ConfigureAwait(false);
                switch (message.Response.Status)
                {
                    case 200:
                        {
                            using var document = await JsonDocument.ParseAsync(message.Response.ContentStream, default, cancellationToken).ConfigureAwait(false);
                            var value = document.RootElement.GetDouble();
                            return Response.FromValue(value, message.Response);
                        }
                    default:
                        throw await message.Response.CreateRequestFailedExceptionAsync().ConfigureAwait(false);
                }
            }
            catch (Exception e)
            {
                scope.Failed(e);
                throw;
            }
        }
<<<<<<< HEAD
        /// <summary> Put small float value 3.402823e-20. </summary>
        /// <param name="numberBody"> The number to use. </param>
        /// <param name="cancellationToken"> The cancellation token to use. </param>
        public async ValueTask<Response> PutSmallFloatAsync(float numberBody, CancellationToken cancellationToken = default)
=======
        public Response<double> GetBigDoubleNegativeDecimal(CancellationToken cancellationToken = default)
>>>>>>> 3eefb33b
        {

            using var scope = clientDiagnostics.CreateScope("NumberOperations.GetBigDoubleNegativeDecimal");
            scope.Start();
            try
            {
                using var message = CreateGetBigDoubleNegativeDecimalRequest();
                pipeline.Send(message, cancellationToken);
                switch (message.Response.Status)
                {
                    case 200:
                        {
                            using var document = JsonDocument.Parse(message.Response.ContentStream);
                            var value = document.RootElement.GetDouble();
                            return Response.FromValue(value, message.Response);
                        }
                    default:
                        throw message.Response.CreateRequestFailedException();
                }
            }
            catch (Exception e)
            {
                scope.Failed(e);
                throw;
            }
        }
<<<<<<< HEAD
        /// <summary> Get big double value 3.402823e-20. </summary>
        /// <param name="cancellationToken"> The cancellation token to use. </param>
        public async ValueTask<Response<double>> GetSmallFloatAsync(CancellationToken cancellationToken = default)
=======
        internal HttpMessage CreatePutBigDecimalRequest(decimal numberBody)
        {
            var message = pipeline.CreateMessage();
            var request = message.Request;
            request.Method = RequestMethod.Put;
            request.Uri.Reset(new Uri($"{host}"));
            request.Uri.AppendPath("/number/big/decimal/2.5976931e+101", false);
            request.Headers.Add("Content-Type", "application/json");
            using var content = new Utf8JsonRequestContent();
            content.JsonWriter.WriteNumberValue(numberBody);
            request.Content = content;
            return message;
        }
        public async ValueTask<Response> PutBigDecimalAsync(decimal numberBody, CancellationToken cancellationToken = default)
>>>>>>> 3eefb33b
        {

            using var scope = clientDiagnostics.CreateScope("NumberOperations.PutBigDecimal");
            scope.Start();
            try
            {
                using var message = CreatePutBigDecimalRequest(numberBody);
                await pipeline.SendAsync(message, cancellationToken).ConfigureAwait(false);
                switch (message.Response.Status)
                {
                    case 200:
                        return message.Response;
                    default:
                        throw await message.Response.CreateRequestFailedExceptionAsync().ConfigureAwait(false);
                }
            }
            catch (Exception e)
            {
                scope.Failed(e);
                throw;
            }
        }
<<<<<<< HEAD
        /// <summary> Put small double value 2.5976931e-101. </summary>
        /// <param name="numberBody"> The number to use. </param>
        /// <param name="cancellationToken"> The cancellation token to use. </param>
        public async ValueTask<Response> PutSmallDoubleAsync(double numberBody, CancellationToken cancellationToken = default)
=======
        public Response PutBigDecimal(decimal numberBody, CancellationToken cancellationToken = default)
>>>>>>> 3eefb33b
        {

            using var scope = clientDiagnostics.CreateScope("NumberOperations.PutBigDecimal");
            scope.Start();
            try
            {
                using var message = CreatePutBigDecimalRequest(numberBody);
                pipeline.Send(message, cancellationToken);
                switch (message.Response.Status)
                {
                    case 200:
                        return message.Response;
                    default:
                        throw message.Response.CreateRequestFailedException();
                }
            }
            catch (Exception e)
            {
                scope.Failed(e);
                throw;
            }
        }
<<<<<<< HEAD
        /// <summary> Get big double value 2.5976931e-101. </summary>
        /// <param name="cancellationToken"> The cancellation token to use. </param>
        public async ValueTask<Response<double>> GetSmallDoubleAsync(CancellationToken cancellationToken = default)
=======
        internal HttpMessage CreateGetBigDecimalRequest()
        {
            var message = pipeline.CreateMessage();
            var request = message.Request;
            request.Method = RequestMethod.Get;
            request.Uri.Reset(new Uri($"{host}"));
            request.Uri.AppendPath("/number/big/decimal/2.5976931e+101", false);
            return message;
        }
        public async ValueTask<Response<decimal>> GetBigDecimalAsync(CancellationToken cancellationToken = default)
>>>>>>> 3eefb33b
        {

            using var scope = clientDiagnostics.CreateScope("NumberOperations.GetBigDecimal");
            scope.Start();
            try
            {
                using var message = CreateGetBigDecimalRequest();
                await pipeline.SendAsync(message, cancellationToken).ConfigureAwait(false);
                switch (message.Response.Status)
                {
                    case 200:
                        {
                            using var document = await JsonDocument.ParseAsync(message.Response.ContentStream, default, cancellationToken).ConfigureAwait(false);
                            var value = document.RootElement.GetDecimal();
                            return Response.FromValue(value, message.Response);
                        }
                    default:
                        throw await message.Response.CreateRequestFailedExceptionAsync().ConfigureAwait(false);
                }
            }
            catch (Exception e)
            {
                scope.Failed(e);
                throw;
            }
        }
<<<<<<< HEAD
        /// <summary> Put small decimal value 2.5976931e-101. </summary>
        /// <param name="numberBody"> The number to use. </param>
        /// <param name="cancellationToken"> The cancellation token to use. </param>
        public async ValueTask<Response> PutSmallDecimalAsync(decimal numberBody, CancellationToken cancellationToken = default)
=======
        public Response<decimal> GetBigDecimal(CancellationToken cancellationToken = default)
        {

            using var scope = clientDiagnostics.CreateScope("NumberOperations.GetBigDecimal");
            scope.Start();
            try
            {
                using var message = CreateGetBigDecimalRequest();
                pipeline.Send(message, cancellationToken);
                switch (message.Response.Status)
                {
                    case 200:
                        {
                            using var document = JsonDocument.Parse(message.Response.ContentStream);
                            var value = document.RootElement.GetDecimal();
                            return Response.FromValue(value, message.Response);
                        }
                    default:
                        throw message.Response.CreateRequestFailedException();
                }
            }
            catch (Exception e)
            {
                scope.Failed(e);
                throw;
            }
        }
        internal HttpMessage CreatePutBigDecimalPositiveDecimalRequest()
        {
            var message = pipeline.CreateMessage();
            var request = message.Request;
            request.Method = RequestMethod.Put;
            request.Uri.Reset(new Uri($"{host}"));
            request.Uri.AppendPath("/number/big/decimal/99999999.99", false);
            request.Headers.Add("Content-Type", "application/json");
            using var content = new Utf8JsonRequestContent();
            content.JsonWriter.WriteNumberValue(99999999.99M);
            request.Content = content;
            return message;
        }
        public async ValueTask<Response> PutBigDecimalPositiveDecimalAsync(CancellationToken cancellationToken = default)
>>>>>>> 3eefb33b
        {

            using var scope = clientDiagnostics.CreateScope("NumberOperations.PutBigDecimalPositiveDecimal");
            scope.Start();
            try
            {
                using var message = CreatePutBigDecimalPositiveDecimalRequest();
                await pipeline.SendAsync(message, cancellationToken).ConfigureAwait(false);
                switch (message.Response.Status)
                {
                    case 200:
                        return message.Response;
                    default:
                        throw await message.Response.CreateRequestFailedExceptionAsync().ConfigureAwait(false);
                }
            }
            catch (Exception e)
            {
                scope.Failed(e);
                throw;
            }
        }
<<<<<<< HEAD
        /// <summary> Get small decimal value 2.5976931e-101. </summary>
        /// <param name="cancellationToken"> The cancellation token to use. </param>
        public async ValueTask<Response<decimal>> GetSmallDecimalAsync(CancellationToken cancellationToken = default)
=======
        public Response PutBigDecimalPositiveDecimal(CancellationToken cancellationToken = default)
>>>>>>> 3eefb33b
        {

            using var scope = clientDiagnostics.CreateScope("NumberOperations.PutBigDecimalPositiveDecimal");
            scope.Start();
            try
            {
                using var message = CreatePutBigDecimalPositiveDecimalRequest();
                pipeline.Send(message, cancellationToken);
                switch (message.Response.Status)
                {
                    case 200:
                        return message.Response;
                    default:
                        throw message.Response.CreateRequestFailedException();
                }
            }
            catch (Exception e)
            {
                scope.Failed(e);
                throw;
            }
        }
        internal HttpMessage CreateGetBigDecimalPositiveDecimalRequest()
        {
            var message = pipeline.CreateMessage();
            var request = message.Request;
            request.Method = RequestMethod.Get;
            request.Uri.Reset(new Uri($"{host}"));
            request.Uri.AppendPath("/number/big/decimal/99999999.99", false);
            return message;
        }
        public async ValueTask<Response<decimal>> GetBigDecimalPositiveDecimalAsync(CancellationToken cancellationToken = default)
        {

            using var scope = clientDiagnostics.CreateScope("NumberOperations.GetBigDecimalPositiveDecimal");
            scope.Start();
            try
            {
                using var message = CreateGetBigDecimalPositiveDecimalRequest();
                await pipeline.SendAsync(message, cancellationToken).ConfigureAwait(false);
                switch (message.Response.Status)
                {
                    case 200:
                        {
                            using var document = await JsonDocument.ParseAsync(message.Response.ContentStream, default, cancellationToken).ConfigureAwait(false);
                            var value = document.RootElement.GetDecimal();
                            return Response.FromValue(value, message.Response);
                        }
                    default:
                        throw await message.Response.CreateRequestFailedExceptionAsync().ConfigureAwait(false);
                }
            }
            catch (Exception e)
            {
                scope.Failed(e);
                throw;
            }
        }
        public Response<decimal> GetBigDecimalPositiveDecimal(CancellationToken cancellationToken = default)
        {

            using var scope = clientDiagnostics.CreateScope("NumberOperations.GetBigDecimalPositiveDecimal");
            scope.Start();
            try
            {
                using var message = CreateGetBigDecimalPositiveDecimalRequest();
                pipeline.Send(message, cancellationToken);
                switch (message.Response.Status)
                {
                    case 200:
                        {
                            using var document = JsonDocument.Parse(message.Response.ContentStream);
                            var value = document.RootElement.GetDecimal();
                            return Response.FromValue(value, message.Response);
                        }
                    default:
                        throw message.Response.CreateRequestFailedException();
                }
            }
            catch (Exception e)
            {
                scope.Failed(e);
                throw;
            }
        }
        internal HttpMessage CreatePutBigDecimalNegativeDecimalRequest()
        {
            var message = pipeline.CreateMessage();
            var request = message.Request;
            request.Method = RequestMethod.Put;
            request.Uri.Reset(new Uri($"{host}"));
            request.Uri.AppendPath("/number/big/decimal/-99999999.99", false);
            request.Headers.Add("Content-Type", "application/json");
            using var content = new Utf8JsonRequestContent();
            content.JsonWriter.WriteNumberValue(-99999999.99M);
            request.Content = content;
            return message;
        }
        public async ValueTask<Response> PutBigDecimalNegativeDecimalAsync(CancellationToken cancellationToken = default)
        {

            using var scope = clientDiagnostics.CreateScope("NumberOperations.PutBigDecimalNegativeDecimal");
            scope.Start();
            try
            {
                using var message = CreatePutBigDecimalNegativeDecimalRequest();
                await pipeline.SendAsync(message, cancellationToken).ConfigureAwait(false);
                switch (message.Response.Status)
                {
                    case 200:
                        return message.Response;
                    default:
                        throw await message.Response.CreateRequestFailedExceptionAsync().ConfigureAwait(false);
                }
            }
            catch (Exception e)
            {
                scope.Failed(e);
                throw;
            }
        }
        public Response PutBigDecimalNegativeDecimal(CancellationToken cancellationToken = default)
        {

            using var scope = clientDiagnostics.CreateScope("NumberOperations.PutBigDecimalNegativeDecimal");
            scope.Start();
            try
            {
                using var message = CreatePutBigDecimalNegativeDecimalRequest();
                pipeline.Send(message, cancellationToken);
                switch (message.Response.Status)
                {
                    case 200:
                        return message.Response;
                    default:
                        throw message.Response.CreateRequestFailedException();
                }
            }
            catch (Exception e)
            {
                scope.Failed(e);
                throw;
            }
        }
        internal HttpMessage CreateGetBigDecimalNegativeDecimalRequest()
        {
            var message = pipeline.CreateMessage();
            var request = message.Request;
            request.Method = RequestMethod.Get;
            request.Uri.Reset(new Uri($"{host}"));
            request.Uri.AppendPath("/number/big/decimal/-99999999.99", false);
            return message;
        }
        public async ValueTask<Response<decimal>> GetBigDecimalNegativeDecimalAsync(CancellationToken cancellationToken = default)
        {

            using var scope = clientDiagnostics.CreateScope("NumberOperations.GetBigDecimalNegativeDecimal");
            scope.Start();
            try
            {
                using var message = CreateGetBigDecimalNegativeDecimalRequest();
                await pipeline.SendAsync(message, cancellationToken).ConfigureAwait(false);
                switch (message.Response.Status)
                {
                    case 200:
                        {
                            using var document = await JsonDocument.ParseAsync(message.Response.ContentStream, default, cancellationToken).ConfigureAwait(false);
                            var value = document.RootElement.GetDecimal();
                            return Response.FromValue(value, message.Response);
                        }
                    default:
                        throw await message.Response.CreateRequestFailedExceptionAsync().ConfigureAwait(false);
                }
            }
            catch (Exception e)
            {
                scope.Failed(e);
                throw;
            }
        }
        public Response<decimal> GetBigDecimalNegativeDecimal(CancellationToken cancellationToken = default)
        {

            using var scope = clientDiagnostics.CreateScope("NumberOperations.GetBigDecimalNegativeDecimal");
            scope.Start();
            try
            {
                using var message = CreateGetBigDecimalNegativeDecimalRequest();
                pipeline.Send(message, cancellationToken);
                switch (message.Response.Status)
                {
                    case 200:
                        {
                            using var document = JsonDocument.Parse(message.Response.ContentStream);
                            var value = document.RootElement.GetDecimal();
                            return Response.FromValue(value, message.Response);
                        }
                    default:
                        throw message.Response.CreateRequestFailedException();
                }
            }
            catch (Exception e)
            {
                scope.Failed(e);
                throw;
            }
        }
        internal HttpMessage CreatePutSmallFloatRequest(float numberBody)
        {
            var message = pipeline.CreateMessage();
            var request = message.Request;
            request.Method = RequestMethod.Put;
            request.Uri.Reset(new Uri($"{host}"));
            request.Uri.AppendPath("/number/small/float/3.402823e-20", false);
            request.Headers.Add("Content-Type", "application/json");
            using var content = new Utf8JsonRequestContent();
            content.JsonWriter.WriteNumberValue(numberBody);
            request.Content = content;
            return message;
        }
        public async ValueTask<Response> PutSmallFloatAsync(float numberBody, CancellationToken cancellationToken = default)
        {

            using var scope = clientDiagnostics.CreateScope("NumberOperations.PutSmallFloat");
            scope.Start();
            try
            {
                using var message = CreatePutSmallFloatRequest(numberBody);
                await pipeline.SendAsync(message, cancellationToken).ConfigureAwait(false);
                switch (message.Response.Status)
                {
                    case 200:
                        return message.Response;
                    default:
                        throw await message.Response.CreateRequestFailedExceptionAsync().ConfigureAwait(false);
                }
            }
            catch (Exception e)
            {
                scope.Failed(e);
                throw;
            }
        }
        public Response PutSmallFloat(float numberBody, CancellationToken cancellationToken = default)
        {

            using var scope = clientDiagnostics.CreateScope("NumberOperations.PutSmallFloat");
            scope.Start();
            try
            {
                using var message = CreatePutSmallFloatRequest(numberBody);
                pipeline.Send(message, cancellationToken);
                switch (message.Response.Status)
                {
                    case 200:
                        return message.Response;
                    default:
                        throw message.Response.CreateRequestFailedException();
                }
            }
            catch (Exception e)
            {
                scope.Failed(e);
                throw;
            }
        }
        internal HttpMessage CreateGetSmallFloatRequest()
        {
            var message = pipeline.CreateMessage();
            var request = message.Request;
            request.Method = RequestMethod.Get;
            request.Uri.Reset(new Uri($"{host}"));
            request.Uri.AppendPath("/number/small/float/3.402823e-20", false);
            return message;
        }
        public async ValueTask<Response<double>> GetSmallFloatAsync(CancellationToken cancellationToken = default)
        {

            using var scope = clientDiagnostics.CreateScope("NumberOperations.GetSmallFloat");
            scope.Start();
            try
            {
                using var message = CreateGetSmallFloatRequest();
                await pipeline.SendAsync(message, cancellationToken).ConfigureAwait(false);
                switch (message.Response.Status)
                {
                    case 200:
                        {
                            using var document = await JsonDocument.ParseAsync(message.Response.ContentStream, default, cancellationToken).ConfigureAwait(false);
                            var value = document.RootElement.GetDouble();
                            return Response.FromValue(value, message.Response);
                        }
                    default:
                        throw await message.Response.CreateRequestFailedExceptionAsync().ConfigureAwait(false);
                }
            }
            catch (Exception e)
            {
                scope.Failed(e);
                throw;
            }
        }
        public Response<double> GetSmallFloat(CancellationToken cancellationToken = default)
        {

            using var scope = clientDiagnostics.CreateScope("NumberOperations.GetSmallFloat");
            scope.Start();
            try
            {
                using var message = CreateGetSmallFloatRequest();
                pipeline.Send(message, cancellationToken);
                switch (message.Response.Status)
                {
                    case 200:
                        {
                            using var document = JsonDocument.Parse(message.Response.ContentStream);
                            var value = document.RootElement.GetDouble();
                            return Response.FromValue(value, message.Response);
                        }
                    default:
                        throw message.Response.CreateRequestFailedException();
                }
            }
            catch (Exception e)
            {
                scope.Failed(e);
                throw;
            }
        }
        internal HttpMessage CreatePutSmallDoubleRequest(double numberBody)
        {
            var message = pipeline.CreateMessage();
            var request = message.Request;
            request.Method = RequestMethod.Put;
            request.Uri.Reset(new Uri($"{host}"));
            request.Uri.AppendPath("/number/small/double/2.5976931e-101", false);
            request.Headers.Add("Content-Type", "application/json");
            using var content = new Utf8JsonRequestContent();
            content.JsonWriter.WriteNumberValue(numberBody);
            request.Content = content;
            return message;
        }
        public async ValueTask<Response> PutSmallDoubleAsync(double numberBody, CancellationToken cancellationToken = default)
        {

            using var scope = clientDiagnostics.CreateScope("NumberOperations.PutSmallDouble");
            scope.Start();
            try
            {
                using var message = CreatePutSmallDoubleRequest(numberBody);
                await pipeline.SendAsync(message, cancellationToken).ConfigureAwait(false);
                switch (message.Response.Status)
                {
                    case 200:
                        return message.Response;
                    default:
                        throw await message.Response.CreateRequestFailedExceptionAsync().ConfigureAwait(false);
                }
            }
            catch (Exception e)
            {
                scope.Failed(e);
                throw;
            }
        }
        public Response PutSmallDouble(double numberBody, CancellationToken cancellationToken = default)
        {

            using var scope = clientDiagnostics.CreateScope("NumberOperations.PutSmallDouble");
            scope.Start();
            try
            {
                using var message = CreatePutSmallDoubleRequest(numberBody);
                pipeline.Send(message, cancellationToken);
                switch (message.Response.Status)
                {
                    case 200:
                        return message.Response;
                    default:
                        throw message.Response.CreateRequestFailedException();
                }
            }
            catch (Exception e)
            {
                scope.Failed(e);
                throw;
            }
        }
        internal HttpMessage CreateGetSmallDoubleRequest()
        {
            var message = pipeline.CreateMessage();
            var request = message.Request;
            request.Method = RequestMethod.Get;
            request.Uri.Reset(new Uri($"{host}"));
            request.Uri.AppendPath("/number/small/double/2.5976931e-101", false);
            return message;
        }
        public async ValueTask<Response<double>> GetSmallDoubleAsync(CancellationToken cancellationToken = default)
        {

            using var scope = clientDiagnostics.CreateScope("NumberOperations.GetSmallDouble");
            scope.Start();
            try
            {
                using var message = CreateGetSmallDoubleRequest();
                await pipeline.SendAsync(message, cancellationToken).ConfigureAwait(false);
                switch (message.Response.Status)
                {
                    case 200:
                        {
                            using var document = await JsonDocument.ParseAsync(message.Response.ContentStream, default, cancellationToken).ConfigureAwait(false);
                            var value = document.RootElement.GetDouble();
                            return Response.FromValue(value, message.Response);
                        }
                    default:
                        throw await message.Response.CreateRequestFailedExceptionAsync().ConfigureAwait(false);
                }
            }
            catch (Exception e)
            {
                scope.Failed(e);
                throw;
            }
        }
        public Response<double> GetSmallDouble(CancellationToken cancellationToken = default)
        {

            using var scope = clientDiagnostics.CreateScope("NumberOperations.GetSmallDouble");
            scope.Start();
            try
            {
                using var message = CreateGetSmallDoubleRequest();
                pipeline.Send(message, cancellationToken);
                switch (message.Response.Status)
                {
                    case 200:
                        {
                            using var document = JsonDocument.Parse(message.Response.ContentStream);
                            var value = document.RootElement.GetDouble();
                            return Response.FromValue(value, message.Response);
                        }
                    default:
                        throw message.Response.CreateRequestFailedException();
                }
            }
            catch (Exception e)
            {
                scope.Failed(e);
                throw;
            }
        }
        internal HttpMessage CreatePutSmallDecimalRequest(decimal numberBody)
        {
            var message = pipeline.CreateMessage();
            var request = message.Request;
            request.Method = RequestMethod.Put;
            request.Uri.Reset(new Uri($"{host}"));
            request.Uri.AppendPath("/number/small/decimal/2.5976931e-101", false);
            request.Headers.Add("Content-Type", "application/json");
            using var content = new Utf8JsonRequestContent();
            content.JsonWriter.WriteNumberValue(numberBody);
            request.Content = content;
            return message;
        }
        public async ValueTask<Response> PutSmallDecimalAsync(decimal numberBody, CancellationToken cancellationToken = default)
        {

            using var scope = clientDiagnostics.CreateScope("NumberOperations.PutSmallDecimal");
            scope.Start();
            try
            {
                using var message = CreatePutSmallDecimalRequest(numberBody);
                await pipeline.SendAsync(message, cancellationToken).ConfigureAwait(false);
                switch (message.Response.Status)
                {
                    case 200:
                        return message.Response;
                    default:
                        throw await message.Response.CreateRequestFailedExceptionAsync().ConfigureAwait(false);
                }
            }
            catch (Exception e)
            {
                scope.Failed(e);
                throw;
            }
        }
        public Response PutSmallDecimal(decimal numberBody, CancellationToken cancellationToken = default)
        {

            using var scope = clientDiagnostics.CreateScope("NumberOperations.PutSmallDecimal");
            scope.Start();
            try
            {
                using var message = CreatePutSmallDecimalRequest(numberBody);
                pipeline.Send(message, cancellationToken);
                switch (message.Response.Status)
                {
                    case 200:
                        return message.Response;
                    default:
                        throw message.Response.CreateRequestFailedException();
                }
            }
            catch (Exception e)
            {
                scope.Failed(e);
                throw;
            }
        }
        internal HttpMessage CreateGetSmallDecimalRequest()
        {
            var message = pipeline.CreateMessage();
            var request = message.Request;
            request.Method = RequestMethod.Get;
            request.Uri.Reset(new Uri($"{host}"));
            request.Uri.AppendPath("/number/small/decimal/2.5976931e-101", false);
            return message;
        }
        public async ValueTask<Response<decimal>> GetSmallDecimalAsync(CancellationToken cancellationToken = default)
        {

            using var scope = clientDiagnostics.CreateScope("NumberOperations.GetSmallDecimal");
            scope.Start();
            try
            {
                using var message = CreateGetSmallDecimalRequest();
                await pipeline.SendAsync(message, cancellationToken).ConfigureAwait(false);
                switch (message.Response.Status)
                {
                    case 200:
                        {
                            using var document = await JsonDocument.ParseAsync(message.Response.ContentStream, default, cancellationToken).ConfigureAwait(false);
                            var value = document.RootElement.GetDecimal();
                            return Response.FromValue(value, message.Response);
                        }
                    default:
                        throw await message.Response.CreateRequestFailedExceptionAsync().ConfigureAwait(false);
                }
            }
            catch (Exception e)
            {
                scope.Failed(e);
                throw;
            }
        }
        public Response<decimal> GetSmallDecimal(CancellationToken cancellationToken = default)
        {

            using var scope = clientDiagnostics.CreateScope("NumberOperations.GetSmallDecimal");
            scope.Start();
            try
            {
                using var message = CreateGetSmallDecimalRequest();
                pipeline.Send(message, cancellationToken);
                switch (message.Response.Status)
                {
                    case 200:
                        {
                            using var document = JsonDocument.Parse(message.Response.ContentStream);
                            var value = document.RootElement.GetDecimal();
                            return Response.FromValue(value, message.Response);
                        }
                    default:
                        throw message.Response.CreateRequestFailedException();
                }
            }
            catch (Exception e)
            {
                scope.Failed(e);
                throw;
            }
        }
    }
}<|MERGE_RESOLUTION|>--- conflicted
+++ resolved
@@ -16,7 +16,6 @@
         private string host;
         private ClientDiagnostics clientDiagnostics;
         private HttpPipeline pipeline;
-        /// <summary> Initializes a new instance of NumberOperations. </summary>
         public NumberOperations(ClientDiagnostics clientDiagnostics, HttpPipeline pipeline, string host = "http://localhost:3000")
         {
             if (host == null)
@@ -28,10 +27,6 @@
             this.clientDiagnostics = clientDiagnostics;
             this.pipeline = pipeline;
         }
-<<<<<<< HEAD
-        /// <summary> Get null Number value. </summary>
-        /// <param name="cancellationToken"> The cancellation token to use. </param>
-=======
         internal HttpMessage CreateGetNullRequest()
         {
             var message = pipeline.CreateMessage();
@@ -41,7 +36,6 @@
             request.Uri.AppendPath("/number/null", false);
             return message;
         }
->>>>>>> 3eefb33b
         public async ValueTask<Response<float>> GetNullAsync(CancellationToken cancellationToken = default)
         {
 
@@ -69,10 +63,6 @@
                 throw;
             }
         }
-<<<<<<< HEAD
-        /// <summary> Get invalid float Number value. </summary>
-        /// <param name="cancellationToken"> The cancellation token to use. </param>
-=======
         public Response<float> GetNull(CancellationToken cancellationToken = default)
         {
 
@@ -109,7 +99,6 @@
             request.Uri.AppendPath("/number/invalidfloat", false);
             return message;
         }
->>>>>>> 3eefb33b
         public async ValueTask<Response<float>> GetInvalidFloatAsync(CancellationToken cancellationToken = default)
         {
 
@@ -137,10 +126,6 @@
                 throw;
             }
         }
-<<<<<<< HEAD
-        /// <summary> Get invalid double Number value. </summary>
-        /// <param name="cancellationToken"> The cancellation token to use. </param>
-=======
         public Response<float> GetInvalidFloat(CancellationToken cancellationToken = default)
         {
 
@@ -177,7 +162,6 @@
             request.Uri.AppendPath("/number/invaliddouble", false);
             return message;
         }
->>>>>>> 3eefb33b
         public async ValueTask<Response<double>> GetInvalidDoubleAsync(CancellationToken cancellationToken = default)
         {
 
@@ -205,10 +189,6 @@
                 throw;
             }
         }
-<<<<<<< HEAD
-        /// <summary> Get invalid decimal Number value. </summary>
-        /// <param name="cancellationToken"> The cancellation token to use. </param>
-=======
         public Response<double> GetInvalidDouble(CancellationToken cancellationToken = default)
         {
 
@@ -245,7 +225,6 @@
             request.Uri.AppendPath("/number/invaliddecimal", false);
             return message;
         }
->>>>>>> 3eefb33b
         public async ValueTask<Response<decimal>> GetInvalidDecimalAsync(CancellationToken cancellationToken = default)
         {
 
@@ -273,11 +252,6 @@
                 throw;
             }
         }
-<<<<<<< HEAD
-        /// <summary> Put big float value 3.402823e+20. </summary>
-        /// <param name="numberBody"> The number to use. </param>
-        /// <param name="cancellationToken"> The cancellation token to use. </param>
-=======
         public Response<decimal> GetInvalidDecimal(CancellationToken cancellationToken = default)
         {
 
@@ -318,7 +292,6 @@
             request.Content = content;
             return message;
         }
->>>>>>> 3eefb33b
         public async ValueTask<Response> PutBigFloatAsync(float numberBody, CancellationToken cancellationToken = default)
         {
 
@@ -342,10 +315,6 @@
                 throw;
             }
         }
-<<<<<<< HEAD
-        /// <summary> Get big float value 3.402823e+20. </summary>
-        /// <param name="cancellationToken"> The cancellation token to use. </param>
-=======
         public Response PutBigFloat(float numberBody, CancellationToken cancellationToken = default)
         {
 
@@ -378,7 +347,6 @@
             request.Uri.AppendPath("/number/big/float/3.402823e+20", false);
             return message;
         }
->>>>>>> 3eefb33b
         public async ValueTask<Response<float>> GetBigFloatAsync(CancellationToken cancellationToken = default)
         {
 
@@ -406,14 +374,7 @@
                 throw;
             }
         }
-<<<<<<< HEAD
-        /// <summary> Put big double value 2.5976931e+101. </summary>
-        /// <param name="numberBody"> The number to use. </param>
-        /// <param name="cancellationToken"> The cancellation token to use. </param>
-        public async ValueTask<Response> PutBigDoubleAsync(double numberBody, CancellationToken cancellationToken = default)
-=======
         public Response<float> GetBigFloat(CancellationToken cancellationToken = default)
->>>>>>> 3eefb33b
         {
 
             using var scope = clientDiagnostics.CreateScope("NumberOperations.GetBigFloat");
@@ -440,11 +401,6 @@
                 throw;
             }
         }
-<<<<<<< HEAD
-        /// <summary> Get big double value 2.5976931e+101. </summary>
-        /// <param name="cancellationToken"> The cancellation token to use. </param>
-        public async ValueTask<Response<double>> GetBigDoubleAsync(CancellationToken cancellationToken = default)
-=======
         internal HttpMessage CreatePutBigDoubleRequest(double numberBody)
         {
             var message = pipeline.CreateMessage();
@@ -459,7 +415,6 @@
             return message;
         }
         public async ValueTask<Response> PutBigDoubleAsync(double numberBody, CancellationToken cancellationToken = default)
->>>>>>> 3eefb33b
         {
 
             using var scope = clientDiagnostics.CreateScope("NumberOperations.PutBigDouble");
@@ -482,13 +437,7 @@
                 throw;
             }
         }
-<<<<<<< HEAD
-        /// <summary> Put big double value 99999999.99. </summary>
-        /// <param name="cancellationToken"> The cancellation token to use. </param>
-        public async ValueTask<Response> PutBigDoublePositiveDecimalAsync(CancellationToken cancellationToken = default)
-=======
         public Response PutBigDouble(double numberBody, CancellationToken cancellationToken = default)
->>>>>>> 3eefb33b
         {
 
             using var scope = clientDiagnostics.CreateScope("NumberOperations.PutBigDouble");
@@ -511,11 +460,6 @@
                 throw;
             }
         }
-<<<<<<< HEAD
-        /// <summary> Get big double value 99999999.99. </summary>
-        /// <param name="cancellationToken"> The cancellation token to use. </param>
-        public async ValueTask<Response<double>> GetBigDoublePositiveDecimalAsync(CancellationToken cancellationToken = default)
-=======
         internal HttpMessage CreateGetBigDoubleRequest()
         {
             var message = pipeline.CreateMessage();
@@ -526,7 +470,6 @@
             return message;
         }
         public async ValueTask<Response<double>> GetBigDoubleAsync(CancellationToken cancellationToken = default)
->>>>>>> 3eefb33b
         {
 
             using var scope = clientDiagnostics.CreateScope("NumberOperations.GetBigDouble");
@@ -553,13 +496,7 @@
                 throw;
             }
         }
-<<<<<<< HEAD
-        /// <summary> Put big double value -99999999.99. </summary>
-        /// <param name="cancellationToken"> The cancellation token to use. </param>
-        public async ValueTask<Response> PutBigDoubleNegativeDecimalAsync(CancellationToken cancellationToken = default)
-=======
         public Response<double> GetBigDouble(CancellationToken cancellationToken = default)
->>>>>>> 3eefb33b
         {
 
             using var scope = clientDiagnostics.CreateScope("NumberOperations.GetBigDouble");
@@ -586,11 +523,6 @@
                 throw;
             }
         }
-<<<<<<< HEAD
-        /// <summary> Get big double value -99999999.99. </summary>
-        /// <param name="cancellationToken"> The cancellation token to use. </param>
-        public async ValueTask<Response<double>> GetBigDoubleNegativeDecimalAsync(CancellationToken cancellationToken = default)
-=======
         internal HttpMessage CreatePutBigDoublePositiveDecimalRequest()
         {
             var message = pipeline.CreateMessage();
@@ -605,7 +537,6 @@
             return message;
         }
         public async ValueTask<Response> PutBigDoublePositiveDecimalAsync(CancellationToken cancellationToken = default)
->>>>>>> 3eefb33b
         {
 
             using var scope = clientDiagnostics.CreateScope("NumberOperations.PutBigDoublePositiveDecimal");
@@ -628,14 +559,7 @@
                 throw;
             }
         }
-<<<<<<< HEAD
-        /// <summary> Put big decimal value 2.5976931e+101. </summary>
-        /// <param name="numberBody"> The number to use. </param>
-        /// <param name="cancellationToken"> The cancellation token to use. </param>
-        public async ValueTask<Response> PutBigDecimalAsync(decimal numberBody, CancellationToken cancellationToken = default)
-=======
         public Response PutBigDoublePositiveDecimal(CancellationToken cancellationToken = default)
->>>>>>> 3eefb33b
         {
 
             using var scope = clientDiagnostics.CreateScope("NumberOperations.PutBigDoublePositiveDecimal");
@@ -658,11 +582,6 @@
                 throw;
             }
         }
-<<<<<<< HEAD
-        /// <summary> Get big decimal value 2.5976931e+101. </summary>
-        /// <param name="cancellationToken"> The cancellation token to use. </param>
-        public async ValueTask<Response<decimal>> GetBigDecimalAsync(CancellationToken cancellationToken = default)
-=======
         internal HttpMessage CreateGetBigDoublePositiveDecimalRequest()
         {
             var message = pipeline.CreateMessage();
@@ -673,7 +592,6 @@
             return message;
         }
         public async ValueTask<Response<double>> GetBigDoublePositiveDecimalAsync(CancellationToken cancellationToken = default)
->>>>>>> 3eefb33b
         {
 
             using var scope = clientDiagnostics.CreateScope("NumberOperations.GetBigDoublePositiveDecimal");
@@ -700,13 +618,7 @@
                 throw;
             }
         }
-<<<<<<< HEAD
-        /// <summary> Put big decimal value 99999999.99. </summary>
-        /// <param name="cancellationToken"> The cancellation token to use. </param>
-        public async ValueTask<Response> PutBigDecimalPositiveDecimalAsync(CancellationToken cancellationToken = default)
-=======
         public Response<double> GetBigDoublePositiveDecimal(CancellationToken cancellationToken = default)
->>>>>>> 3eefb33b
         {
 
             using var scope = clientDiagnostics.CreateScope("NumberOperations.GetBigDoublePositiveDecimal");
@@ -733,11 +645,6 @@
                 throw;
             }
         }
-<<<<<<< HEAD
-        /// <summary> Get big decimal value 99999999.99. </summary>
-        /// <param name="cancellationToken"> The cancellation token to use. </param>
-        public async ValueTask<Response<decimal>> GetBigDecimalPositiveDecimalAsync(CancellationToken cancellationToken = default)
-=======
         internal HttpMessage CreatePutBigDoubleNegativeDecimalRequest()
         {
             var message = pipeline.CreateMessage();
@@ -752,7 +659,6 @@
             return message;
         }
         public async ValueTask<Response> PutBigDoubleNegativeDecimalAsync(CancellationToken cancellationToken = default)
->>>>>>> 3eefb33b
         {
 
             using var scope = clientDiagnostics.CreateScope("NumberOperations.PutBigDoubleNegativeDecimal");
@@ -775,13 +681,7 @@
                 throw;
             }
         }
-<<<<<<< HEAD
-        /// <summary> Put big decimal value -99999999.99. </summary>
-        /// <param name="cancellationToken"> The cancellation token to use. </param>
-        public async ValueTask<Response> PutBigDecimalNegativeDecimalAsync(CancellationToken cancellationToken = default)
-=======
         public Response PutBigDoubleNegativeDecimal(CancellationToken cancellationToken = default)
->>>>>>> 3eefb33b
         {
 
             using var scope = clientDiagnostics.CreateScope("NumberOperations.PutBigDoubleNegativeDecimal");
@@ -804,11 +704,6 @@
                 throw;
             }
         }
-<<<<<<< HEAD
-        /// <summary> Get big decimal value -99999999.99. </summary>
-        /// <param name="cancellationToken"> The cancellation token to use. </param>
-        public async ValueTask<Response<decimal>> GetBigDecimalNegativeDecimalAsync(CancellationToken cancellationToken = default)
-=======
         internal HttpMessage CreateGetBigDoubleNegativeDecimalRequest()
         {
             var message = pipeline.CreateMessage();
@@ -819,7 +714,6 @@
             return message;
         }
         public async ValueTask<Response<double>> GetBigDoubleNegativeDecimalAsync(CancellationToken cancellationToken = default)
->>>>>>> 3eefb33b
         {
 
             using var scope = clientDiagnostics.CreateScope("NumberOperations.GetBigDoubleNegativeDecimal");
@@ -846,14 +740,7 @@
                 throw;
             }
         }
-<<<<<<< HEAD
-        /// <summary> Put small float value 3.402823e-20. </summary>
-        /// <param name="numberBody"> The number to use. </param>
-        /// <param name="cancellationToken"> The cancellation token to use. </param>
-        public async ValueTask<Response> PutSmallFloatAsync(float numberBody, CancellationToken cancellationToken = default)
-=======
         public Response<double> GetBigDoubleNegativeDecimal(CancellationToken cancellationToken = default)
->>>>>>> 3eefb33b
         {
 
             using var scope = clientDiagnostics.CreateScope("NumberOperations.GetBigDoubleNegativeDecimal");
@@ -880,11 +767,6 @@
                 throw;
             }
         }
-<<<<<<< HEAD
-        /// <summary> Get big double value 3.402823e-20. </summary>
-        /// <param name="cancellationToken"> The cancellation token to use. </param>
-        public async ValueTask<Response<double>> GetSmallFloatAsync(CancellationToken cancellationToken = default)
-=======
         internal HttpMessage CreatePutBigDecimalRequest(decimal numberBody)
         {
             var message = pipeline.CreateMessage();
@@ -899,7 +781,6 @@
             return message;
         }
         public async ValueTask<Response> PutBigDecimalAsync(decimal numberBody, CancellationToken cancellationToken = default)
->>>>>>> 3eefb33b
         {
 
             using var scope = clientDiagnostics.CreateScope("NumberOperations.PutBigDecimal");
@@ -922,14 +803,7 @@
                 throw;
             }
         }
-<<<<<<< HEAD
-        /// <summary> Put small double value 2.5976931e-101. </summary>
-        /// <param name="numberBody"> The number to use. </param>
-        /// <param name="cancellationToken"> The cancellation token to use. </param>
-        public async ValueTask<Response> PutSmallDoubleAsync(double numberBody, CancellationToken cancellationToken = default)
-=======
         public Response PutBigDecimal(decimal numberBody, CancellationToken cancellationToken = default)
->>>>>>> 3eefb33b
         {
 
             using var scope = clientDiagnostics.CreateScope("NumberOperations.PutBigDecimal");
@@ -952,11 +826,6 @@
                 throw;
             }
         }
-<<<<<<< HEAD
-        /// <summary> Get big double value 2.5976931e-101. </summary>
-        /// <param name="cancellationToken"> The cancellation token to use. </param>
-        public async ValueTask<Response<double>> GetSmallDoubleAsync(CancellationToken cancellationToken = default)
-=======
         internal HttpMessage CreateGetBigDecimalRequest()
         {
             var message = pipeline.CreateMessage();
@@ -967,7 +836,6 @@
             return message;
         }
         public async ValueTask<Response<decimal>> GetBigDecimalAsync(CancellationToken cancellationToken = default)
->>>>>>> 3eefb33b
         {
 
             using var scope = clientDiagnostics.CreateScope("NumberOperations.GetBigDecimal");
@@ -994,12 +862,6 @@
                 throw;
             }
         }
-<<<<<<< HEAD
-        /// <summary> Put small decimal value 2.5976931e-101. </summary>
-        /// <param name="numberBody"> The number to use. </param>
-        /// <param name="cancellationToken"> The cancellation token to use. </param>
-        public async ValueTask<Response> PutSmallDecimalAsync(decimal numberBody, CancellationToken cancellationToken = default)
-=======
         public Response<decimal> GetBigDecimal(CancellationToken cancellationToken = default)
         {
 
@@ -1041,7 +903,6 @@
             return message;
         }
         public async ValueTask<Response> PutBigDecimalPositiveDecimalAsync(CancellationToken cancellationToken = default)
->>>>>>> 3eefb33b
         {
 
             using var scope = clientDiagnostics.CreateScope("NumberOperations.PutBigDecimalPositiveDecimal");
@@ -1064,13 +925,7 @@
                 throw;
             }
         }
-<<<<<<< HEAD
-        /// <summary> Get small decimal value 2.5976931e-101. </summary>
-        /// <param name="cancellationToken"> The cancellation token to use. </param>
-        public async ValueTask<Response<decimal>> GetSmallDecimalAsync(CancellationToken cancellationToken = default)
-=======
         public Response PutBigDecimalPositiveDecimal(CancellationToken cancellationToken = default)
->>>>>>> 3eefb33b
         {
 
             using var scope = clientDiagnostics.CreateScope("NumberOperations.PutBigDecimalPositiveDecimal");
