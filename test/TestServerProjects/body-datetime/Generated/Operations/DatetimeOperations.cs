// Copyright (c) Microsoft Corporation. All rights reserved.
// Licensed under the MIT License.

using System;
using System.Text.Json;
using System.Threading;
using System.Threading.Tasks;
using Azure;
using Azure.Core;
using Azure.Core.Pipeline;

namespace body_datetime
{
    internal partial class DatetimeOperations
    {
        private string host;
        private ClientDiagnostics clientDiagnostics;
        private HttpPipeline pipeline;
        /// <summary> Initializes a new instance of DatetimeOperations. </summary>
        public DatetimeOperations(ClientDiagnostics clientDiagnostics, HttpPipeline pipeline, string host = "http://localhost:3000")
        {
            if (host == null)
            {
                throw new ArgumentNullException(nameof(host));
            }

            this.host = host;
            this.clientDiagnostics = clientDiagnostics;
            this.pipeline = pipeline;
        }
<<<<<<< HEAD
        /// <summary> Get null datetime value. </summary>
        /// <param name="cancellationToken"> The cancellation token to use. </param>
=======
        internal HttpMessage CreateGetNullRequest()
        {
            var message = pipeline.CreateMessage();
            var request = message.Request;
            request.Method = RequestMethod.Get;
            request.Uri.Reset(new Uri($"{host}"));
            request.Uri.AppendPath("/datetime/null", false);
            return message;
        }
>>>>>>> 3eefb33b
        public async ValueTask<Response<DateTimeOffset>> GetNullAsync(CancellationToken cancellationToken = default)
        {

            using var scope = clientDiagnostics.CreateScope("DatetimeOperations.GetNull");
            scope.Start();
            try
            {
                using var message = CreateGetNullRequest();
                await pipeline.SendAsync(message, cancellationToken).ConfigureAwait(false);
                switch (message.Response.Status)
                {
                    case 200:
                        {
                            using var document = await JsonDocument.ParseAsync(message.Response.ContentStream, default, cancellationToken).ConfigureAwait(false);
                            var value = document.RootElement.GetDateTimeOffset("S");
                            return Response.FromValue(value, message.Response);
                        }
                    default:
                        throw await message.Response.CreateRequestFailedExceptionAsync().ConfigureAwait(false);
                }
            }
            catch (Exception e)
            {
                scope.Failed(e);
                throw;
            }
        }
<<<<<<< HEAD
        /// <summary> Get invalid datetime value. </summary>
        /// <param name="cancellationToken"> The cancellation token to use. </param>
=======
        public Response<DateTimeOffset> GetNull(CancellationToken cancellationToken = default)
        {

            using var scope = clientDiagnostics.CreateScope("DatetimeOperations.GetNull");
            scope.Start();
            try
            {
                using var message = CreateGetNullRequest();
                pipeline.Send(message, cancellationToken);
                switch (message.Response.Status)
                {
                    case 200:
                        {
                            using var document = JsonDocument.Parse(message.Response.ContentStream);
                            var value = document.RootElement.GetDateTimeOffset("S");
                            return Response.FromValue(value, message.Response);
                        }
                    default:
                        throw message.Response.CreateRequestFailedException();
                }
            }
            catch (Exception e)
            {
                scope.Failed(e);
                throw;
            }
        }
        internal HttpMessage CreateGetInvalidRequest()
        {
            var message = pipeline.CreateMessage();
            var request = message.Request;
            request.Method = RequestMethod.Get;
            request.Uri.Reset(new Uri($"{host}"));
            request.Uri.AppendPath("/datetime/invalid", false);
            return message;
        }
>>>>>>> 3eefb33b
        public async ValueTask<Response<DateTimeOffset>> GetInvalidAsync(CancellationToken cancellationToken = default)
        {

            using var scope = clientDiagnostics.CreateScope("DatetimeOperations.GetInvalid");
            scope.Start();
            try
            {
                using var message = CreateGetInvalidRequest();
                await pipeline.SendAsync(message, cancellationToken).ConfigureAwait(false);
                switch (message.Response.Status)
                {
                    case 200:
                        {
                            using var document = await JsonDocument.ParseAsync(message.Response.ContentStream, default, cancellationToken).ConfigureAwait(false);
                            var value = document.RootElement.GetDateTimeOffset("S");
                            return Response.FromValue(value, message.Response);
                        }
                    default:
                        throw await message.Response.CreateRequestFailedExceptionAsync().ConfigureAwait(false);
                }
            }
            catch (Exception e)
            {
                scope.Failed(e);
                throw;
            }
        }
<<<<<<< HEAD
        /// <summary> Get overflow datetime value. </summary>
        /// <param name="cancellationToken"> The cancellation token to use. </param>
=======
        public Response<DateTimeOffset> GetInvalid(CancellationToken cancellationToken = default)
        {

            using var scope = clientDiagnostics.CreateScope("DatetimeOperations.GetInvalid");
            scope.Start();
            try
            {
                using var message = CreateGetInvalidRequest();
                pipeline.Send(message, cancellationToken);
                switch (message.Response.Status)
                {
                    case 200:
                        {
                            using var document = JsonDocument.Parse(message.Response.ContentStream);
                            var value = document.RootElement.GetDateTimeOffset("S");
                            return Response.FromValue(value, message.Response);
                        }
                    default:
                        throw message.Response.CreateRequestFailedException();
                }
            }
            catch (Exception e)
            {
                scope.Failed(e);
                throw;
            }
        }
        internal HttpMessage CreateGetOverflowRequest()
        {
            var message = pipeline.CreateMessage();
            var request = message.Request;
            request.Method = RequestMethod.Get;
            request.Uri.Reset(new Uri($"{host}"));
            request.Uri.AppendPath("/datetime/overflow", false);
            return message;
        }
>>>>>>> 3eefb33b
        public async ValueTask<Response<DateTimeOffset>> GetOverflowAsync(CancellationToken cancellationToken = default)
        {

            using var scope = clientDiagnostics.CreateScope("DatetimeOperations.GetOverflow");
            scope.Start();
            try
            {
                using var message = CreateGetOverflowRequest();
                await pipeline.SendAsync(message, cancellationToken).ConfigureAwait(false);
                switch (message.Response.Status)
                {
                    case 200:
                        {
                            using var document = await JsonDocument.ParseAsync(message.Response.ContentStream, default, cancellationToken).ConfigureAwait(false);
                            var value = document.RootElement.GetDateTimeOffset("S");
                            return Response.FromValue(value, message.Response);
                        }
                    default:
                        throw await message.Response.CreateRequestFailedExceptionAsync().ConfigureAwait(false);
                }
            }
            catch (Exception e)
            {
                scope.Failed(e);
                throw;
            }
        }
<<<<<<< HEAD
        /// <summary> Get underflow datetime value. </summary>
        /// <param name="cancellationToken"> The cancellation token to use. </param>
=======
        public Response<DateTimeOffset> GetOverflow(CancellationToken cancellationToken = default)
        {

            using var scope = clientDiagnostics.CreateScope("DatetimeOperations.GetOverflow");
            scope.Start();
            try
            {
                using var message = CreateGetOverflowRequest();
                pipeline.Send(message, cancellationToken);
                switch (message.Response.Status)
                {
                    case 200:
                        {
                            using var document = JsonDocument.Parse(message.Response.ContentStream);
                            var value = document.RootElement.GetDateTimeOffset("S");
                            return Response.FromValue(value, message.Response);
                        }
                    default:
                        throw message.Response.CreateRequestFailedException();
                }
            }
            catch (Exception e)
            {
                scope.Failed(e);
                throw;
            }
        }
        internal HttpMessage CreateGetUnderflowRequest()
        {
            var message = pipeline.CreateMessage();
            var request = message.Request;
            request.Method = RequestMethod.Get;
            request.Uri.Reset(new Uri($"{host}"));
            request.Uri.AppendPath("/datetime/underflow", false);
            return message;
        }
>>>>>>> 3eefb33b
        public async ValueTask<Response<DateTimeOffset>> GetUnderflowAsync(CancellationToken cancellationToken = default)
        {

            using var scope = clientDiagnostics.CreateScope("DatetimeOperations.GetUnderflow");
            scope.Start();
            try
            {
                using var message = CreateGetUnderflowRequest();
                await pipeline.SendAsync(message, cancellationToken).ConfigureAwait(false);
                switch (message.Response.Status)
                {
                    case 200:
                        {
                            using var document = await JsonDocument.ParseAsync(message.Response.ContentStream, default, cancellationToken).ConfigureAwait(false);
                            var value = document.RootElement.GetDateTimeOffset("S");
                            return Response.FromValue(value, message.Response);
                        }
                    default:
                        throw await message.Response.CreateRequestFailedExceptionAsync().ConfigureAwait(false);
                }
            }
            catch (Exception e)
            {
                scope.Failed(e);
                throw;
            }
        }
<<<<<<< HEAD
        /// <summary> Put max datetime value 9999-12-31T23:59:59.9999999Z. </summary>
        /// <param name="datetimeBody"> The date-time to use. </param>
        /// <param name="cancellationToken"> The cancellation token to use. </param>
=======
        public Response<DateTimeOffset> GetUnderflow(CancellationToken cancellationToken = default)
        {

            using var scope = clientDiagnostics.CreateScope("DatetimeOperations.GetUnderflow");
            scope.Start();
            try
            {
                using var message = CreateGetUnderflowRequest();
                pipeline.Send(message, cancellationToken);
                switch (message.Response.Status)
                {
                    case 200:
                        {
                            using var document = JsonDocument.Parse(message.Response.ContentStream);
                            var value = document.RootElement.GetDateTimeOffset("S");
                            return Response.FromValue(value, message.Response);
                        }
                    default:
                        throw message.Response.CreateRequestFailedException();
                }
            }
            catch (Exception e)
            {
                scope.Failed(e);
                throw;
            }
        }
        internal HttpMessage CreatePutUtcMaxDateTimeRequest(DateTimeOffset datetimeBody)
        {
            var message = pipeline.CreateMessage();
            var request = message.Request;
            request.Method = RequestMethod.Put;
            request.Uri.Reset(new Uri($"{host}"));
            request.Uri.AppendPath("/datetime/max/utc", false);
            request.Headers.Add("Content-Type", "application/json");
            using var content = new Utf8JsonRequestContent();
            content.JsonWriter.WriteStringValue(datetimeBody, "S");
            request.Content = content;
            return message;
        }
>>>>>>> 3eefb33b
        public async ValueTask<Response> PutUtcMaxDateTimeAsync(DateTimeOffset datetimeBody, CancellationToken cancellationToken = default)
        {

            using var scope = clientDiagnostics.CreateScope("DatetimeOperations.PutUtcMaxDateTime");
            scope.Start();
            try
            {
                using var message = CreatePutUtcMaxDateTimeRequest(datetimeBody);
                await pipeline.SendAsync(message, cancellationToken).ConfigureAwait(false);
                switch (message.Response.Status)
                {
                    case 200:
                        return message.Response;
                    default:
                        throw await message.Response.CreateRequestFailedExceptionAsync().ConfigureAwait(false);
                }
            }
            catch (Exception e)
            {
                scope.Failed(e);
                throw;
            }
        }
<<<<<<< HEAD
        /// <summary> Get max datetime value 9999-12-31t23:59:59.9999999z. </summary>
        /// <param name="cancellationToken"> The cancellation token to use. </param>
=======
        public Response PutUtcMaxDateTime(DateTimeOffset datetimeBody, CancellationToken cancellationToken = default)
        {

            using var scope = clientDiagnostics.CreateScope("DatetimeOperations.PutUtcMaxDateTime");
            scope.Start();
            try
            {
                using var message = CreatePutUtcMaxDateTimeRequest(datetimeBody);
                pipeline.Send(message, cancellationToken);
                switch (message.Response.Status)
                {
                    case 200:
                        return message.Response;
                    default:
                        throw message.Response.CreateRequestFailedException();
                }
            }
            catch (Exception e)
            {
                scope.Failed(e);
                throw;
            }
        }
        internal HttpMessage CreateGetUtcLowercaseMaxDateTimeRequest()
        {
            var message = pipeline.CreateMessage();
            var request = message.Request;
            request.Method = RequestMethod.Get;
            request.Uri.Reset(new Uri($"{host}"));
            request.Uri.AppendPath("/datetime/max/utc/lowercase", false);
            return message;
        }
>>>>>>> 3eefb33b
        public async ValueTask<Response<DateTimeOffset>> GetUtcLowercaseMaxDateTimeAsync(CancellationToken cancellationToken = default)
        {

            using var scope = clientDiagnostics.CreateScope("DatetimeOperations.GetUtcLowercaseMaxDateTime");
            scope.Start();
            try
            {
                using var message = CreateGetUtcLowercaseMaxDateTimeRequest();
                await pipeline.SendAsync(message, cancellationToken).ConfigureAwait(false);
                switch (message.Response.Status)
                {
                    case 200:
                        {
                            using var document = await JsonDocument.ParseAsync(message.Response.ContentStream, default, cancellationToken).ConfigureAwait(false);
                            var value = document.RootElement.GetDateTimeOffset("S");
                            return Response.FromValue(value, message.Response);
                        }
                    default:
                        throw await message.Response.CreateRequestFailedExceptionAsync().ConfigureAwait(false);
                }
            }
            catch (Exception e)
            {
                scope.Failed(e);
                throw;
            }
        }
<<<<<<< HEAD
        /// <summary> Get max datetime value 9999-12-31T23:59:59.9999999Z. </summary>
        /// <param name="cancellationToken"> The cancellation token to use. </param>
=======
        public Response<DateTimeOffset> GetUtcLowercaseMaxDateTime(CancellationToken cancellationToken = default)
        {

            using var scope = clientDiagnostics.CreateScope("DatetimeOperations.GetUtcLowercaseMaxDateTime");
            scope.Start();
            try
            {
                using var message = CreateGetUtcLowercaseMaxDateTimeRequest();
                pipeline.Send(message, cancellationToken);
                switch (message.Response.Status)
                {
                    case 200:
                        {
                            using var document = JsonDocument.Parse(message.Response.ContentStream);
                            var value = document.RootElement.GetDateTimeOffset("S");
                            return Response.FromValue(value, message.Response);
                        }
                    default:
                        throw message.Response.CreateRequestFailedException();
                }
            }
            catch (Exception e)
            {
                scope.Failed(e);
                throw;
            }
        }
        internal HttpMessage CreateGetUtcUppercaseMaxDateTimeRequest()
        {
            var message = pipeline.CreateMessage();
            var request = message.Request;
            request.Method = RequestMethod.Get;
            request.Uri.Reset(new Uri($"{host}"));
            request.Uri.AppendPath("/datetime/max/utc/uppercase", false);
            return message;
        }
>>>>>>> 3eefb33b
        public async ValueTask<Response<DateTimeOffset>> GetUtcUppercaseMaxDateTimeAsync(CancellationToken cancellationToken = default)
        {

            using var scope = clientDiagnostics.CreateScope("DatetimeOperations.GetUtcUppercaseMaxDateTime");
            scope.Start();
            try
            {
                using var message = CreateGetUtcUppercaseMaxDateTimeRequest();
                await pipeline.SendAsync(message, cancellationToken).ConfigureAwait(false);
                switch (message.Response.Status)
                {
                    case 200:
                        {
                            using var document = await JsonDocument.ParseAsync(message.Response.ContentStream, default, cancellationToken).ConfigureAwait(false);
                            var value = document.RootElement.GetDateTimeOffset("S");
                            return Response.FromValue(value, message.Response);
                        }
                    default:
                        throw await message.Response.CreateRequestFailedExceptionAsync().ConfigureAwait(false);
                }
            }
            catch (Exception e)
            {
                scope.Failed(e);
                throw;
            }
        }
<<<<<<< HEAD
        /// <summary> Put max datetime value with positive numoffset 9999-12-31t23:59:59.9999999+14:00. </summary>
        /// <param name="datetimeBody"> The date-time to use. </param>
        /// <param name="cancellationToken"> The cancellation token to use. </param>
=======
        public Response<DateTimeOffset> GetUtcUppercaseMaxDateTime(CancellationToken cancellationToken = default)
        {

            using var scope = clientDiagnostics.CreateScope("DatetimeOperations.GetUtcUppercaseMaxDateTime");
            scope.Start();
            try
            {
                using var message = CreateGetUtcUppercaseMaxDateTimeRequest();
                pipeline.Send(message, cancellationToken);
                switch (message.Response.Status)
                {
                    case 200:
                        {
                            using var document = JsonDocument.Parse(message.Response.ContentStream);
                            var value = document.RootElement.GetDateTimeOffset("S");
                            return Response.FromValue(value, message.Response);
                        }
                    default:
                        throw message.Response.CreateRequestFailedException();
                }
            }
            catch (Exception e)
            {
                scope.Failed(e);
                throw;
            }
        }
        internal HttpMessage CreatePutLocalPositiveOffsetMaxDateTimeRequest(DateTimeOffset datetimeBody)
        {
            var message = pipeline.CreateMessage();
            var request = message.Request;
            request.Method = RequestMethod.Put;
            request.Uri.Reset(new Uri($"{host}"));
            request.Uri.AppendPath("/datetime/max/localpositiveoffset", false);
            request.Headers.Add("Content-Type", "application/json");
            using var content = new Utf8JsonRequestContent();
            content.JsonWriter.WriteStringValue(datetimeBody, "S");
            request.Content = content;
            return message;
        }
>>>>>>> 3eefb33b
        public async ValueTask<Response> PutLocalPositiveOffsetMaxDateTimeAsync(DateTimeOffset datetimeBody, CancellationToken cancellationToken = default)
        {

            using var scope = clientDiagnostics.CreateScope("DatetimeOperations.PutLocalPositiveOffsetMaxDateTime");
            scope.Start();
            try
            {
                using var message = CreatePutLocalPositiveOffsetMaxDateTimeRequest(datetimeBody);
                await pipeline.SendAsync(message, cancellationToken).ConfigureAwait(false);
                switch (message.Response.Status)
                {
                    case 200:
                        return message.Response;
                    default:
                        throw await message.Response.CreateRequestFailedExceptionAsync().ConfigureAwait(false);
                }
            }
            catch (Exception e)
            {
                scope.Failed(e);
                throw;
            }
        }
<<<<<<< HEAD
        /// <summary> Get max datetime value with positive num offset 9999-12-31t23:59:59.9999999+14:00. </summary>
        /// <param name="cancellationToken"> The cancellation token to use. </param>
=======
        public Response PutLocalPositiveOffsetMaxDateTime(DateTimeOffset datetimeBody, CancellationToken cancellationToken = default)
        {

            using var scope = clientDiagnostics.CreateScope("DatetimeOperations.PutLocalPositiveOffsetMaxDateTime");
            scope.Start();
            try
            {
                using var message = CreatePutLocalPositiveOffsetMaxDateTimeRequest(datetimeBody);
                pipeline.Send(message, cancellationToken);
                switch (message.Response.Status)
                {
                    case 200:
                        return message.Response;
                    default:
                        throw message.Response.CreateRequestFailedException();
                }
            }
            catch (Exception e)
            {
                scope.Failed(e);
                throw;
            }
        }
        internal HttpMessage CreateGetLocalPositiveOffsetLowercaseMaxDateTimeRequest()
        {
            var message = pipeline.CreateMessage();
            var request = message.Request;
            request.Method = RequestMethod.Get;
            request.Uri.Reset(new Uri($"{host}"));
            request.Uri.AppendPath("/datetime/max/localpositiveoffset/lowercase", false);
            return message;
        }
>>>>>>> 3eefb33b
        public async ValueTask<Response<DateTimeOffset>> GetLocalPositiveOffsetLowercaseMaxDateTimeAsync(CancellationToken cancellationToken = default)
        {

            using var scope = clientDiagnostics.CreateScope("DatetimeOperations.GetLocalPositiveOffsetLowercaseMaxDateTime");
            scope.Start();
            try
            {
                using var message = CreateGetLocalPositiveOffsetLowercaseMaxDateTimeRequest();
                await pipeline.SendAsync(message, cancellationToken).ConfigureAwait(false);
                switch (message.Response.Status)
                {
                    case 200:
                        {
                            using var document = await JsonDocument.ParseAsync(message.Response.ContentStream, default, cancellationToken).ConfigureAwait(false);
                            var value = document.RootElement.GetDateTimeOffset("S");
                            return Response.FromValue(value, message.Response);
                        }
                    default:
                        throw await message.Response.CreateRequestFailedExceptionAsync().ConfigureAwait(false);
                }
            }
            catch (Exception e)
            {
                scope.Failed(e);
                throw;
            }
        }
<<<<<<< HEAD
        /// <summary> Get max datetime value with positive num offset 9999-12-31T23:59:59.9999999+14:00. </summary>
        /// <param name="cancellationToken"> The cancellation token to use. </param>
=======
        public Response<DateTimeOffset> GetLocalPositiveOffsetLowercaseMaxDateTime(CancellationToken cancellationToken = default)
        {

            using var scope = clientDiagnostics.CreateScope("DatetimeOperations.GetLocalPositiveOffsetLowercaseMaxDateTime");
            scope.Start();
            try
            {
                using var message = CreateGetLocalPositiveOffsetLowercaseMaxDateTimeRequest();
                pipeline.Send(message, cancellationToken);
                switch (message.Response.Status)
                {
                    case 200:
                        {
                            using var document = JsonDocument.Parse(message.Response.ContentStream);
                            var value = document.RootElement.GetDateTimeOffset("S");
                            return Response.FromValue(value, message.Response);
                        }
                    default:
                        throw message.Response.CreateRequestFailedException();
                }
            }
            catch (Exception e)
            {
                scope.Failed(e);
                throw;
            }
        }
        internal HttpMessage CreateGetLocalPositiveOffsetUppercaseMaxDateTimeRequest()
        {
            var message = pipeline.CreateMessage();
            var request = message.Request;
            request.Method = RequestMethod.Get;
            request.Uri.Reset(new Uri($"{host}"));
            request.Uri.AppendPath("/datetime/max/localpositiveoffset/uppercase", false);
            return message;
        }
>>>>>>> 3eefb33b
        public async ValueTask<Response<DateTimeOffset>> GetLocalPositiveOffsetUppercaseMaxDateTimeAsync(CancellationToken cancellationToken = default)
        {

            using var scope = clientDiagnostics.CreateScope("DatetimeOperations.GetLocalPositiveOffsetUppercaseMaxDateTime");
            scope.Start();
            try
            {
                using var message = CreateGetLocalPositiveOffsetUppercaseMaxDateTimeRequest();
                await pipeline.SendAsync(message, cancellationToken).ConfigureAwait(false);
                switch (message.Response.Status)
                {
                    case 200:
                        {
                            using var document = await JsonDocument.ParseAsync(message.Response.ContentStream, default, cancellationToken).ConfigureAwait(false);
                            var value = document.RootElement.GetDateTimeOffset("S");
                            return Response.FromValue(value, message.Response);
                        }
                    default:
                        throw await message.Response.CreateRequestFailedExceptionAsync().ConfigureAwait(false);
                }
            }
            catch (Exception e)
            {
                scope.Failed(e);
                throw;
            }
        }
<<<<<<< HEAD
        /// <summary> Put max datetime value with positive numoffset 9999-12-31t23:59:59.9999999-14:00. </summary>
        /// <param name="datetimeBody"> The date-time to use. </param>
        /// <param name="cancellationToken"> The cancellation token to use. </param>
=======
        public Response<DateTimeOffset> GetLocalPositiveOffsetUppercaseMaxDateTime(CancellationToken cancellationToken = default)
        {

            using var scope = clientDiagnostics.CreateScope("DatetimeOperations.GetLocalPositiveOffsetUppercaseMaxDateTime");
            scope.Start();
            try
            {
                using var message = CreateGetLocalPositiveOffsetUppercaseMaxDateTimeRequest();
                pipeline.Send(message, cancellationToken);
                switch (message.Response.Status)
                {
                    case 200:
                        {
                            using var document = JsonDocument.Parse(message.Response.ContentStream);
                            var value = document.RootElement.GetDateTimeOffset("S");
                            return Response.FromValue(value, message.Response);
                        }
                    default:
                        throw message.Response.CreateRequestFailedException();
                }
            }
            catch (Exception e)
            {
                scope.Failed(e);
                throw;
            }
        }
        internal HttpMessage CreatePutLocalNegativeOffsetMaxDateTimeRequest(DateTimeOffset datetimeBody)
        {
            var message = pipeline.CreateMessage();
            var request = message.Request;
            request.Method = RequestMethod.Put;
            request.Uri.Reset(new Uri($"{host}"));
            request.Uri.AppendPath("/datetime/max/localnegativeoffset", false);
            request.Headers.Add("Content-Type", "application/json");
            using var content = new Utf8JsonRequestContent();
            content.JsonWriter.WriteStringValue(datetimeBody, "S");
            request.Content = content;
            return message;
        }
>>>>>>> 3eefb33b
        public async ValueTask<Response> PutLocalNegativeOffsetMaxDateTimeAsync(DateTimeOffset datetimeBody, CancellationToken cancellationToken = default)
        {

            using var scope = clientDiagnostics.CreateScope("DatetimeOperations.PutLocalNegativeOffsetMaxDateTime");
            scope.Start();
            try
            {
                using var message = CreatePutLocalNegativeOffsetMaxDateTimeRequest(datetimeBody);
                await pipeline.SendAsync(message, cancellationToken).ConfigureAwait(false);
                switch (message.Response.Status)
                {
                    case 200:
                        return message.Response;
                    default:
                        throw await message.Response.CreateRequestFailedExceptionAsync().ConfigureAwait(false);
                }
            }
            catch (Exception e)
            {
                scope.Failed(e);
                throw;
            }
        }
<<<<<<< HEAD
        /// <summary> Get max datetime value with positive num offset 9999-12-31T23:59:59.9999999-14:00. </summary>
        /// <param name="cancellationToken"> The cancellation token to use. </param>
=======
        public Response PutLocalNegativeOffsetMaxDateTime(DateTimeOffset datetimeBody, CancellationToken cancellationToken = default)
        {

            using var scope = clientDiagnostics.CreateScope("DatetimeOperations.PutLocalNegativeOffsetMaxDateTime");
            scope.Start();
            try
            {
                using var message = CreatePutLocalNegativeOffsetMaxDateTimeRequest(datetimeBody);
                pipeline.Send(message, cancellationToken);
                switch (message.Response.Status)
                {
                    case 200:
                        return message.Response;
                    default:
                        throw message.Response.CreateRequestFailedException();
                }
            }
            catch (Exception e)
            {
                scope.Failed(e);
                throw;
            }
        }
        internal HttpMessage CreateGetLocalNegativeOffsetUppercaseMaxDateTimeRequest()
        {
            var message = pipeline.CreateMessage();
            var request = message.Request;
            request.Method = RequestMethod.Get;
            request.Uri.Reset(new Uri($"{host}"));
            request.Uri.AppendPath("/datetime/max/localnegativeoffset/uppercase", false);
            return message;
        }
>>>>>>> 3eefb33b
        public async ValueTask<Response<DateTimeOffset>> GetLocalNegativeOffsetUppercaseMaxDateTimeAsync(CancellationToken cancellationToken = default)
        {

            using var scope = clientDiagnostics.CreateScope("DatetimeOperations.GetLocalNegativeOffsetUppercaseMaxDateTime");
            scope.Start();
            try
            {
                using var message = CreateGetLocalNegativeOffsetUppercaseMaxDateTimeRequest();
                await pipeline.SendAsync(message, cancellationToken).ConfigureAwait(false);
                switch (message.Response.Status)
                {
                    case 200:
                        {
                            using var document = await JsonDocument.ParseAsync(message.Response.ContentStream, default, cancellationToken).ConfigureAwait(false);
                            var value = document.RootElement.GetDateTimeOffset("S");
                            return Response.FromValue(value, message.Response);
                        }
                    default:
                        throw await message.Response.CreateRequestFailedExceptionAsync().ConfigureAwait(false);
                }
            }
            catch (Exception e)
            {
                scope.Failed(e);
                throw;
            }
        }
<<<<<<< HEAD
        /// <summary> Get max datetime value with positive num offset 9999-12-31t23:59:59.9999999-14:00. </summary>
        /// <param name="cancellationToken"> The cancellation token to use. </param>
=======
        public Response<DateTimeOffset> GetLocalNegativeOffsetUppercaseMaxDateTime(CancellationToken cancellationToken = default)
        {

            using var scope = clientDiagnostics.CreateScope("DatetimeOperations.GetLocalNegativeOffsetUppercaseMaxDateTime");
            scope.Start();
            try
            {
                using var message = CreateGetLocalNegativeOffsetUppercaseMaxDateTimeRequest();
                pipeline.Send(message, cancellationToken);
                switch (message.Response.Status)
                {
                    case 200:
                        {
                            using var document = JsonDocument.Parse(message.Response.ContentStream);
                            var value = document.RootElement.GetDateTimeOffset("S");
                            return Response.FromValue(value, message.Response);
                        }
                    default:
                        throw message.Response.CreateRequestFailedException();
                }
            }
            catch (Exception e)
            {
                scope.Failed(e);
                throw;
            }
        }
        internal HttpMessage CreateGetLocalNegativeOffsetLowercaseMaxDateTimeRequest()
        {
            var message = pipeline.CreateMessage();
            var request = message.Request;
            request.Method = RequestMethod.Get;
            request.Uri.Reset(new Uri($"{host}"));
            request.Uri.AppendPath("/datetime/max/localnegativeoffset/lowercase", false);
            return message;
        }
>>>>>>> 3eefb33b
        public async ValueTask<Response<DateTimeOffset>> GetLocalNegativeOffsetLowercaseMaxDateTimeAsync(CancellationToken cancellationToken = default)
        {

            using var scope = clientDiagnostics.CreateScope("DatetimeOperations.GetLocalNegativeOffsetLowercaseMaxDateTime");
            scope.Start();
            try
            {
                using var message = CreateGetLocalNegativeOffsetLowercaseMaxDateTimeRequest();
                await pipeline.SendAsync(message, cancellationToken).ConfigureAwait(false);
                switch (message.Response.Status)
                {
                    case 200:
                        {
                            using var document = await JsonDocument.ParseAsync(message.Response.ContentStream, default, cancellationToken).ConfigureAwait(false);
                            var value = document.RootElement.GetDateTimeOffset("S");
                            return Response.FromValue(value, message.Response);
                        }
                    default:
                        throw await message.Response.CreateRequestFailedExceptionAsync().ConfigureAwait(false);
                }
            }
            catch (Exception e)
            {
                scope.Failed(e);
                throw;
            }
        }
<<<<<<< HEAD
        /// <summary> Put min datetime value 0001-01-01T00:00:00Z. </summary>
        /// <param name="datetimeBody"> The date-time to use. </param>
        /// <param name="cancellationToken"> The cancellation token to use. </param>
=======
        public Response<DateTimeOffset> GetLocalNegativeOffsetLowercaseMaxDateTime(CancellationToken cancellationToken = default)
        {

            using var scope = clientDiagnostics.CreateScope("DatetimeOperations.GetLocalNegativeOffsetLowercaseMaxDateTime");
            scope.Start();
            try
            {
                using var message = CreateGetLocalNegativeOffsetLowercaseMaxDateTimeRequest();
                pipeline.Send(message, cancellationToken);
                switch (message.Response.Status)
                {
                    case 200:
                        {
                            using var document = JsonDocument.Parse(message.Response.ContentStream);
                            var value = document.RootElement.GetDateTimeOffset("S");
                            return Response.FromValue(value, message.Response);
                        }
                    default:
                        throw message.Response.CreateRequestFailedException();
                }
            }
            catch (Exception e)
            {
                scope.Failed(e);
                throw;
            }
        }
        internal HttpMessage CreatePutUtcMinDateTimeRequest(DateTimeOffset datetimeBody)
        {
            var message = pipeline.CreateMessage();
            var request = message.Request;
            request.Method = RequestMethod.Put;
            request.Uri.Reset(new Uri($"{host}"));
            request.Uri.AppendPath("/datetime/min/utc", false);
            request.Headers.Add("Content-Type", "application/json");
            using var content = new Utf8JsonRequestContent();
            content.JsonWriter.WriteStringValue(datetimeBody, "S");
            request.Content = content;
            return message;
        }
>>>>>>> 3eefb33b
        public async ValueTask<Response> PutUtcMinDateTimeAsync(DateTimeOffset datetimeBody, CancellationToken cancellationToken = default)
        {

            using var scope = clientDiagnostics.CreateScope("DatetimeOperations.PutUtcMinDateTime");
            scope.Start();
            try
            {
                using var message = CreatePutUtcMinDateTimeRequest(datetimeBody);
                await pipeline.SendAsync(message, cancellationToken).ConfigureAwait(false);
                switch (message.Response.Status)
                {
                    case 200:
                        return message.Response;
                    default:
                        throw await message.Response.CreateRequestFailedExceptionAsync().ConfigureAwait(false);
                }
            }
            catch (Exception e)
            {
                scope.Failed(e);
                throw;
            }
        }
<<<<<<< HEAD
        /// <summary> Get min datetime value 0001-01-01T00:00:00Z. </summary>
        /// <param name="cancellationToken"> The cancellation token to use. </param>
=======
        public Response PutUtcMinDateTime(DateTimeOffset datetimeBody, CancellationToken cancellationToken = default)
        {

            using var scope = clientDiagnostics.CreateScope("DatetimeOperations.PutUtcMinDateTime");
            scope.Start();
            try
            {
                using var message = CreatePutUtcMinDateTimeRequest(datetimeBody);
                pipeline.Send(message, cancellationToken);
                switch (message.Response.Status)
                {
                    case 200:
                        return message.Response;
                    default:
                        throw message.Response.CreateRequestFailedException();
                }
            }
            catch (Exception e)
            {
                scope.Failed(e);
                throw;
            }
        }
        internal HttpMessage CreateGetUtcMinDateTimeRequest()
        {
            var message = pipeline.CreateMessage();
            var request = message.Request;
            request.Method = RequestMethod.Get;
            request.Uri.Reset(new Uri($"{host}"));
            request.Uri.AppendPath("/datetime/min/utc", false);
            return message;
        }
>>>>>>> 3eefb33b
        public async ValueTask<Response<DateTimeOffset>> GetUtcMinDateTimeAsync(CancellationToken cancellationToken = default)
        {

            using var scope = clientDiagnostics.CreateScope("DatetimeOperations.GetUtcMinDateTime");
            scope.Start();
            try
            {
                using var message = CreateGetUtcMinDateTimeRequest();
                await pipeline.SendAsync(message, cancellationToken).ConfigureAwait(false);
                switch (message.Response.Status)
                {
                    case 200:
                        {
                            using var document = await JsonDocument.ParseAsync(message.Response.ContentStream, default, cancellationToken).ConfigureAwait(false);
                            var value = document.RootElement.GetDateTimeOffset("S");
                            return Response.FromValue(value, message.Response);
                        }
                    default:
                        throw await message.Response.CreateRequestFailedExceptionAsync().ConfigureAwait(false);
                }
            }
            catch (Exception e)
            {
                scope.Failed(e);
                throw;
            }
        }
<<<<<<< HEAD
        /// <summary> Put min datetime value 0001-01-01T00:00:00+14:00. </summary>
        /// <param name="datetimeBody"> The date-time to use. </param>
        /// <param name="cancellationToken"> The cancellation token to use. </param>
=======
        public Response<DateTimeOffset> GetUtcMinDateTime(CancellationToken cancellationToken = default)
        {

            using var scope = clientDiagnostics.CreateScope("DatetimeOperations.GetUtcMinDateTime");
            scope.Start();
            try
            {
                using var message = CreateGetUtcMinDateTimeRequest();
                pipeline.Send(message, cancellationToken);
                switch (message.Response.Status)
                {
                    case 200:
                        {
                            using var document = JsonDocument.Parse(message.Response.ContentStream);
                            var value = document.RootElement.GetDateTimeOffset("S");
                            return Response.FromValue(value, message.Response);
                        }
                    default:
                        throw message.Response.CreateRequestFailedException();
                }
            }
            catch (Exception e)
            {
                scope.Failed(e);
                throw;
            }
        }
        internal HttpMessage CreatePutLocalPositiveOffsetMinDateTimeRequest(DateTimeOffset datetimeBody)
        {
            var message = pipeline.CreateMessage();
            var request = message.Request;
            request.Method = RequestMethod.Put;
            request.Uri.Reset(new Uri($"{host}"));
            request.Uri.AppendPath("/datetime/min/localpositiveoffset", false);
            request.Headers.Add("Content-Type", "application/json");
            using var content = new Utf8JsonRequestContent();
            content.JsonWriter.WriteStringValue(datetimeBody, "S");
            request.Content = content;
            return message;
        }
>>>>>>> 3eefb33b
        public async ValueTask<Response> PutLocalPositiveOffsetMinDateTimeAsync(DateTimeOffset datetimeBody, CancellationToken cancellationToken = default)
        {

            using var scope = clientDiagnostics.CreateScope("DatetimeOperations.PutLocalPositiveOffsetMinDateTime");
            scope.Start();
            try
            {
                using var message = CreatePutLocalPositiveOffsetMinDateTimeRequest(datetimeBody);
                await pipeline.SendAsync(message, cancellationToken).ConfigureAwait(false);
                switch (message.Response.Status)
                {
                    case 200:
                        return message.Response;
                    default:
                        throw await message.Response.CreateRequestFailedExceptionAsync().ConfigureAwait(false);
                }
            }
            catch (Exception e)
            {
                scope.Failed(e);
                throw;
            }
        }
<<<<<<< HEAD
        /// <summary> Get min datetime value 0001-01-01T00:00:00+14:00. </summary>
        /// <param name="cancellationToken"> The cancellation token to use. </param>
=======
        public Response PutLocalPositiveOffsetMinDateTime(DateTimeOffset datetimeBody, CancellationToken cancellationToken = default)
        {

            using var scope = clientDiagnostics.CreateScope("DatetimeOperations.PutLocalPositiveOffsetMinDateTime");
            scope.Start();
            try
            {
                using var message = CreatePutLocalPositiveOffsetMinDateTimeRequest(datetimeBody);
                pipeline.Send(message, cancellationToken);
                switch (message.Response.Status)
                {
                    case 200:
                        return message.Response;
                    default:
                        throw message.Response.CreateRequestFailedException();
                }
            }
            catch (Exception e)
            {
                scope.Failed(e);
                throw;
            }
        }
        internal HttpMessage CreateGetLocalPositiveOffsetMinDateTimeRequest()
        {
            var message = pipeline.CreateMessage();
            var request = message.Request;
            request.Method = RequestMethod.Get;
            request.Uri.Reset(new Uri($"{host}"));
            request.Uri.AppendPath("/datetime/min/localpositiveoffset", false);
            return message;
        }
>>>>>>> 3eefb33b
        public async ValueTask<Response<DateTimeOffset>> GetLocalPositiveOffsetMinDateTimeAsync(CancellationToken cancellationToken = default)
        {

            using var scope = clientDiagnostics.CreateScope("DatetimeOperations.GetLocalPositiveOffsetMinDateTime");
            scope.Start();
            try
            {
                using var message = CreateGetLocalPositiveOffsetMinDateTimeRequest();
                await pipeline.SendAsync(message, cancellationToken).ConfigureAwait(false);
                switch (message.Response.Status)
                {
                    case 200:
                        {
                            using var document = await JsonDocument.ParseAsync(message.Response.ContentStream, default, cancellationToken).ConfigureAwait(false);
                            var value = document.RootElement.GetDateTimeOffset("S");
                            return Response.FromValue(value, message.Response);
                        }
                    default:
                        throw await message.Response.CreateRequestFailedExceptionAsync().ConfigureAwait(false);
                }
            }
            catch (Exception e)
            {
                scope.Failed(e);
                throw;
            }
        }
<<<<<<< HEAD
        /// <summary> Put min datetime value 0001-01-01T00:00:00-14:00. </summary>
        /// <param name="datetimeBody"> The date-time to use. </param>
        /// <param name="cancellationToken"> The cancellation token to use. </param>
=======
        public Response<DateTimeOffset> GetLocalPositiveOffsetMinDateTime(CancellationToken cancellationToken = default)
        {

            using var scope = clientDiagnostics.CreateScope("DatetimeOperations.GetLocalPositiveOffsetMinDateTime");
            scope.Start();
            try
            {
                using var message = CreateGetLocalPositiveOffsetMinDateTimeRequest();
                pipeline.Send(message, cancellationToken);
                switch (message.Response.Status)
                {
                    case 200:
                        {
                            using var document = JsonDocument.Parse(message.Response.ContentStream);
                            var value = document.RootElement.GetDateTimeOffset("S");
                            return Response.FromValue(value, message.Response);
                        }
                    default:
                        throw message.Response.CreateRequestFailedException();
                }
            }
            catch (Exception e)
            {
                scope.Failed(e);
                throw;
            }
        }
        internal HttpMessage CreatePutLocalNegativeOffsetMinDateTimeRequest(DateTimeOffset datetimeBody)
        {
            var message = pipeline.CreateMessage();
            var request = message.Request;
            request.Method = RequestMethod.Put;
            request.Uri.Reset(new Uri($"{host}"));
            request.Uri.AppendPath("/datetime/min/localnegativeoffset", false);
            request.Headers.Add("Content-Type", "application/json");
            using var content = new Utf8JsonRequestContent();
            content.JsonWriter.WriteStringValue(datetimeBody, "S");
            request.Content = content;
            return message;
        }
>>>>>>> 3eefb33b
        public async ValueTask<Response> PutLocalNegativeOffsetMinDateTimeAsync(DateTimeOffset datetimeBody, CancellationToken cancellationToken = default)
        {

            using var scope = clientDiagnostics.CreateScope("DatetimeOperations.PutLocalNegativeOffsetMinDateTime");
            scope.Start();
            try
            {
                using var message = CreatePutLocalNegativeOffsetMinDateTimeRequest(datetimeBody);
                await pipeline.SendAsync(message, cancellationToken).ConfigureAwait(false);
                switch (message.Response.Status)
                {
                    case 200:
                        return message.Response;
                    default:
                        throw await message.Response.CreateRequestFailedExceptionAsync().ConfigureAwait(false);
                }
            }
            catch (Exception e)
            {
                scope.Failed(e);
                throw;
            }
        }
<<<<<<< HEAD
        /// <summary> Get min datetime value 0001-01-01T00:00:00-14:00. </summary>
        /// <param name="cancellationToken"> The cancellation token to use. </param>
=======
        public Response PutLocalNegativeOffsetMinDateTime(DateTimeOffset datetimeBody, CancellationToken cancellationToken = default)
        {

            using var scope = clientDiagnostics.CreateScope("DatetimeOperations.PutLocalNegativeOffsetMinDateTime");
            scope.Start();
            try
            {
                using var message = CreatePutLocalNegativeOffsetMinDateTimeRequest(datetimeBody);
                pipeline.Send(message, cancellationToken);
                switch (message.Response.Status)
                {
                    case 200:
                        return message.Response;
                    default:
                        throw message.Response.CreateRequestFailedException();
                }
            }
            catch (Exception e)
            {
                scope.Failed(e);
                throw;
            }
        }
        internal HttpMessage CreateGetLocalNegativeOffsetMinDateTimeRequest()
        {
            var message = pipeline.CreateMessage();
            var request = message.Request;
            request.Method = RequestMethod.Get;
            request.Uri.Reset(new Uri($"{host}"));
            request.Uri.AppendPath("/datetime/min/localnegativeoffset", false);
            return message;
        }
>>>>>>> 3eefb33b
        public async ValueTask<Response<DateTimeOffset>> GetLocalNegativeOffsetMinDateTimeAsync(CancellationToken cancellationToken = default)
        {

            using var scope = clientDiagnostics.CreateScope("DatetimeOperations.GetLocalNegativeOffsetMinDateTime");
            scope.Start();
            try
            {
                using var message = CreateGetLocalNegativeOffsetMinDateTimeRequest();
                await pipeline.SendAsync(message, cancellationToken).ConfigureAwait(false);
                switch (message.Response.Status)
                {
                    case 200:
                        {
                            using var document = await JsonDocument.ParseAsync(message.Response.ContentStream, default, cancellationToken).ConfigureAwait(false);
                            var value = document.RootElement.GetDateTimeOffset("S");
                            return Response.FromValue(value, message.Response);
                        }
                    default:
                        throw await message.Response.CreateRequestFailedExceptionAsync().ConfigureAwait(false);
                }
            }
            catch (Exception e)
            {
                scope.Failed(e);
                throw;
            }
        }
        public Response<DateTimeOffset> GetLocalNegativeOffsetMinDateTime(CancellationToken cancellationToken = default)
        {

            using var scope = clientDiagnostics.CreateScope("DatetimeOperations.GetLocalNegativeOffsetMinDateTime");
            scope.Start();
            try
            {
                using var message = CreateGetLocalNegativeOffsetMinDateTimeRequest();
                pipeline.Send(message, cancellationToken);
                switch (message.Response.Status)
                {
                    case 200:
                        {
                            using var document = JsonDocument.Parse(message.Response.ContentStream);
                            var value = document.RootElement.GetDateTimeOffset("S");
                            return Response.FromValue(value, message.Response);
                        }
                    default:
                        throw message.Response.CreateRequestFailedException();
                }
            }
            catch (Exception e)
            {
                scope.Failed(e);
                throw;
            }
        }
    }
}<|MERGE_RESOLUTION|>--- conflicted
+++ resolved
@@ -16,7 +16,6 @@
         private string host;
         private ClientDiagnostics clientDiagnostics;
         private HttpPipeline pipeline;
-        /// <summary> Initializes a new instance of DatetimeOperations. </summary>
         public DatetimeOperations(ClientDiagnostics clientDiagnostics, HttpPipeline pipeline, string host = "http://localhost:3000")
         {
             if (host == null)
@@ -28,10 +27,6 @@
             this.clientDiagnostics = clientDiagnostics;
             this.pipeline = pipeline;
         }
-<<<<<<< HEAD
-        /// <summary> Get null datetime value. </summary>
-        /// <param name="cancellationToken"> The cancellation token to use. </param>
-=======
         internal HttpMessage CreateGetNullRequest()
         {
             var message = pipeline.CreateMessage();
@@ -41,7 +36,6 @@
             request.Uri.AppendPath("/datetime/null", false);
             return message;
         }
->>>>>>> 3eefb33b
         public async ValueTask<Response<DateTimeOffset>> GetNullAsync(CancellationToken cancellationToken = default)
         {
 
@@ -69,10 +63,6 @@
                 throw;
             }
         }
-<<<<<<< HEAD
-        /// <summary> Get invalid datetime value. </summary>
-        /// <param name="cancellationToken"> The cancellation token to use. </param>
-=======
         public Response<DateTimeOffset> GetNull(CancellationToken cancellationToken = default)
         {
 
@@ -109,7 +99,6 @@
             request.Uri.AppendPath("/datetime/invalid", false);
             return message;
         }
->>>>>>> 3eefb33b
         public async ValueTask<Response<DateTimeOffset>> GetInvalidAsync(CancellationToken cancellationToken = default)
         {
 
@@ -137,10 +126,6 @@
                 throw;
             }
         }
-<<<<<<< HEAD
-        /// <summary> Get overflow datetime value. </summary>
-        /// <param name="cancellationToken"> The cancellation token to use. </param>
-=======
         public Response<DateTimeOffset> GetInvalid(CancellationToken cancellationToken = default)
         {
 
@@ -177,7 +162,6 @@
             request.Uri.AppendPath("/datetime/overflow", false);
             return message;
         }
->>>>>>> 3eefb33b
         public async ValueTask<Response<DateTimeOffset>> GetOverflowAsync(CancellationToken cancellationToken = default)
         {
 
@@ -205,10 +189,6 @@
                 throw;
             }
         }
-<<<<<<< HEAD
-        /// <summary> Get underflow datetime value. </summary>
-        /// <param name="cancellationToken"> The cancellation token to use. </param>
-=======
         public Response<DateTimeOffset> GetOverflow(CancellationToken cancellationToken = default)
         {
 
@@ -245,7 +225,6 @@
             request.Uri.AppendPath("/datetime/underflow", false);
             return message;
         }
->>>>>>> 3eefb33b
         public async ValueTask<Response<DateTimeOffset>> GetUnderflowAsync(CancellationToken cancellationToken = default)
         {
 
@@ -273,11 +252,6 @@
                 throw;
             }
         }
-<<<<<<< HEAD
-        /// <summary> Put max datetime value 9999-12-31T23:59:59.9999999Z. </summary>
-        /// <param name="datetimeBody"> The date-time to use. </param>
-        /// <param name="cancellationToken"> The cancellation token to use. </param>
-=======
         public Response<DateTimeOffset> GetUnderflow(CancellationToken cancellationToken = default)
         {
 
@@ -318,7 +292,6 @@
             request.Content = content;
             return message;
         }
->>>>>>> 3eefb33b
         public async ValueTask<Response> PutUtcMaxDateTimeAsync(DateTimeOffset datetimeBody, CancellationToken cancellationToken = default)
         {
 
@@ -342,10 +315,6 @@
                 throw;
             }
         }
-<<<<<<< HEAD
-        /// <summary> Get max datetime value 9999-12-31t23:59:59.9999999z. </summary>
-        /// <param name="cancellationToken"> The cancellation token to use. </param>
-=======
         public Response PutUtcMaxDateTime(DateTimeOffset datetimeBody, CancellationToken cancellationToken = default)
         {
 
@@ -378,7 +347,6 @@
             request.Uri.AppendPath("/datetime/max/utc/lowercase", false);
             return message;
         }
->>>>>>> 3eefb33b
         public async ValueTask<Response<DateTimeOffset>> GetUtcLowercaseMaxDateTimeAsync(CancellationToken cancellationToken = default)
         {
 
@@ -406,10 +374,6 @@
                 throw;
             }
         }
-<<<<<<< HEAD
-        /// <summary> Get max datetime value 9999-12-31T23:59:59.9999999Z. </summary>
-        /// <param name="cancellationToken"> The cancellation token to use. </param>
-=======
         public Response<DateTimeOffset> GetUtcLowercaseMaxDateTime(CancellationToken cancellationToken = default)
         {
 
@@ -446,7 +410,6 @@
             request.Uri.AppendPath("/datetime/max/utc/uppercase", false);
             return message;
         }
->>>>>>> 3eefb33b
         public async ValueTask<Response<DateTimeOffset>> GetUtcUppercaseMaxDateTimeAsync(CancellationToken cancellationToken = default)
         {
 
@@ -474,11 +437,6 @@
                 throw;
             }
         }
-<<<<<<< HEAD
-        /// <summary> Put max datetime value with positive numoffset 9999-12-31t23:59:59.9999999+14:00. </summary>
-        /// <param name="datetimeBody"> The date-time to use. </param>
-        /// <param name="cancellationToken"> The cancellation token to use. </param>
-=======
         public Response<DateTimeOffset> GetUtcUppercaseMaxDateTime(CancellationToken cancellationToken = default)
         {
 
@@ -519,7 +477,6 @@
             request.Content = content;
             return message;
         }
->>>>>>> 3eefb33b
         public async ValueTask<Response> PutLocalPositiveOffsetMaxDateTimeAsync(DateTimeOffset datetimeBody, CancellationToken cancellationToken = default)
         {
 
@@ -543,10 +500,6 @@
                 throw;
             }
         }
-<<<<<<< HEAD
-        /// <summary> Get max datetime value with positive num offset 9999-12-31t23:59:59.9999999+14:00. </summary>
-        /// <param name="cancellationToken"> The cancellation token to use. </param>
-=======
         public Response PutLocalPositiveOffsetMaxDateTime(DateTimeOffset datetimeBody, CancellationToken cancellationToken = default)
         {
 
@@ -579,7 +532,6 @@
             request.Uri.AppendPath("/datetime/max/localpositiveoffset/lowercase", false);
             return message;
         }
->>>>>>> 3eefb33b
         public async ValueTask<Response<DateTimeOffset>> GetLocalPositiveOffsetLowercaseMaxDateTimeAsync(CancellationToken cancellationToken = default)
         {
 
@@ -607,10 +559,6 @@
                 throw;
             }
         }
-<<<<<<< HEAD
-        /// <summary> Get max datetime value with positive num offset 9999-12-31T23:59:59.9999999+14:00. </summary>
-        /// <param name="cancellationToken"> The cancellation token to use. </param>
-=======
         public Response<DateTimeOffset> GetLocalPositiveOffsetLowercaseMaxDateTime(CancellationToken cancellationToken = default)
         {
 
@@ -647,7 +595,6 @@
             request.Uri.AppendPath("/datetime/max/localpositiveoffset/uppercase", false);
             return message;
         }
->>>>>>> 3eefb33b
         public async ValueTask<Response<DateTimeOffset>> GetLocalPositiveOffsetUppercaseMaxDateTimeAsync(CancellationToken cancellationToken = default)
         {
 
@@ -675,11 +622,6 @@
                 throw;
             }
         }
-<<<<<<< HEAD
-        /// <summary> Put max datetime value with positive numoffset 9999-12-31t23:59:59.9999999-14:00. </summary>
-        /// <param name="datetimeBody"> The date-time to use. </param>
-        /// <param name="cancellationToken"> The cancellation token to use. </param>
-=======
         public Response<DateTimeOffset> GetLocalPositiveOffsetUppercaseMaxDateTime(CancellationToken cancellationToken = default)
         {
 
@@ -720,7 +662,6 @@
             request.Content = content;
             return message;
         }
->>>>>>> 3eefb33b
         public async ValueTask<Response> PutLocalNegativeOffsetMaxDateTimeAsync(DateTimeOffset datetimeBody, CancellationToken cancellationToken = default)
         {
 
@@ -744,10 +685,6 @@
                 throw;
             }
         }
-<<<<<<< HEAD
-        /// <summary> Get max datetime value with positive num offset 9999-12-31T23:59:59.9999999-14:00. </summary>
-        /// <param name="cancellationToken"> The cancellation token to use. </param>
-=======
         public Response PutLocalNegativeOffsetMaxDateTime(DateTimeOffset datetimeBody, CancellationToken cancellationToken = default)
         {
 
@@ -780,7 +717,6 @@
             request.Uri.AppendPath("/datetime/max/localnegativeoffset/uppercase", false);
             return message;
         }
->>>>>>> 3eefb33b
         public async ValueTask<Response<DateTimeOffset>> GetLocalNegativeOffsetUppercaseMaxDateTimeAsync(CancellationToken cancellationToken = default)
         {
 
@@ -808,10 +744,6 @@
                 throw;
             }
         }
-<<<<<<< HEAD
-        /// <summary> Get max datetime value with positive num offset 9999-12-31t23:59:59.9999999-14:00. </summary>
-        /// <param name="cancellationToken"> The cancellation token to use. </param>
-=======
         public Response<DateTimeOffset> GetLocalNegativeOffsetUppercaseMaxDateTime(CancellationToken cancellationToken = default)
         {
 
@@ -848,7 +780,6 @@
             request.Uri.AppendPath("/datetime/max/localnegativeoffset/lowercase", false);
             return message;
         }
->>>>>>> 3eefb33b
         public async ValueTask<Response<DateTimeOffset>> GetLocalNegativeOffsetLowercaseMaxDateTimeAsync(CancellationToken cancellationToken = default)
         {
 
@@ -876,11 +807,6 @@
                 throw;
             }
         }
-<<<<<<< HEAD
-        /// <summary> Put min datetime value 0001-01-01T00:00:00Z. </summary>
-        /// <param name="datetimeBody"> The date-time to use. </param>
-        /// <param name="cancellationToken"> The cancellation token to use. </param>
-=======
         public Response<DateTimeOffset> GetLocalNegativeOffsetLowercaseMaxDateTime(CancellationToken cancellationToken = default)
         {
 
@@ -921,7 +847,6 @@
             request.Content = content;
             return message;
         }
->>>>>>> 3eefb33b
         public async ValueTask<Response> PutUtcMinDateTimeAsync(DateTimeOffset datetimeBody, CancellationToken cancellationToken = default)
         {
 
@@ -945,10 +870,6 @@
                 throw;
             }
         }
-<<<<<<< HEAD
-        /// <summary> Get min datetime value 0001-01-01T00:00:00Z. </summary>
-        /// <param name="cancellationToken"> The cancellation token to use. </param>
-=======
         public Response PutUtcMinDateTime(DateTimeOffset datetimeBody, CancellationToken cancellationToken = default)
         {
 
@@ -981,7 +902,6 @@
             request.Uri.AppendPath("/datetime/min/utc", false);
             return message;
         }
->>>>>>> 3eefb33b
         public async ValueTask<Response<DateTimeOffset>> GetUtcMinDateTimeAsync(CancellationToken cancellationToken = default)
         {
 
@@ -1009,11 +929,6 @@
                 throw;
             }
         }
-<<<<<<< HEAD
-        /// <summary> Put min datetime value 0001-01-01T00:00:00+14:00. </summary>
-        /// <param name="datetimeBody"> The date-time to use. </param>
-        /// <param name="cancellationToken"> The cancellation token to use. </param>
-=======
         public Response<DateTimeOffset> GetUtcMinDateTime(CancellationToken cancellationToken = default)
         {
 
@@ -1054,7 +969,6 @@
             request.Content = content;
             return message;
         }
->>>>>>> 3eefb33b
         public async ValueTask<Response> PutLocalPositiveOffsetMinDateTimeAsync(DateTimeOffset datetimeBody, CancellationToken cancellationToken = default)
         {
 
@@ -1078,10 +992,6 @@
                 throw;
             }
         }
-<<<<<<< HEAD
-        /// <summary> Get min datetime value 0001-01-01T00:00:00+14:00. </summary>
-        /// <param name="cancellationToken"> The cancellation token to use. </param>
-=======
         public Response PutLocalPositiveOffsetMinDateTime(DateTimeOffset datetimeBody, CancellationToken cancellationToken = default)
         {
 
@@ -1114,7 +1024,6 @@
             request.Uri.AppendPath("/datetime/min/localpositiveoffset", false);
             return message;
         }
->>>>>>> 3eefb33b
         public async ValueTask<Response<DateTimeOffset>> GetLocalPositiveOffsetMinDateTimeAsync(CancellationToken cancellationToken = default)
         {
 
@@ -1142,11 +1051,6 @@
                 throw;
             }
         }
-<<<<<<< HEAD
-        /// <summary> Put min datetime value 0001-01-01T00:00:00-14:00. </summary>
-        /// <param name="datetimeBody"> The date-time to use. </param>
-        /// <param name="cancellationToken"> The cancellation token to use. </param>
-=======
         public Response<DateTimeOffset> GetLocalPositiveOffsetMinDateTime(CancellationToken cancellationToken = default)
         {
 
@@ -1187,7 +1091,6 @@
             request.Content = content;
             return message;
         }
->>>>>>> 3eefb33b
         public async ValueTask<Response> PutLocalNegativeOffsetMinDateTimeAsync(DateTimeOffset datetimeBody, CancellationToken cancellationToken = default)
         {
 
@@ -1211,10 +1114,6 @@
                 throw;
             }
         }
-<<<<<<< HEAD
-        /// <summary> Get min datetime value 0001-01-01T00:00:00-14:00. </summary>
-        /// <param name="cancellationToken"> The cancellation token to use. </param>
-=======
         public Response PutLocalNegativeOffsetMinDateTime(DateTimeOffset datetimeBody, CancellationToken cancellationToken = default)
         {
 
@@ -1247,7 +1146,6 @@
             request.Uri.AppendPath("/datetime/min/localnegativeoffset", false);
             return message;
         }
->>>>>>> 3eefb33b
         public async ValueTask<Response<DateTimeOffset>> GetLocalNegativeOffsetMinDateTimeAsync(CancellationToken cancellationToken = default)
         {
 
