--- conflicted
+++ resolved
@@ -13,7 +13,7 @@
         precision: 32
         language: !<!Languages> 
           default:
-            name: TypeForstatus
+            name: typeForstatus
             description: ''
         protocol: !<!Protocols> {}
       serializedName: status
@@ -21,6 +21,7 @@
         default:
           name: status
           description: ''
+          originalName: status
       protocol: !<!Protocols> {}
     - !<!Property> 
       schema: !<!StringSchema> &ref_2
@@ -30,7 +31,7 @@
           version: 1.0.0
         language: !<!Languages> 
           default:
-            name: ErrorMessage
+            name: Error-message
             description: ''
         protocol: !<!Protocols> {}
       serializedName: message
@@ -38,6 +39,7 @@
         default:
           name: message
           description: ''
+          originalName: message
       protocol: !<!Protocols> {}
     language: !<!Languages> 
       default:
@@ -61,7 +63,7 @@
         version: 1.0.0
       language: !<!Languages> 
         default:
-          name: DateTime
+          name: date-time
           description: ''
       protocol: !<!Protocols> {}
     language: !<!Languages> 
@@ -70,20 +72,6 @@
         description: ''
     protocol: !<!Protocols> {}
   dateTimes:
-<<<<<<< HEAD
-  - !<!DateTimeSchema> &ref_5
-    type: date-time
-    format: date-time-rfc1123
-    apiVersions:
-    - !<!ApiVersion> 
-      version: 1.0.0
-    language: !<!Languages> 
-      default:
-        name: DateTime
-        description: ''
-    protocol: !<!Protocols> {}
-=======
->>>>>>> 85f2bbc2
   - *ref_0
   numbers:
   - *ref_1
@@ -92,7 +80,7 @@
     type: string
     language: !<!Languages> 
       default:
-        name: String
+        name: string
         description: simple string
     protocol: !<!Protocols> {}
   - *ref_2
@@ -166,7 +154,7 @@
           - default
     language: !<!Languages> 
       default:
-        name: GetNull
+        name: getNull
         description: Get null datetime value
     protocol: !<!Protocols> {}
   - !<!Operation> 
@@ -216,7 +204,7 @@
           - default
     language: !<!Languages> 
       default:
-        name: GetInvalid
+        name: getInvalid
         description: Get invalid datetime value
     protocol: !<!Protocols> {}
   - !<!Operation> 
@@ -266,7 +254,7 @@
           - default
     language: !<!Languages> 
       default:
-        name: GetOverflow
+        name: getOverflow
         description: Get overflow datetime value
     protocol: !<!Protocols> {}
   - !<!Operation> 
@@ -316,7 +304,7 @@
           - default
     language: !<!Languages> 
       default:
-        name: GetUnderflow
+        name: getUnderflow
         description: Get underflow datetime value
     protocol: !<!Protocols> {}
   - !<!Operation> 
@@ -382,7 +370,7 @@
       x-ms-requestBody-index: 0
     language: !<!Languages> 
       default:
-        name: PutUtcMaxDateTime
+        name: putUtcMaxDateTime
         description: 'Put max datetime value Fri, 31 Dec 9999 23:59:59 GMT'
     protocol: !<!Protocols> {}
   - !<!Operation> 
@@ -432,7 +420,7 @@
           - default
     language: !<!Languages> 
       default:
-        name: GetUtcLowercaseMaxDateTime
+        name: getUtcLowercaseMaxDateTime
         description: 'Get max datetime value fri, 31 dec 9999 23:59:59 gmt'
     protocol: !<!Protocols> {}
   - !<!Operation> 
@@ -482,7 +470,7 @@
           - default
     language: !<!Languages> 
       default:
-        name: GetUtcUppercaseMaxDateTime
+        name: getUtcUppercaseMaxDateTime
         description: 'Get max datetime value FRI, 31 DEC 9999 23:59:59 GMT'
     protocol: !<!Protocols> {}
   - !<!Operation> 
@@ -548,7 +536,7 @@
       x-ms-requestBody-index: 0
     language: !<!Languages> 
       default:
-        name: PutUtcMinDateTime
+        name: putUtcMinDateTime
         description: 'Put min datetime value Mon, 1 Jan 0001 00:00:00 GMT'
     protocol: !<!Protocols> {}
   - !<!Operation> 
@@ -598,17 +586,17 @@
           - default
     language: !<!Languages> 
       default:
-        name: GetUtcMinDateTime
+        name: getUtcMinDateTime
         description: 'Get min datetime value Mon, 1 Jan 0001 00:00:00 GMT'
     protocol: !<!Protocols> {}
   language: !<!Languages> 
     default:
-      name: Datetimerfc1123
+      name: datetimerfc1123
       description: ''
   protocol: !<!Protocols> {}
 language: !<!Languages> 
   default:
-    name: BodyDatetimeRfc1123
+    name: ''
     description: ''
 protocol: !<!Protocols> 
   http: !<!HttpModel> {}