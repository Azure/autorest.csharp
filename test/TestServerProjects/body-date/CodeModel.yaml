!<!CodeModel> 
schemas: !<!Schemas> 
  objects:
  - !<!ObjectSchema> &ref_5
    type: object
    apiVersions:
    - !<!ApiVersion> 
      version: 1.0.0
    properties:
    - !<!Property> 
      schema: !<!NumberSchema> &ref_1
        type: integer
        precision: 32
        language: !<!Languages> 
          default:
            name: TypeForstatus
            description: ''
        protocol: !<!Protocols> {}
      serializedName: status
      language: !<!Languages> 
        default:
          name: status
          description: ''
      protocol: !<!Protocols> {}
    - !<!Property> 
      schema: !<!StringSchema> &ref_2
        type: string
        apiVersions:
        - !<!ApiVersion> 
          version: 1.0.0
        language: !<!Languages> 
          default:
            name: ErrorMessage
            description: ''
        protocol: !<!Protocols> {}
      serializedName: message
      language: !<!Languages> 
        default:
          name: message
          description: ''
      protocol: !<!Protocols> {}
    language: !<!Languages> 
      default:
        name: Error
        description: ''
        namespace: Api100
    protocol: !<!Protocols> {}
  constants:
  - !<!ConstantSchema> 
    type: constant
    apiVersions:
    - !<!ApiVersion> 
      version: 1.0.0
    value: !<!ConstantValue> 
      value: '0000-01-01'
    valueType: !<!DateSchema> &ref_0
      type: date
      apiVersions:
      - !<!ApiVersion> 
        version: 1.0.0
      language: !<!Languages> 
        default:
          name: Date
          description: ''
      protocol: !<!Protocols> {}
    language: !<!Languages> 
      default:
        name: Constant0
        description: ''
    protocol: !<!Protocols> {}
  dates:
<<<<<<< HEAD
  - !<!DateSchema> &ref_5
    type: date
    apiVersions:
    - !<!ApiVersion> 
      version: 1.0.0
    language: !<!Languages> 
      default:
        name: Date
        description: ''
    protocol: !<!Protocols> {}
=======
>>>>>>> 85f2bbc2
  - *ref_0
  numbers:
  - *ref_1
  strings:
  - !<!StringSchema> &ref_3
    type: string
    language: !<!Languages> 
      default:
        name: String
        description: simple string
    protocol: !<!Protocols> {}
  - *ref_2
globalParameters:
- !<!Parameter> &ref_4
  schema: *ref_3
  clientDefaultValue: 'http://localhost:3000'
  implementation: Client
  required: true
  extensions:
    x-ms-skip-url-encoding: true
  language: !<!Languages> 
    default:
      name: $host
      description: server parameter
      serializedName: $host
  protocol: !<!Protocols> 
    http: !<!HttpParameter> 
      in: uri
info: !<!Info> 
  description: Test Infrastructure for AutoRest
  title: body-date
operationGroups:
- !<!OperationGroup> 
  $key: date
  operations:
  - !<!Operation> 
    apiVersions:
    - !<!ApiVersion> 
      version: 1.0.0
    request: !<!Request> 
      parameters:
      - *ref_4
      signatureParameters: []
      language: !<!Languages> 
        default:
          name: ''
          description: ''
      protocol: !<!Protocols> 
        http: !<!HttpRequest> 
          path: /date/null
          method: get
          uri: '{$host}'
    responses:
    - !<!SchemaResponse> 
      schema: *ref_0
      language: !<!Languages> 
        default:
          name: ''
          description: ''
      protocol: !<!Protocols> 
        http: !<!HttpResponse> 
          knownMediaType: json
          mediaTypes:
          - application/json
          statusCodes:
          - '200'
    exceptions:
    - !<!SchemaResponse> 
      schema: *ref_5
      language: !<!Languages> 
        default:
          name: ''
          description: ''
      protocol: !<!Protocols> 
        http: !<!HttpResponse> 
          knownMediaType: json
          mediaTypes:
          - application/json
          statusCodes:
          - default
    language: !<!Languages> 
      default:
        name: GetNull
        description: Get null date value
    protocol: !<!Protocols> {}
  - !<!Operation> 
    apiVersions:
    - !<!ApiVersion> 
      version: 1.0.0
    request: !<!Request> 
      parameters:
      - *ref_4
      signatureParameters: []
      language: !<!Languages> 
        default:
          name: ''
          description: ''
      protocol: !<!Protocols> 
        http: !<!HttpRequest> 
          path: /date/invaliddate
          method: get
          uri: '{$host}'
    responses:
    - !<!SchemaResponse> 
      schema: *ref_0
      language: !<!Languages> 
        default:
          name: ''
          description: ''
      protocol: !<!Protocols> 
        http: !<!HttpResponse> 
          knownMediaType: json
          mediaTypes:
          - application/json
          statusCodes:
          - '200'
    exceptions:
    - !<!SchemaResponse> 
      schema: *ref_5
      language: !<!Languages> 
        default:
          name: ''
          description: ''
      protocol: !<!Protocols> 
        http: !<!HttpResponse> 
          knownMediaType: json
          mediaTypes:
          - application/json
          statusCodes:
          - default
    language: !<!Languages> 
      default:
        name: GetInvalidDate
        description: Get invalid date value
    protocol: !<!Protocols> {}
  - !<!Operation> 
    apiVersions:
    - !<!ApiVersion> 
      version: 1.0.0
    request: !<!Request> 
      parameters:
      - *ref_4
      signatureParameters: []
      language: !<!Languages> 
        default:
          name: ''
          description: ''
      protocol: !<!Protocols> 
        http: !<!HttpRequest> 
          path: /date/overflowdate
          method: get
          uri: '{$host}'
    responses:
    - !<!SchemaResponse> 
      schema: *ref_0
      language: !<!Languages> 
        default:
          name: ''
          description: ''
      protocol: !<!Protocols> 
        http: !<!HttpResponse> 
          knownMediaType: json
          mediaTypes:
          - application/json
          statusCodes:
          - '200'
    exceptions:
    - !<!SchemaResponse> 
      schema: *ref_5
      language: !<!Languages> 
        default:
          name: ''
          description: ''
      protocol: !<!Protocols> 
        http: !<!HttpResponse> 
          knownMediaType: json
          mediaTypes:
          - application/json
          statusCodes:
          - default
    language: !<!Languages> 
      default:
        name: GetOverflowDate
        description: Get overflow date value
    protocol: !<!Protocols> {}
  - !<!Operation> 
    apiVersions:
    - !<!ApiVersion> 
      version: 1.0.0
    request: !<!Request> 
      parameters:
      - *ref_4
      signatureParameters: []
      language: !<!Languages> 
        default:
          name: ''
          description: ''
      protocol: !<!Protocols> 
        http: !<!HttpRequest> 
          path: /date/underflowdate
          method: get
          uri: '{$host}'
    responses:
    - !<!SchemaResponse> 
      schema: *ref_0
      language: !<!Languages> 
        default:
          name: ''
          description: ''
      protocol: !<!Protocols> 
        http: !<!HttpResponse> 
          knownMediaType: json
          mediaTypes:
          - application/json
          statusCodes:
          - '200'
    exceptions:
    - !<!SchemaResponse> 
      schema: *ref_5
      language: !<!Languages> 
        default:
          name: ''
          description: ''
      protocol: !<!Protocols> 
        http: !<!HttpResponse> 
          knownMediaType: json
          mediaTypes:
          - application/json
          statusCodes:
          - default
    language: !<!Languages> 
      default:
        name: GetUnderflowDate
        description: Get underflow date value
    protocol: !<!Protocols> {}
  - !<!Operation> 
    apiVersions:
    - !<!ApiVersion> 
      version: 1.0.0
    request: !<!Request> 
      parameters:
      - *ref_4
      - !<!Parameter> &ref_6
        schema: *ref_0
        implementation: Method
        required: true
        extensions:
          x-ms-requestBody-name: dateBody
        language: !<!Languages> 
          default:
            name: dateBody
            description: ''
        protocol: !<!Protocols> 
          http: !<!HttpParameter> 
            in: body
            style: json
      signatureParameters:
      - *ref_6
      language: !<!Languages> 
        default:
          name: ''
          description: ''
      protocol: !<!Protocols> 
        http: !<!HttpWithBodyRequest> 
          path: /date/max
          method: put
          knownMediaType: json
          mediaTypes:
          - application/json
          uri: '{$host}'
    responses:
    - !<!Response> 
      language: !<!Languages> 
        default:
          name: ''
          description: ''
      protocol: !<!Protocols> 
        http: !<!HttpResponse> 
          statusCodes:
          - '200'
    exceptions:
    - !<!SchemaResponse> 
      schema: *ref_5
      language: !<!Languages> 
        default:
          name: ''
          description: ''
      protocol: !<!Protocols> 
        http: !<!HttpResponse> 
          knownMediaType: json
          mediaTypes:
          - application/json
          statusCodes:
          - default
    extensions:
      x-ms-requestBody-index: 0
    language: !<!Languages> 
      default:
        name: PutMaxDate
        description: Put max date value 9999-12-31
    protocol: !<!Protocols> {}
  - !<!Operation> 
    apiVersions:
    - !<!ApiVersion> 
      version: 1.0.0
    request: !<!Request> 
      parameters:
      - *ref_4
      signatureParameters: []
      language: !<!Languages> 
        default:
          name: ''
          description: ''
      protocol: !<!Protocols> 
        http: !<!HttpRequest> 
          path: /date/max
          method: get
          uri: '{$host}'
    responses:
    - !<!SchemaResponse> 
      schema: *ref_0
      language: !<!Languages> 
        default:
          name: ''
          description: ''
      protocol: !<!Protocols> 
        http: !<!HttpResponse> 
          knownMediaType: json
          mediaTypes:
          - application/json
          statusCodes:
          - '200'
    exceptions:
    - !<!SchemaResponse> 
      schema: *ref_5
      language: !<!Languages> 
        default:
          name: ''
          description: ''
      protocol: !<!Protocols> 
        http: !<!HttpResponse> 
          knownMediaType: json
          mediaTypes:
          - application/json
          statusCodes:
          - default
    language: !<!Languages> 
      default:
        name: GetMaxDate
        description: Get max date value 9999-12-31
    protocol: !<!Protocols> {}
  - !<!Operation> 
    apiVersions:
    - !<!ApiVersion> 
      version: 1.0.0
    request: !<!Request> 
      parameters:
      - *ref_4
      - !<!Parameter> &ref_7
        schema: *ref_0
        implementation: Method
        required: true
        extensions:
          x-ms-requestBody-name: dateBody
        language: !<!Languages> 
          default:
            name: dateBody
            description: ''
        protocol: !<!Protocols> 
          http: !<!HttpParameter> 
            in: body
            style: json
      signatureParameters:
      - *ref_7
      language: !<!Languages> 
        default:
          name: ''
          description: ''
      protocol: !<!Protocols> 
        http: !<!HttpWithBodyRequest> 
          path: /date/min
          method: put
          knownMediaType: json
          mediaTypes:
          - application/json
          uri: '{$host}'
    responses:
    - !<!Response> 
      language: !<!Languages> 
        default:
          name: ''
          description: ''
      protocol: !<!Protocols> 
        http: !<!HttpResponse> 
          statusCodes:
          - '200'
    exceptions:
    - !<!SchemaResponse> 
      schema: *ref_5
      language: !<!Languages> 
        default:
          name: ''
          description: ''
      protocol: !<!Protocols> 
        http: !<!HttpResponse> 
          knownMediaType: json
          mediaTypes:
          - application/json
          statusCodes:
          - default
    extensions:
      x-ms-requestBody-index: 0
    language: !<!Languages> 
      default:
        name: PutMinDate
        description: Put min date value 0000-01-01
    protocol: !<!Protocols> {}
  - !<!Operation> 
    apiVersions:
    - !<!ApiVersion> 
      version: 1.0.0
    request: !<!Request> 
      parameters:
      - *ref_4
      signatureParameters: []
      language: !<!Languages> 
        default:
          name: ''
          description: ''
      protocol: !<!Protocols> 
        http: !<!HttpRequest> 
          path: /date/min
          method: get
          uri: '{$host}'
    responses:
    - !<!SchemaResponse> 
      schema: *ref_0
      language: !<!Languages> 
        default:
          name: ''
          description: ''
      protocol: !<!Protocols> 
        http: !<!HttpResponse> 
          knownMediaType: json
          mediaTypes:
          - application/json
          statusCodes:
          - '200'
    exceptions:
    - !<!SchemaResponse> 
      schema: *ref_5
      language: !<!Languages> 
        default:
          name: ''
          description: ''
      protocol: !<!Protocols> 
        http: !<!HttpResponse> 
          knownMediaType: json
          mediaTypes:
          - application/json
          statusCodes:
          - default
    language: !<!Languages> 
      default:
        name: GetMinDate
        description: Get min date value 0000-01-01
    protocol: !<!Protocols> {}
  language: !<!Languages> 
    default:
      name: Date
      description: ''
  protocol: !<!Protocols> {}
language: !<!Languages> 
  default:
    name: BodyDate
    description: ''
protocol: !<!Protocols> 
  http: !<!HttpModel> {}<|MERGE_RESOLUTION|>--- conflicted
+++ resolved
@@ -13,7 +13,7 @@
         precision: 32
         language: !<!Languages> 
           default:
-            name: TypeForstatus
+            name: typeForstatus
             description: ''
         protocol: !<!Protocols> {}
       serializedName: status
@@ -21,6 +21,7 @@
         default:
           name: status
           description: ''
+          originalName: status
       protocol: !<!Protocols> {}
     - !<!Property> 
       schema: !<!StringSchema> &ref_2
@@ -30,7 +31,7 @@
           version: 1.0.0
         language: !<!Languages> 
           default:
-            name: ErrorMessage
+            name: Error-message
             description: ''
         protocol: !<!Protocols> {}
       serializedName: message
@@ -38,6 +39,7 @@
         default:
           name: message
           description: ''
+          originalName: message
       protocol: !<!Protocols> {}
     language: !<!Languages> 
       default:
@@ -60,7 +62,7 @@
         version: 1.0.0
       language: !<!Languages> 
         default:
-          name: Date
+          name: date
           description: ''
       protocol: !<!Protocols> {}
     language: !<!Languages> 
@@ -69,19 +71,6 @@
         description: ''
     protocol: !<!Protocols> {}
   dates:
-<<<<<<< HEAD
-  - !<!DateSchema> &ref_5
-    type: date
-    apiVersions:
-    - !<!ApiVersion> 
-      version: 1.0.0
-    language: !<!Languages> 
-      default:
-        name: Date
-        description: ''
-    protocol: !<!Protocols> {}
-=======
->>>>>>> 85f2bbc2
   - *ref_0
   numbers:
   - *ref_1
@@ -90,7 +79,7 @@
     type: string
     language: !<!Languages> 
       default:
-        name: String
+        name: string
         description: simple string
     protocol: !<!Protocols> {}
   - *ref_2
@@ -164,7 +153,7 @@
           - default
     language: !<!Languages> 
       default:
-        name: GetNull
+        name: getNull
         description: Get null date value
     protocol: !<!Protocols> {}
   - !<!Operation> 
@@ -214,7 +203,7 @@
           - default
     language: !<!Languages> 
       default:
-        name: GetInvalidDate
+        name: getInvalidDate
         description: Get invalid date value
     protocol: !<!Protocols> {}
   - !<!Operation> 
@@ -264,7 +253,7 @@
           - default
     language: !<!Languages> 
       default:
-        name: GetOverflowDate
+        name: getOverflowDate
         description: Get overflow date value
     protocol: !<!Protocols> {}
   - !<!Operation> 
@@ -314,7 +303,7 @@
           - default
     language: !<!Languages> 
       default:
-        name: GetUnderflowDate
+        name: getUnderflowDate
         description: Get underflow date value
     protocol: !<!Protocols> {}
   - !<!Operation> 
@@ -380,7 +369,7 @@
       x-ms-requestBody-index: 0
     language: !<!Languages> 
       default:
-        name: PutMaxDate
+        name: putMaxDate
         description: Put max date value 9999-12-31
     protocol: !<!Protocols> {}
   - !<!Operation> 
@@ -430,7 +419,7 @@
           - default
     language: !<!Languages> 
       default:
-        name: GetMaxDate
+        name: getMaxDate
         description: Get max date value 9999-12-31
     protocol: !<!Protocols> {}
   - !<!Operation> 
@@ -496,7 +485,7 @@
       x-ms-requestBody-index: 0
     language: !<!Languages> 
       default:
-        name: PutMinDate
+        name: putMinDate
         description: Put min date value 0000-01-01
     protocol: !<!Protocols> {}
   - !<!Operation> 
@@ -546,17 +535,17 @@
           - default
     language: !<!Languages> 
       default:
-        name: GetMinDate
+        name: getMinDate
         description: Get min date value 0000-01-01
     protocol: !<!Protocols> {}
   language: !<!Languages> 
     default:
-      name: Date
+      name: date
       description: ''
   protocol: !<!Protocols> {}
 language: !<!Languages> 
   default:
-    name: BodyDate
+    name: ''
     description: ''
 protocol: !<!Protocols> 
   http: !<!HttpModel> {}