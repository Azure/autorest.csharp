// Copyright (c) Microsoft Corporation. All rights reserved.
// Licensed under the MIT License.

#nullable disable

using System;
using System.Text.Json;
using System.Threading;
using System.Threading.Tasks;
using Azure;
using Azure.Core;
using Azure.Core.Pipeline;
using paging.Models;

namespace paging
{
    internal partial class PagingOperations
    {
        private string host;
        private ClientDiagnostics clientDiagnostics;
        private HttpPipeline pipeline;
        /// <summary> Initializes a new instance of PagingOperations. </summary>
        public PagingOperations(ClientDiagnostics clientDiagnostics, HttpPipeline pipeline, string host = "http://localhost:3000")
        {
            if (host == null)
            {
                throw new ArgumentNullException(nameof(host));
            }

            this.host = host;
            this.clientDiagnostics = clientDiagnostics;
            this.pipeline = pipeline;
        }
        internal HttpMessage CreateGetNoItemNamePagesRequest()
        {
            var message = pipeline.CreateMessage();
            var request = message.Request;
            request.Method = RequestMethodAdditional.Get;
            var uri = new RawRequestUriBuilder();
            uri.AppendRaw(host, false);
            uri.AppendPath("/paging/noitemname", false);
            request.Uri = uri;
            return message;
        }
        /// <summary> A paging operation that must return result of the default &apos;value&apos; node. </summary>
        /// <param name="cancellationToken"> The cancellation token to use. </param>
        public async ValueTask<Response<ProductResultValue>> GetNoItemNamePagesAsync(CancellationToken cancellationToken = default)
        {
            using var scope = clientDiagnostics.CreateScope("PagingOperations.GetNoItemNamePages");
            scope.Start();
            try
            {
                using var message = CreateGetNoItemNamePagesRequest();
                await pipeline.SendAsync(message, cancellationToken).ConfigureAwait(false);
                switch (message.Response.Status)
                {
                    case 200:
                        {
                            using var document = await JsonDocument.ParseAsync(message.Response.ContentStream, default, cancellationToken).ConfigureAwait(false);
                            var value = ProductResultValue.DeserializeProductResultValue(document.RootElement);
                            return Response.FromValue(value, message.Response);
                        }
                    default:
                        throw await clientDiagnostics.CreateRequestFailedExceptionAsync(message.Response).ConfigureAwait(false);
                }
            }
            catch (Exception e)
            {
                scope.Failed(e);
                throw;
            }
        }
        /// <summary> A paging operation that must return result of the default &apos;value&apos; node. </summary>
        /// <param name="cancellationToken"> The cancellation token to use. </param>
        public Response<ProductResultValue> GetNoItemNamePages(CancellationToken cancellationToken = default)
        {
            using var scope = clientDiagnostics.CreateScope("PagingOperations.GetNoItemNamePages");
            scope.Start();
            try
            {
                using var message = CreateGetNoItemNamePagesRequest();
                pipeline.Send(message, cancellationToken);
                switch (message.Response.Status)
                {
                    case 200:
                        {
                            using var document = JsonDocument.Parse(message.Response.ContentStream);
                            var value = ProductResultValue.DeserializeProductResultValue(document.RootElement);
                            return Response.FromValue(value, message.Response);
                        }
                    default:
                        throw clientDiagnostics.CreateRequestFailedException(message.Response);
                }
            }
            catch (Exception e)
            {
                scope.Failed(e);
                throw;
            }
        }
        internal HttpMessage CreateGetNullNextLinkNamePagesRequest()
        {
            var message = pipeline.CreateMessage();
            var request = message.Request;
            request.Method = RequestMethodAdditional.Get;
            var uri = new RawRequestUriBuilder();
            uri.AppendRaw(host, false);
            uri.AppendPath("/paging/nullnextlink", false);
            request.Uri = uri;
            return message;
        }
        /// <summary> A paging operation that must ignore any kind of nextLink, and stop after page 1. </summary>
        /// <param name="cancellationToken"> The cancellation token to use. </param>
        public async ValueTask<Response<ProductResult>> GetNullNextLinkNamePagesAsync(CancellationToken cancellationToken = default)
        {
            using var scope = clientDiagnostics.CreateScope("PagingOperations.GetNullNextLinkNamePages");
            scope.Start();
            try
            {
                using var message = CreateGetNullNextLinkNamePagesRequest();
                await pipeline.SendAsync(message, cancellationToken).ConfigureAwait(false);
                switch (message.Response.Status)
                {
                    case 200:
                        {
                            using var document = await JsonDocument.ParseAsync(message.Response.ContentStream, default, cancellationToken).ConfigureAwait(false);
                            var value = ProductResult.DeserializeProductResult(document.RootElement);
                            return Response.FromValue(value, message.Response);
                        }
                    default:
                        throw await clientDiagnostics.CreateRequestFailedExceptionAsync(message.Response).ConfigureAwait(false);
                }
            }
            catch (Exception e)
            {
                scope.Failed(e);
                throw;
            }
        }
        /// <summary> A paging operation that must ignore any kind of nextLink, and stop after page 1. </summary>
        /// <param name="cancellationToken"> The cancellation token to use. </param>
        public Response<ProductResult> GetNullNextLinkNamePages(CancellationToken cancellationToken = default)
        {
            using var scope = clientDiagnostics.CreateScope("PagingOperations.GetNullNextLinkNamePages");
            scope.Start();
            try
            {
                using var message = CreateGetNullNextLinkNamePagesRequest();
                pipeline.Send(message, cancellationToken);
                switch (message.Response.Status)
                {
                    case 200:
                        {
                            using var document = JsonDocument.Parse(message.Response.ContentStream);
                            var value = ProductResult.DeserializeProductResult(document.RootElement);
                            return Response.FromValue(value, message.Response);
                        }
                    default:
                        throw clientDiagnostics.CreateRequestFailedException(message.Response);
                }
            }
            catch (Exception e)
            {
                scope.Failed(e);
                throw;
            }
        }
        internal HttpMessage CreateGetSinglePagesRequest()
        {
            var message = pipeline.CreateMessage();
            var request = message.Request;
            request.Method = RequestMethodAdditional.Get;
            var uri = new RawRequestUriBuilder();
            uri.AppendRaw(host, false);
            uri.AppendPath("/paging/single", false);
            request.Uri = uri;
            return message;
        }
        /// <summary> A paging operation that finishes on the first call without a nextlink. </summary>
        /// <param name="cancellationToken"> The cancellation token to use. </param>
        public async ValueTask<Response<ProductResult>> GetSinglePagesAsync(CancellationToken cancellationToken = default)
        {
            using var scope = clientDiagnostics.CreateScope("PagingOperations.GetSinglePages");
            scope.Start();
            try
            {
                using var message = CreateGetSinglePagesRequest();
                await pipeline.SendAsync(message, cancellationToken).ConfigureAwait(false);
                switch (message.Response.Status)
                {
                    case 200:
                        {
                            using var document = await JsonDocument.ParseAsync(message.Response.ContentStream, default, cancellationToken).ConfigureAwait(false);
                            var value = ProductResult.DeserializeProductResult(document.RootElement);
                            return Response.FromValue(value, message.Response);
                        }
                    default:
                        throw await clientDiagnostics.CreateRequestFailedExceptionAsync(message.Response).ConfigureAwait(false);
                }
            }
            catch (Exception e)
            {
                scope.Failed(e);
                throw;
            }
        }
        /// <summary> A paging operation that finishes on the first call without a nextlink. </summary>
        /// <param name="cancellationToken"> The cancellation token to use. </param>
        public Response<ProductResult> GetSinglePages(CancellationToken cancellationToken = default)
        {
            using var scope = clientDiagnostics.CreateScope("PagingOperations.GetSinglePages");
            scope.Start();
            try
            {
                using var message = CreateGetSinglePagesRequest();
                pipeline.Send(message, cancellationToken);
                switch (message.Response.Status)
                {
                    case 200:
                        {
                            using var document = JsonDocument.Parse(message.Response.ContentStream);
                            var value = ProductResult.DeserializeProductResult(document.RootElement);
                            return Response.FromValue(value, message.Response);
                        }
                    default:
                        throw clientDiagnostics.CreateRequestFailedException(message.Response);
                }
            }
            catch (Exception e)
            {
                scope.Failed(e);
                throw;
            }
        }
        internal HttpMessage CreateGetMultiplePagesRequest(string clientRequestId, int? maxresults, int? timeout)
        {
            var message = pipeline.CreateMessage();
            var request = message.Request;
            request.Method = RequestMethodAdditional.Get;
            var uri = new RawRequestUriBuilder();
            uri.AppendRaw(host, false);
            uri.AppendPath("/paging/multiple", false);
            request.Uri = uri;
            if (clientRequestId != null)
            {
                request.Headers.Add("client-request-id", clientRequestId);
            }
            if (maxresults != null)
            {
                request.Headers.Add("maxresults", maxresults.Value);
            }
            if (timeout != null)
            {
                request.Headers.Add("timeout", timeout.Value);
            }
            return message;
        }
        /// <summary> A paging operation that includes a nextLink that has 10 pages. </summary>
        /// <param name="clientRequestId"> The String to use. </param>
        /// <param name="maxresults"> Sets the maximum number of items to return in the response. </param>
        /// <param name="timeout"> Sets the maximum time that the server can spend processing the request, in seconds. The default is 30 seconds. </param>
        /// <param name="cancellationToken"> The cancellation token to use. </param>
        public async ValueTask<Response<ProductResult>> GetMultiplePagesAsync(string clientRequestId, int? maxresults, int? timeout, CancellationToken cancellationToken = default)
        {
            using var scope = clientDiagnostics.CreateScope("PagingOperations.GetMultiplePages");
            scope.Start();
            try
            {
                using var message = CreateGetMultiplePagesRequest(clientRequestId, maxresults, timeout);
                await pipeline.SendAsync(message, cancellationToken).ConfigureAwait(false);
                switch (message.Response.Status)
                {
                    case 200:
                        {
                            using var document = await JsonDocument.ParseAsync(message.Response.ContentStream, default, cancellationToken).ConfigureAwait(false);
                            var value = ProductResult.DeserializeProductResult(document.RootElement);
                            return Response.FromValue(value, message.Response);
                        }
                    default:
                        throw await clientDiagnostics.CreateRequestFailedExceptionAsync(message.Response).ConfigureAwait(false);
                }
            }
            catch (Exception e)
            {
                scope.Failed(e);
                throw;
            }
        }
        /// <summary> A paging operation that includes a nextLink that has 10 pages. </summary>
        /// <param name="clientRequestId"> The String to use. </param>
        /// <param name="maxresults"> Sets the maximum number of items to return in the response. </param>
        /// <param name="timeout"> Sets the maximum time that the server can spend processing the request, in seconds. The default is 30 seconds. </param>
        /// <param name="cancellationToken"> The cancellation token to use. </param>
        public Response<ProductResult> GetMultiplePages(string clientRequestId, int? maxresults, int? timeout, CancellationToken cancellationToken = default)
        {
            using var scope = clientDiagnostics.CreateScope("PagingOperations.GetMultiplePages");
            scope.Start();
            try
            {
                using var message = CreateGetMultiplePagesRequest(clientRequestId, maxresults, timeout);
                pipeline.Send(message, cancellationToken);
                switch (message.Response.Status)
                {
                    case 200:
                        {
                            using var document = JsonDocument.Parse(message.Response.ContentStream);
                            var value = ProductResult.DeserializeProductResult(document.RootElement);
                            return Response.FromValue(value, message.Response);
                        }
                    default:
                        throw clientDiagnostics.CreateRequestFailedException(message.Response);
                }
            }
            catch (Exception e)
            {
                scope.Failed(e);
                throw;
            }
        }
        internal HttpMessage CreateGetOdataMultiplePagesRequest(string clientRequestId, int? maxresults, int? timeout)
        {
            var message = pipeline.CreateMessage();
            var request = message.Request;
            request.Method = RequestMethodAdditional.Get;
            var uri = new RawRequestUriBuilder();
            uri.AppendRaw(host, false);
            uri.AppendPath("/paging/multiple/odata", false);
            request.Uri = uri;
            if (clientRequestId != null)
            {
                request.Headers.Add("client-request-id", clientRequestId);
            }
            if (maxresults != null)
            {
                request.Headers.Add("maxresults", maxresults.Value);
            }
            if (timeout != null)
            {
                request.Headers.Add("timeout", timeout.Value);
            }
            return message;
        }
        /// <summary> A paging operation that includes a nextLink in odata format that has 10 pages. </summary>
        /// <param name="clientRequestId"> The String to use. </param>
        /// <param name="maxresults"> Sets the maximum number of items to return in the response. </param>
        /// <param name="timeout"> Sets the maximum time that the server can spend processing the request, in seconds. The default is 30 seconds. </param>
        /// <param name="cancellationToken"> The cancellation token to use. </param>
        public async ValueTask<Response<OdataProductResult>> GetOdataMultiplePagesAsync(string clientRequestId, int? maxresults, int? timeout, CancellationToken cancellationToken = default)
        {
            using var scope = clientDiagnostics.CreateScope("PagingOperations.GetOdataMultiplePages");
            scope.Start();
            try
            {
                using var message = CreateGetOdataMultiplePagesRequest(clientRequestId, maxresults, timeout);
                await pipeline.SendAsync(message, cancellationToken).ConfigureAwait(false);
                switch (message.Response.Status)
                {
                    case 200:
                        {
                            using var document = await JsonDocument.ParseAsync(message.Response.ContentStream, default, cancellationToken).ConfigureAwait(false);
                            var value = OdataProductResult.DeserializeOdataProductResult(document.RootElement);
                            return Response.FromValue(value, message.Response);
                        }
                    default:
                        throw await clientDiagnostics.CreateRequestFailedExceptionAsync(message.Response).ConfigureAwait(false);
                }
            }
            catch (Exception e)
            {
                scope.Failed(e);
                throw;
            }
        }
        /// <summary> A paging operation that includes a nextLink in odata format that has 10 pages. </summary>
        /// <param name="clientRequestId"> The String to use. </param>
        /// <param name="maxresults"> Sets the maximum number of items to return in the response. </param>
        /// <param name="timeout"> Sets the maximum time that the server can spend processing the request, in seconds. The default is 30 seconds. </param>
        /// <param name="cancellationToken"> The cancellation token to use. </param>
        public Response<OdataProductResult> GetOdataMultiplePages(string clientRequestId, int? maxresults, int? timeout, CancellationToken cancellationToken = default)
        {
            using var scope = clientDiagnostics.CreateScope("PagingOperations.GetOdataMultiplePages");
            scope.Start();
            try
            {
                using var message = CreateGetOdataMultiplePagesRequest(clientRequestId, maxresults, timeout);
                pipeline.Send(message, cancellationToken);
                switch (message.Response.Status)
                {
                    case 200:
                        {
                            using var document = JsonDocument.Parse(message.Response.ContentStream);
                            var value = OdataProductResult.DeserializeOdataProductResult(document.RootElement);
                            return Response.FromValue(value, message.Response);
                        }
                    default:
                        throw clientDiagnostics.CreateRequestFailedException(message.Response);
                }
            }
            catch (Exception e)
            {
                scope.Failed(e);
                throw;
            }
        }
        internal HttpMessage CreateGetMultiplePagesWithOffsetRequest(string clientRequestId, int? maxresults, int offset, int? timeout)
        {
            var message = pipeline.CreateMessage();
            var request = message.Request;
            request.Method = RequestMethodAdditional.Get;
            var uri = new RawRequestUriBuilder();
            uri.AppendRaw(host, false);
            uri.AppendPath("/paging/multiple/withpath/", false);
            uri.AppendPath(offset, true);
            request.Uri = uri;
            if (clientRequestId != null)
            {
                request.Headers.Add("client-request-id", clientRequestId);
            }
            if (maxresults != null)
            {
                request.Headers.Add("maxresults", maxresults.Value);
            }
            if (timeout != null)
            {
                request.Headers.Add("timeout", timeout.Value);
            }
            return message;
        }
        /// <summary> A paging operation that includes a nextLink that has 10 pages. </summary>
        /// <param name="clientRequestId"> The String to use. </param>
        /// <param name="maxresults"> Sets the maximum number of items to return in the response. </param>
        /// <param name="offset"> Offset of return value. </param>
        /// <param name="timeout"> Sets the maximum time that the server can spend processing the request, in seconds. The default is 30 seconds. </param>
        /// <param name="cancellationToken"> The cancellation token to use. </param>
        public async ValueTask<Response<ProductResult>> GetMultiplePagesWithOffsetAsync(string clientRequestId, int? maxresults, int offset, int? timeout, CancellationToken cancellationToken = default)
        {
            using var scope = clientDiagnostics.CreateScope("PagingOperations.GetMultiplePagesWithOffset");
            scope.Start();
            try
            {
                using var message = CreateGetMultiplePagesWithOffsetRequest(clientRequestId, maxresults, offset, timeout);
                await pipeline.SendAsync(message, cancellationToken).ConfigureAwait(false);
                switch (message.Response.Status)
                {
                    case 200:
                        {
                            using var document = await JsonDocument.ParseAsync(message.Response.ContentStream, default, cancellationToken).ConfigureAwait(false);
                            var value = ProductResult.DeserializeProductResult(document.RootElement);
                            return Response.FromValue(value, message.Response);
                        }
                    default:
                        throw await clientDiagnostics.CreateRequestFailedExceptionAsync(message.Response).ConfigureAwait(false);
                }
            }
            catch (Exception e)
            {
                scope.Failed(e);
                throw;
            }
        }
        /// <summary> A paging operation that includes a nextLink that has 10 pages. </summary>
        /// <param name="clientRequestId"> The String to use. </param>
        /// <param name="maxresults"> Sets the maximum number of items to return in the response. </param>
        /// <param name="offset"> Offset of return value. </param>
        /// <param name="timeout"> Sets the maximum time that the server can spend processing the request, in seconds. The default is 30 seconds. </param>
        /// <param name="cancellationToken"> The cancellation token to use. </param>
        public Response<ProductResult> GetMultiplePagesWithOffset(string clientRequestId, int? maxresults, int offset, int? timeout, CancellationToken cancellationToken = default)
        {
            using var scope = clientDiagnostics.CreateScope("PagingOperations.GetMultiplePagesWithOffset");
            scope.Start();
            try
            {
                using var message = CreateGetMultiplePagesWithOffsetRequest(clientRequestId, maxresults, offset, timeout);
                pipeline.Send(message, cancellationToken);
                switch (message.Response.Status)
                {
                    case 200:
                        {
                            using var document = JsonDocument.Parse(message.Response.ContentStream);
                            var value = ProductResult.DeserializeProductResult(document.RootElement);
                            return Response.FromValue(value, message.Response);
                        }
                    default:
                        throw clientDiagnostics.CreateRequestFailedException(message.Response);
                }
            }
            catch (Exception e)
            {
                scope.Failed(e);
                throw;
            }
        }
        internal HttpMessage CreateGetMultiplePagesRetryFirstRequest()
        {
            var message = pipeline.CreateMessage();
            var request = message.Request;
            request.Method = RequestMethodAdditional.Get;
            var uri = new RawRequestUriBuilder();
            uri.AppendRaw(host, false);
            uri.AppendPath("/paging/multiple/retryfirst", false);
            request.Uri = uri;
            return message;
        }
        /// <summary> A paging operation that fails on the first call with 500 and then retries and then get a response including a nextLink that has 10 pages. </summary>
        /// <param name="cancellationToken"> The cancellation token to use. </param>
        public async ValueTask<Response<ProductResult>> GetMultiplePagesRetryFirstAsync(CancellationToken cancellationToken = default)
        {
            using var scope = clientDiagnostics.CreateScope("PagingOperations.GetMultiplePagesRetryFirst");
            scope.Start();
            try
            {
                using var message = CreateGetMultiplePagesRetryFirstRequest();
                await pipeline.SendAsync(message, cancellationToken).ConfigureAwait(false);
                switch (message.Response.Status)
                {
                    case 200:
                        {
                            using var document = await JsonDocument.ParseAsync(message.Response.ContentStream, default, cancellationToken).ConfigureAwait(false);
                            var value = ProductResult.DeserializeProductResult(document.RootElement);
                            return Response.FromValue(value, message.Response);
                        }
                    default:
                        throw await clientDiagnostics.CreateRequestFailedExceptionAsync(message.Response).ConfigureAwait(false);
                }
            }
            catch (Exception e)
            {
                scope.Failed(e);
                throw;
            }
        }
        /// <summary> A paging operation that fails on the first call with 500 and then retries and then get a response including a nextLink that has 10 pages. </summary>
        /// <param name="cancellationToken"> The cancellation token to use. </param>
        public Response<ProductResult> GetMultiplePagesRetryFirst(CancellationToken cancellationToken = default)
        {
            using var scope = clientDiagnostics.CreateScope("PagingOperations.GetMultiplePagesRetryFirst");
            scope.Start();
            try
            {
                using var message = CreateGetMultiplePagesRetryFirstRequest();
                pipeline.Send(message, cancellationToken);
                switch (message.Response.Status)
                {
                    case 200:
                        {
                            using var document = JsonDocument.Parse(message.Response.ContentStream);
                            var value = ProductResult.DeserializeProductResult(document.RootElement);
                            return Response.FromValue(value, message.Response);
                        }
                    default:
                        throw clientDiagnostics.CreateRequestFailedException(message.Response);
                }
            }
            catch (Exception e)
            {
                scope.Failed(e);
                throw;
            }
        }
        internal HttpMessage CreateGetMultiplePagesRetrySecondRequest()
        {
            var message = pipeline.CreateMessage();
            var request = message.Request;
            request.Method = RequestMethodAdditional.Get;
            var uri = new RawRequestUriBuilder();
            uri.AppendRaw(host, false);
            uri.AppendPath("/paging/multiple/retrysecond", false);
            request.Uri = uri;
            return message;
        }
        /// <summary> A paging operation that includes a nextLink that has 10 pages, of which the 2nd call fails first with 500. The client should retry and finish all 10 pages eventually. </summary>
        /// <param name="cancellationToken"> The cancellation token to use. </param>
        public async ValueTask<Response<ProductResult>> GetMultiplePagesRetrySecondAsync(CancellationToken cancellationToken = default)
        {
            using var scope = clientDiagnostics.CreateScope("PagingOperations.GetMultiplePagesRetrySecond");
            scope.Start();
            try
            {
                using var message = CreateGetMultiplePagesRetrySecondRequest();
                await pipeline.SendAsync(message, cancellationToken).ConfigureAwait(false);
                switch (message.Response.Status)
                {
                    case 200:
                        {
                            using var document = await JsonDocument.ParseAsync(message.Response.ContentStream, default, cancellationToken).ConfigureAwait(false);
                            var value = ProductResult.DeserializeProductResult(document.RootElement);
                            return Response.FromValue(value, message.Response);
                        }
                    default:
                        throw await clientDiagnostics.CreateRequestFailedExceptionAsync(message.Response).ConfigureAwait(false);
                }
            }
            catch (Exception e)
            {
                scope.Failed(e);
                throw;
            }
        }
        /// <summary> A paging operation that includes a nextLink that has 10 pages, of which the 2nd call fails first with 500. The client should retry and finish all 10 pages eventually. </summary>
        /// <param name="cancellationToken"> The cancellation token to use. </param>
        public Response<ProductResult> GetMultiplePagesRetrySecond(CancellationToken cancellationToken = default)
        {
            using var scope = clientDiagnostics.CreateScope("PagingOperations.GetMultiplePagesRetrySecond");
            scope.Start();
            try
            {
                using var message = CreateGetMultiplePagesRetrySecondRequest();
                pipeline.Send(message, cancellationToken);
                switch (message.Response.Status)
                {
                    case 200:
                        {
                            using var document = JsonDocument.Parse(message.Response.ContentStream);
                            var value = ProductResult.DeserializeProductResult(document.RootElement);
                            return Response.FromValue(value, message.Response);
                        }
                    default:
                        throw clientDiagnostics.CreateRequestFailedException(message.Response);
                }
            }
            catch (Exception e)
            {
                scope.Failed(e);
                throw;
            }
        }
        internal HttpMessage CreateGetSinglePagesFailureRequest()
        {
            var message = pipeline.CreateMessage();
            var request = message.Request;
            request.Method = RequestMethodAdditional.Get;
            var uri = new RawRequestUriBuilder();
            uri.AppendRaw(host, false);
            uri.AppendPath("/paging/single/failure", false);
            request.Uri = uri;
            return message;
        }
        /// <summary> A paging operation that receives a 400 on the first call. </summary>
        /// <param name="cancellationToken"> The cancellation token to use. </param>
        public async ValueTask<Response<ProductResult>> GetSinglePagesFailureAsync(CancellationToken cancellationToken = default)
        {
            using var scope = clientDiagnostics.CreateScope("PagingOperations.GetSinglePagesFailure");
            scope.Start();
            try
            {
                using var message = CreateGetSinglePagesFailureRequest();
                await pipeline.SendAsync(message, cancellationToken).ConfigureAwait(false);
                switch (message.Response.Status)
                {
                    case 200:
                        {
                            using var document = await JsonDocument.ParseAsync(message.Response.ContentStream, default, cancellationToken).ConfigureAwait(false);
                            var value = ProductResult.DeserializeProductResult(document.RootElement);
                            return Response.FromValue(value, message.Response);
                        }
                    default:
                        throw await clientDiagnostics.CreateRequestFailedExceptionAsync(message.Response).ConfigureAwait(false);
                }
            }
            catch (Exception e)
            {
                scope.Failed(e);
                throw;
            }
        }
        /// <summary> A paging operation that receives a 400 on the first call. </summary>
        /// <param name="cancellationToken"> The cancellation token to use. </param>
        public Response<ProductResult> GetSinglePagesFailure(CancellationToken cancellationToken = default)
        {
            using var scope = clientDiagnostics.CreateScope("PagingOperations.GetSinglePagesFailure");
            scope.Start();
            try
            {
                using var message = CreateGetSinglePagesFailureRequest();
                pipeline.Send(message, cancellationToken);
                switch (message.Response.Status)
                {
                    case 200:
                        {
                            using var document = JsonDocument.Parse(message.Response.ContentStream);
                            var value = ProductResult.DeserializeProductResult(document.RootElement);
                            return Response.FromValue(value, message.Response);
                        }
                    default:
                        throw clientDiagnostics.CreateRequestFailedException(message.Response);
                }
            }
            catch (Exception e)
            {
                scope.Failed(e);
                throw;
            }
        }
        internal HttpMessage CreateGetMultiplePagesFailureRequest()
        {
            var message = pipeline.CreateMessage();
            var request = message.Request;
            request.Method = RequestMethodAdditional.Get;
            var uri = new RawRequestUriBuilder();
            uri.AppendRaw(host, false);
            uri.AppendPath("/paging/multiple/failure", false);
            request.Uri = uri;
            return message;
        }
        /// <summary> A paging operation that receives a 400 on the second call. </summary>
        /// <param name="cancellationToken"> The cancellation token to use. </param>
        public async ValueTask<Response<ProductResult>> GetMultiplePagesFailureAsync(CancellationToken cancellationToken = default)
        {
            using var scope = clientDiagnostics.CreateScope("PagingOperations.GetMultiplePagesFailure");
            scope.Start();
            try
            {
                using var message = CreateGetMultiplePagesFailureRequest();
                await pipeline.SendAsync(message, cancellationToken).ConfigureAwait(false);
                switch (message.Response.Status)
                {
                    case 200:
                        {
                            using var document = await JsonDocument.ParseAsync(message.Response.ContentStream, default, cancellationToken).ConfigureAwait(false);
                            var value = ProductResult.DeserializeProductResult(document.RootElement);
                            return Response.FromValue(value, message.Response);
                        }
                    default:
                        throw await clientDiagnostics.CreateRequestFailedExceptionAsync(message.Response).ConfigureAwait(false);
                }
            }
            catch (Exception e)
            {
                scope.Failed(e);
                throw;
            }
        }
        /// <summary> A paging operation that receives a 400 on the second call. </summary>
        /// <param name="cancellationToken"> The cancellation token to use. </param>
        public Response<ProductResult> GetMultiplePagesFailure(CancellationToken cancellationToken = default)
        {
            using var scope = clientDiagnostics.CreateScope("PagingOperations.GetMultiplePagesFailure");
            scope.Start();
            try
            {
                using var message = CreateGetMultiplePagesFailureRequest();
                pipeline.Send(message, cancellationToken);
                switch (message.Response.Status)
                {
                    case 200:
                        {
                            using var document = JsonDocument.Parse(message.Response.ContentStream);
                            var value = ProductResult.DeserializeProductResult(document.RootElement);
                            return Response.FromValue(value, message.Response);
                        }
                    default:
                        throw clientDiagnostics.CreateRequestFailedException(message.Response);
                }
            }
            catch (Exception e)
            {
                scope.Failed(e);
                throw;
            }
        }
        internal HttpMessage CreateGetMultiplePagesFailureUriRequest()
        {
            var message = pipeline.CreateMessage();
            var request = message.Request;
            request.Method = RequestMethodAdditional.Get;
            var uri = new RawRequestUriBuilder();
            uri.AppendRaw(host, false);
            uri.AppendPath("/paging/multiple/failureuri", false);
            request.Uri = uri;
            return message;
        }
        /// <summary> A paging operation that receives an invalid nextLink. </summary>
        /// <param name="cancellationToken"> The cancellation token to use. </param>
        public async ValueTask<Response<ProductResult>> GetMultiplePagesFailureUriAsync(CancellationToken cancellationToken = default)
        {
            using var scope = clientDiagnostics.CreateScope("PagingOperations.GetMultiplePagesFailureUri");
            scope.Start();
            try
            {
                using var message = CreateGetMultiplePagesFailureUriRequest();
                await pipeline.SendAsync(message, cancellationToken).ConfigureAwait(false);
                switch (message.Response.Status)
                {
                    case 200:
                        {
                            using var document = await JsonDocument.ParseAsync(message.Response.ContentStream, default, cancellationToken).ConfigureAwait(false);
                            var value = ProductResult.DeserializeProductResult(document.RootElement);
                            return Response.FromValue(value, message.Response);
                        }
                    default:
                        throw await clientDiagnostics.CreateRequestFailedExceptionAsync(message.Response).ConfigureAwait(false);
                }
            }
            catch (Exception e)
            {
                scope.Failed(e);
                throw;
            }
        }
        /// <summary> A paging operation that receives an invalid nextLink. </summary>
        /// <param name="cancellationToken"> The cancellation token to use. </param>
        public Response<ProductResult> GetMultiplePagesFailureUri(CancellationToken cancellationToken = default)
        {
            using var scope = clientDiagnostics.CreateScope("PagingOperations.GetMultiplePagesFailureUri");
            scope.Start();
            try
            {
                using var message = CreateGetMultiplePagesFailureUriRequest();
                pipeline.Send(message, cancellationToken);
                switch (message.Response.Status)
                {
                    case 200:
                        {
                            using var document = JsonDocument.Parse(message.Response.ContentStream);
                            var value = ProductResult.DeserializeProductResult(document.RootElement);
                            return Response.FromValue(value, message.Response);
                        }
                    default:
                        throw clientDiagnostics.CreateRequestFailedException(message.Response);
                }
            }
            catch (Exception e)
            {
                scope.Failed(e);
                throw;
            }
        }
        internal HttpMessage CreateGetMultiplePagesFragmentNextLinkRequest(string apiVersion, string tenant)
        {
            var message = pipeline.CreateMessage();
            var request = message.Request;
            request.Method = RequestMethodAdditional.Get;
            var uri = new RawRequestUriBuilder();
            uri.AppendRaw(host, false);
            uri.AppendPath("/paging/multiple/fragment/", false);
            uri.AppendPath(tenant, true);
            uri.AppendQuery("api_version", apiVersion, true);
            request.Uri = uri;
            return message;
        }
        /// <summary> A paging operation that doesn&apos;t return a full URL, just a fragment. </summary>
        /// <param name="apiVersion"> Sets the api version to use. </param>
        /// <param name="tenant"> Sets the tenant to use. </param>
        /// <param name="cancellationToken"> The cancellation token to use. </param>
        public async ValueTask<Response<OdataProductResult>> GetMultiplePagesFragmentNextLinkAsync(string apiVersion, string tenant, CancellationToken cancellationToken = default)
        {
            if (apiVersion == null)
            {
                throw new ArgumentNullException(nameof(apiVersion));
            }
            if (tenant == null)
            {
                throw new ArgumentNullException(nameof(tenant));
            }

            using var scope = clientDiagnostics.CreateScope("PagingOperations.GetMultiplePagesFragmentNextLink");
            scope.Start();
            try
            {
                using var message = CreateGetMultiplePagesFragmentNextLinkRequest(apiVersion, tenant);
                await pipeline.SendAsync(message, cancellationToken).ConfigureAwait(false);
                switch (message.Response.Status)
                {
                    case 200:
                        {
                            using var document = await JsonDocument.ParseAsync(message.Response.ContentStream, default, cancellationToken).ConfigureAwait(false);
                            var value = OdataProductResult.DeserializeOdataProductResult(document.RootElement);
                            return Response.FromValue(value, message.Response);
                        }
                    default:
                        throw await clientDiagnostics.CreateRequestFailedExceptionAsync(message.Response).ConfigureAwait(false);
                }
            }
            catch (Exception e)
            {
                scope.Failed(e);
                throw;
            }
        }
        /// <summary> A paging operation that doesn&apos;t return a full URL, just a fragment. </summary>
        /// <param name="apiVersion"> Sets the api version to use. </param>
        /// <param name="tenant"> Sets the tenant to use. </param>
        /// <param name="cancellationToken"> The cancellation token to use. </param>
        public Response<OdataProductResult> GetMultiplePagesFragmentNextLink(string apiVersion, string tenant, CancellationToken cancellationToken = default)
        {
            if (apiVersion == null)
            {
                throw new ArgumentNullException(nameof(apiVersion));
            }
            if (tenant == null)
            {
                throw new ArgumentNullException(nameof(tenant));
            }

            using var scope = clientDiagnostics.CreateScope("PagingOperations.GetMultiplePagesFragmentNextLink");
            scope.Start();
            try
            {
                using var message = CreateGetMultiplePagesFragmentNextLinkRequest(apiVersion, tenant);
                pipeline.Send(message, cancellationToken);
                switch (message.Response.Status)
                {
                    case 200:
                        {
                            using var document = JsonDocument.Parse(message.Response.ContentStream);
                            var value = OdataProductResult.DeserializeOdataProductResult(document.RootElement);
                            return Response.FromValue(value, message.Response);
                        }
                    default:
                        throw clientDiagnostics.CreateRequestFailedException(message.Response);
                }
            }
            catch (Exception e)
            {
                scope.Failed(e);
                throw;
            }
        }
        internal HttpMessage CreateGetMultiplePagesFragmentWithGroupingNextLinkRequest(string apiVersion, string tenant)
        {
            var message = pipeline.CreateMessage();
            var request = message.Request;
            request.Method = RequestMethodAdditional.Get;
            var uri = new RawRequestUriBuilder();
            uri.AppendRaw(host, false);
            uri.AppendPath("/paging/multiple/fragmentwithgrouping/", false);
            uri.AppendPath(tenant, true);
            uri.AppendQuery("api_version", apiVersion, true);
            request.Uri = uri;
            return message;
        }
        /// <summary> A paging operation that doesn&apos;t return a full URL, just a fragment with parameters grouped. </summary>
        /// <param name="apiVersion"> Sets the api version to use. </param>
        /// <param name="tenant"> Sets the tenant to use. </param>
        /// <param name="cancellationToken"> The cancellation token to use. </param>
        public async ValueTask<Response<OdataProductResult>> GetMultiplePagesFragmentWithGroupingNextLinkAsync(string apiVersion, string tenant, CancellationToken cancellationToken = default)
        {
            if (apiVersion == null)
            {
                throw new ArgumentNullException(nameof(apiVersion));
            }
            if (tenant == null)
            {
                throw new ArgumentNullException(nameof(tenant));
            }

            using var scope = clientDiagnostics.CreateScope("PagingOperations.GetMultiplePagesFragmentWithGroupingNextLink");
            scope.Start();
            try
            {
                using var message = CreateGetMultiplePagesFragmentWithGroupingNextLinkRequest(apiVersion, tenant);
                await pipeline.SendAsync(message, cancellationToken).ConfigureAwait(false);
                switch (message.Response.Status)
                {
                    case 200:
                        {
                            using var document = await JsonDocument.ParseAsync(message.Response.ContentStream, default, cancellationToken).ConfigureAwait(false);
                            var value = OdataProductResult.DeserializeOdataProductResult(document.RootElement);
                            return Response.FromValue(value, message.Response);
                        }
                    default:
                        throw await clientDiagnostics.CreateRequestFailedExceptionAsync(message.Response).ConfigureAwait(false);
                }
            }
            catch (Exception e)
            {
                scope.Failed(e);
                throw;
            }
        }
        /// <summary> A paging operation that doesn&apos;t return a full URL, just a fragment with parameters grouped. </summary>
        /// <param name="apiVersion"> Sets the api version to use. </param>
        /// <param name="tenant"> Sets the tenant to use. </param>
        /// <param name="cancellationToken"> The cancellation token to use. </param>
        public Response<OdataProductResult> GetMultiplePagesFragmentWithGroupingNextLink(string apiVersion, string tenant, CancellationToken cancellationToken = default)
        {
            if (apiVersion == null)
            {
                throw new ArgumentNullException(nameof(apiVersion));
            }
            if (tenant == null)
            {
                throw new ArgumentNullException(nameof(tenant));
            }

            using var scope = clientDiagnostics.CreateScope("PagingOperations.GetMultiplePagesFragmentWithGroupingNextLink");
            scope.Start();
            try
            {
                using var message = CreateGetMultiplePagesFragmentWithGroupingNextLinkRequest(apiVersion, tenant);
                pipeline.Send(message, cancellationToken);
                switch (message.Response.Status)
                {
                    case 200:
                        {
                            using var document = JsonDocument.Parse(message.Response.ContentStream);
                            var value = OdataProductResult.DeserializeOdataProductResult(document.RootElement);
                            return Response.FromValue(value, message.Response);
                        }
                    default:
                        throw clientDiagnostics.CreateRequestFailedException(message.Response);
                }
            }
            catch (Exception e)
            {
                scope.Failed(e);
                throw;
            }
        }
        internal HttpMessage CreateGetMultiplePagesLRORequest(string clientRequestId, int? maxresults, int? timeout)
        {
            var message = pipeline.CreateMessage();
            var request = message.Request;
            request.Method = RequestMethodAdditional.Post;
            var uri = new RawRequestUriBuilder();
            uri.AppendRaw(host, false);
            uri.AppendPath("/paging/multiple/lro", false);
            request.Uri = uri;
            if (clientRequestId != null)
            {
                request.Headers.Add("client-request-id", clientRequestId);
            }
            if (maxresults != null)
            {
                request.Headers.Add("maxresults", maxresults.Value);
            }
            if (timeout != null)
            {
                request.Headers.Add("timeout", timeout.Value);
            }
            return message;
        }
        /// <summary> A long-running paging operation that includes a nextLink that has 10 pages. </summary>
        /// <param name="clientRequestId"> The String to use. </param>
        /// <param name="maxresults"> Sets the maximum number of items to return in the response. </param>
        /// <param name="timeout"> Sets the maximum time that the server can spend processing the request, in seconds. The default is 30 seconds. </param>
        /// <param name="cancellationToken"> The cancellation token to use. </param>
        public async ValueTask<Response<ProductResult>> GetMultiplePagesLROAsync(string clientRequestId, int? maxresults, int? timeout, CancellationToken cancellationToken = default)
        {
<<<<<<< HEAD
            using var scope = clientDiagnostics.CreateScope("PagingOperations.GetMultiplePagesLro");
=======

            using var scope = clientDiagnostics.CreateScope("PagingOperations.GetMultiplePagesLRO");
>>>>>>> 02f8d9e4
            scope.Start();
            try
            {
                using var message = CreateGetMultiplePagesLRORequest(clientRequestId, maxresults, timeout);
                await pipeline.SendAsync(message, cancellationToken).ConfigureAwait(false);
                switch (message.Response.Status)
                {
                    case 202:
                        {
                            using var document = await JsonDocument.ParseAsync(message.Response.ContentStream, default, cancellationToken).ConfigureAwait(false);
                            var value = ProductResult.DeserializeProductResult(document.RootElement);
                            return Response.FromValue(value, message.Response);
                        }
                    default:
                        throw await clientDiagnostics.CreateRequestFailedExceptionAsync(message.Response).ConfigureAwait(false);
                }
            }
            catch (Exception e)
            {
                scope.Failed(e);
                throw;
            }
        }
        /// <summary> A long-running paging operation that includes a nextLink that has 10 pages. </summary>
        /// <param name="clientRequestId"> The String to use. </param>
        /// <param name="maxresults"> Sets the maximum number of items to return in the response. </param>
        /// <param name="timeout"> Sets the maximum time that the server can spend processing the request, in seconds. The default is 30 seconds. </param>
        /// <param name="cancellationToken"> The cancellation token to use. </param>
        public Response<ProductResult> GetMultiplePagesLRO(string clientRequestId, int? maxresults, int? timeout, CancellationToken cancellationToken = default)
        {
<<<<<<< HEAD
            using var scope = clientDiagnostics.CreateScope("PagingOperations.GetMultiplePagesLro");
=======

            using var scope = clientDiagnostics.CreateScope("PagingOperations.GetMultiplePagesLRO");
>>>>>>> 02f8d9e4
            scope.Start();
            try
            {
                using var message = CreateGetMultiplePagesLRORequest(clientRequestId, maxresults, timeout);
                pipeline.Send(message, cancellationToken);
                switch (message.Response.Status)
                {
                    case 202:
                        {
                            using var document = JsonDocument.Parse(message.Response.ContentStream);
                            var value = ProductResult.DeserializeProductResult(document.RootElement);
                            return Response.FromValue(value, message.Response);
                        }
                    default:
                        throw clientDiagnostics.CreateRequestFailedException(message.Response);
                }
            }
            catch (Exception e)
            {
                scope.Failed(e);
                throw;
            }
        }
        internal HttpMessage CreateNextFragmentRequest(string apiVersion, string tenant, string nextLink)
        {
            var message = pipeline.CreateMessage();
            var request = message.Request;
            request.Method = RequestMethodAdditional.Get;
            var uri = new RawRequestUriBuilder();
            uri.AppendRaw(host, false);
            uri.AppendPath("/paging/multiple/fragment/", false);
            uri.AppendPath(tenant, true);
            uri.AppendPath("/", false);
            uri.AppendPath(nextLink, false);
            uri.AppendQuery("api_version", apiVersion, true);
            request.Uri = uri;
            return message;
        }
        /// <summary> A paging operation that doesn&apos;t return a full URL, just a fragment. </summary>
        /// <param name="apiVersion"> Sets the api version to use. </param>
        /// <param name="tenant"> Sets the tenant to use. </param>
        /// <param name="nextLink"> Next link for list operation. </param>
        /// <param name="cancellationToken"> The cancellation token to use. </param>
        public async ValueTask<Response<OdataProductResult>> NextFragmentAsync(string apiVersion, string tenant, string nextLink, CancellationToken cancellationToken = default)
        {
            if (apiVersion == null)
            {
                throw new ArgumentNullException(nameof(apiVersion));
            }
            if (tenant == null)
            {
                throw new ArgumentNullException(nameof(tenant));
            }
            if (nextLink == null)
            {
                throw new ArgumentNullException(nameof(nextLink));
            }

            using var scope = clientDiagnostics.CreateScope("PagingOperations.NextFragment");
            scope.Start();
            try
            {
                using var message = CreateNextFragmentRequest(apiVersion, tenant, nextLink);
                await pipeline.SendAsync(message, cancellationToken).ConfigureAwait(false);
                switch (message.Response.Status)
                {
                    case 200:
                        {
                            using var document = await JsonDocument.ParseAsync(message.Response.ContentStream, default, cancellationToken).ConfigureAwait(false);
                            var value = OdataProductResult.DeserializeOdataProductResult(document.RootElement);
                            return Response.FromValue(value, message.Response);
                        }
                    default:
                        throw await clientDiagnostics.CreateRequestFailedExceptionAsync(message.Response).ConfigureAwait(false);
                }
            }
            catch (Exception e)
            {
                scope.Failed(e);
                throw;
            }
        }
        /// <summary> A paging operation that doesn&apos;t return a full URL, just a fragment. </summary>
        /// <param name="apiVersion"> Sets the api version to use. </param>
        /// <param name="tenant"> Sets the tenant to use. </param>
        /// <param name="nextLink"> Next link for list operation. </param>
        /// <param name="cancellationToken"> The cancellation token to use. </param>
        public Response<OdataProductResult> NextFragment(string apiVersion, string tenant, string nextLink, CancellationToken cancellationToken = default)
        {
            if (apiVersion == null)
            {
                throw new ArgumentNullException(nameof(apiVersion));
            }
            if (tenant == null)
            {
                throw new ArgumentNullException(nameof(tenant));
            }
            if (nextLink == null)
            {
                throw new ArgumentNullException(nameof(nextLink));
            }

            using var scope = clientDiagnostics.CreateScope("PagingOperations.NextFragment");
            scope.Start();
            try
            {
                using var message = CreateNextFragmentRequest(apiVersion, tenant, nextLink);
                pipeline.Send(message, cancellationToken);
                switch (message.Response.Status)
                {
                    case 200:
                        {
                            using var document = JsonDocument.Parse(message.Response.ContentStream);
                            var value = OdataProductResult.DeserializeOdataProductResult(document.RootElement);
                            return Response.FromValue(value, message.Response);
                        }
                    default:
                        throw clientDiagnostics.CreateRequestFailedException(message.Response);
                }
            }
            catch (Exception e)
            {
                scope.Failed(e);
                throw;
            }
        }
        internal HttpMessage CreateNextFragmentWithGroupingRequest(string apiVersion, string tenant, string nextLink)
        {
            var message = pipeline.CreateMessage();
            var request = message.Request;
            request.Method = RequestMethodAdditional.Get;
            var uri = new RawRequestUriBuilder();
            uri.AppendRaw(host, false);
            uri.AppendPath("/paging/multiple/fragmentwithgrouping/", false);
            uri.AppendPath(tenant, true);
            uri.AppendPath("/", false);
            uri.AppendPath(nextLink, false);
            uri.AppendQuery("api_version", apiVersion, true);
            request.Uri = uri;
            return message;
        }
        /// <summary> A paging operation that doesn&apos;t return a full URL, just a fragment. </summary>
        /// <param name="apiVersion"> Sets the api version to use. </param>
        /// <param name="tenant"> Sets the tenant to use. </param>
        /// <param name="nextLink"> Next link for list operation. </param>
        /// <param name="cancellationToken"> The cancellation token to use. </param>
        public async ValueTask<Response<OdataProductResult>> NextFragmentWithGroupingAsync(string apiVersion, string tenant, string nextLink, CancellationToken cancellationToken = default)
        {
            if (apiVersion == null)
            {
                throw new ArgumentNullException(nameof(apiVersion));
            }
            if (tenant == null)
            {
                throw new ArgumentNullException(nameof(tenant));
            }
            if (nextLink == null)
            {
                throw new ArgumentNullException(nameof(nextLink));
            }

            using var scope = clientDiagnostics.CreateScope("PagingOperations.NextFragmentWithGrouping");
            scope.Start();
            try
            {
                using var message = CreateNextFragmentWithGroupingRequest(apiVersion, tenant, nextLink);
                await pipeline.SendAsync(message, cancellationToken).ConfigureAwait(false);
                switch (message.Response.Status)
                {
                    case 200:
                        {
                            using var document = await JsonDocument.ParseAsync(message.Response.ContentStream, default, cancellationToken).ConfigureAwait(false);
                            var value = OdataProductResult.DeserializeOdataProductResult(document.RootElement);
                            return Response.FromValue(value, message.Response);
                        }
                    default:
                        throw await clientDiagnostics.CreateRequestFailedExceptionAsync(message.Response).ConfigureAwait(false);
                }
            }
            catch (Exception e)
            {
                scope.Failed(e);
                throw;
            }
        }
        /// <summary> A paging operation that doesn&apos;t return a full URL, just a fragment. </summary>
        /// <param name="apiVersion"> Sets the api version to use. </param>
        /// <param name="tenant"> Sets the tenant to use. </param>
        /// <param name="nextLink"> Next link for list operation. </param>
        /// <param name="cancellationToken"> The cancellation token to use. </param>
        public Response<OdataProductResult> NextFragmentWithGrouping(string apiVersion, string tenant, string nextLink, CancellationToken cancellationToken = default)
        {
            if (apiVersion == null)
            {
                throw new ArgumentNullException(nameof(apiVersion));
            }
            if (tenant == null)
            {
                throw new ArgumentNullException(nameof(tenant));
            }
            if (nextLink == null)
            {
                throw new ArgumentNullException(nameof(nextLink));
            }

            using var scope = clientDiagnostics.CreateScope("PagingOperations.NextFragmentWithGrouping");
            scope.Start();
            try
            {
                using var message = CreateNextFragmentWithGroupingRequest(apiVersion, tenant, nextLink);
                pipeline.Send(message, cancellationToken);
                switch (message.Response.Status)
                {
                    case 200:
                        {
                            using var document = JsonDocument.Parse(message.Response.ContentStream);
                            var value = OdataProductResult.DeserializeOdataProductResult(document.RootElement);
                            return Response.FromValue(value, message.Response);
                        }
                    default:
                        throw clientDiagnostics.CreateRequestFailedException(message.Response);
                }
            }
            catch (Exception e)
            {
                scope.Failed(e);
                throw;
            }
        }
        internal HttpMessage CreateGetNoItemNamePagesNextPageRequest(string nextLink)
        {
            var message = pipeline.CreateMessage();
            var request = message.Request;
            request.Method = RequestMethodAdditional.Get;
            var uri = new RawRequestUriBuilder();
            uri.AppendRaw(nextLink, false);
            request.Uri = uri;
            return message;
        }
        /// <summary> A paging operation that must return result of the default &apos;value&apos; node. </summary>
        /// <param name="nextLink"> The URL to the next page of results. </param>
        /// <param name="cancellationToken"> The cancellation token to use. </param>
        public async ValueTask<Response<ProductResultValue>> GetNoItemNamePagesNextPageAsync(string nextLink, CancellationToken cancellationToken = default)
        {
            if (nextLink == null)
            {
                throw new ArgumentNullException(nameof(nextLink));
            }

            using var scope = clientDiagnostics.CreateScope("PagingOperations.GetNoItemNamePages");
            scope.Start();
            try
            {
                using var message = CreateGetNoItemNamePagesNextPageRequest(nextLink);
                await pipeline.SendAsync(message, cancellationToken).ConfigureAwait(false);
                switch (message.Response.Status)
                {
                    case 200:
                        {
                            using var document = await JsonDocument.ParseAsync(message.Response.ContentStream, default, cancellationToken).ConfigureAwait(false);
                            var value = ProductResultValue.DeserializeProductResultValue(document.RootElement);
                            return Response.FromValue(value, message.Response);
                        }
                    default:
                        throw await clientDiagnostics.CreateRequestFailedExceptionAsync(message.Response).ConfigureAwait(false);
                }
            }
            catch (Exception e)
            {
                scope.Failed(e);
                throw;
            }
        }
        /// <summary> A paging operation that must return result of the default &apos;value&apos; node. </summary>
        /// <param name="nextLink"> The URL to the next page of results. </param>
        /// <param name="cancellationToken"> The cancellation token to use. </param>
        public Response<ProductResultValue> GetNoItemNamePagesNextPage(string nextLink, CancellationToken cancellationToken = default)
        {
            if (nextLink == null)
            {
                throw new ArgumentNullException(nameof(nextLink));
            }

            using var scope = clientDiagnostics.CreateScope("PagingOperations.GetNoItemNamePages");
            scope.Start();
            try
            {
                using var message = CreateGetNoItemNamePagesNextPageRequest(nextLink);
                pipeline.Send(message, cancellationToken);
                switch (message.Response.Status)
                {
                    case 200:
                        {
                            using var document = JsonDocument.Parse(message.Response.ContentStream);
                            var value = ProductResultValue.DeserializeProductResultValue(document.RootElement);
                            return Response.FromValue(value, message.Response);
                        }
                    default:
                        throw clientDiagnostics.CreateRequestFailedException(message.Response);
                }
            }
            catch (Exception e)
            {
                scope.Failed(e);
                throw;
            }
        }
        internal HttpMessage CreateGetNullNextLinkNamePagesNextPageRequest(string nextLink)
        {
            var message = pipeline.CreateMessage();
            var request = message.Request;
            request.Method = RequestMethodAdditional.Get;
            var uri = new RawRequestUriBuilder();
            uri.AppendRaw(nextLink, false);
            request.Uri = uri;
            return message;
        }
        /// <summary> A paging operation that must ignore any kind of nextLink, and stop after page 1. </summary>
        /// <param name="nextLink"> The URL to the next page of results. </param>
        /// <param name="cancellationToken"> The cancellation token to use. </param>
        public async ValueTask<Response<ProductResult>> GetNullNextLinkNamePagesNextPageAsync(string nextLink, CancellationToken cancellationToken = default)
        {
            if (nextLink == null)
            {
                throw new ArgumentNullException(nameof(nextLink));
            }

            using var scope = clientDiagnostics.CreateScope("PagingOperations.GetNullNextLinkNamePages");
            scope.Start();
            try
            {
                using var message = CreateGetNullNextLinkNamePagesNextPageRequest(nextLink);
                await pipeline.SendAsync(message, cancellationToken).ConfigureAwait(false);
                switch (message.Response.Status)
                {
                    case 200:
                        {
                            using var document = await JsonDocument.ParseAsync(message.Response.ContentStream, default, cancellationToken).ConfigureAwait(false);
                            var value = ProductResult.DeserializeProductResult(document.RootElement);
                            return Response.FromValue(value, message.Response);
                        }
                    default:
                        throw await clientDiagnostics.CreateRequestFailedExceptionAsync(message.Response).ConfigureAwait(false);
                }
            }
            catch (Exception e)
            {
                scope.Failed(e);
                throw;
            }
        }
        /// <summary> A paging operation that must ignore any kind of nextLink, and stop after page 1. </summary>
        /// <param name="nextLink"> The URL to the next page of results. </param>
        /// <param name="cancellationToken"> The cancellation token to use. </param>
        public Response<ProductResult> GetNullNextLinkNamePagesNextPage(string nextLink, CancellationToken cancellationToken = default)
        {
            if (nextLink == null)
            {
                throw new ArgumentNullException(nameof(nextLink));
            }

            using var scope = clientDiagnostics.CreateScope("PagingOperations.GetNullNextLinkNamePages");
            scope.Start();
            try
            {
                using var message = CreateGetNullNextLinkNamePagesNextPageRequest(nextLink);
                pipeline.Send(message, cancellationToken);
                switch (message.Response.Status)
                {
                    case 200:
                        {
                            using var document = JsonDocument.Parse(message.Response.ContentStream);
                            var value = ProductResult.DeserializeProductResult(document.RootElement);
                            return Response.FromValue(value, message.Response);
                        }
                    default:
                        throw clientDiagnostics.CreateRequestFailedException(message.Response);
                }
            }
            catch (Exception e)
            {
                scope.Failed(e);
                throw;
            }
        }
        internal HttpMessage CreateGetSinglePagesNextPageRequest(string nextLink)
        {
            var message = pipeline.CreateMessage();
            var request = message.Request;
            request.Method = RequestMethodAdditional.Get;
            var uri = new RawRequestUriBuilder();
            uri.AppendRaw(nextLink, false);
            request.Uri = uri;
            return message;
        }
        /// <summary> A paging operation that finishes on the first call without a nextlink. </summary>
        /// <param name="nextLink"> The URL to the next page of results. </param>
        /// <param name="cancellationToken"> The cancellation token to use. </param>
        public async ValueTask<Response<ProductResult>> GetSinglePagesNextPageAsync(string nextLink, CancellationToken cancellationToken = default)
        {
            if (nextLink == null)
            {
                throw new ArgumentNullException(nameof(nextLink));
            }

            using var scope = clientDiagnostics.CreateScope("PagingOperations.GetSinglePages");
            scope.Start();
            try
            {
                using var message = CreateGetSinglePagesNextPageRequest(nextLink);
                await pipeline.SendAsync(message, cancellationToken).ConfigureAwait(false);
                switch (message.Response.Status)
                {
                    case 200:
                        {
                            using var document = await JsonDocument.ParseAsync(message.Response.ContentStream, default, cancellationToken).ConfigureAwait(false);
                            var value = ProductResult.DeserializeProductResult(document.RootElement);
                            return Response.FromValue(value, message.Response);
                        }
                    default:
                        throw await clientDiagnostics.CreateRequestFailedExceptionAsync(message.Response).ConfigureAwait(false);
                }
            }
            catch (Exception e)
            {
                scope.Failed(e);
                throw;
            }
        }
        /// <summary> A paging operation that finishes on the first call without a nextlink. </summary>
        /// <param name="nextLink"> The URL to the next page of results. </param>
        /// <param name="cancellationToken"> The cancellation token to use. </param>
        public Response<ProductResult> GetSinglePagesNextPage(string nextLink, CancellationToken cancellationToken = default)
        {
            if (nextLink == null)
            {
                throw new ArgumentNullException(nameof(nextLink));
            }

            using var scope = clientDiagnostics.CreateScope("PagingOperations.GetSinglePages");
            scope.Start();
            try
            {
                using var message = CreateGetSinglePagesNextPageRequest(nextLink);
                pipeline.Send(message, cancellationToken);
                switch (message.Response.Status)
                {
                    case 200:
                        {
                            using var document = JsonDocument.Parse(message.Response.ContentStream);
                            var value = ProductResult.DeserializeProductResult(document.RootElement);
                            return Response.FromValue(value, message.Response);
                        }
                    default:
                        throw clientDiagnostics.CreateRequestFailedException(message.Response);
                }
            }
            catch (Exception e)
            {
                scope.Failed(e);
                throw;
            }
        }
        internal HttpMessage CreateGetMultiplePagesNextPageRequest(string clientRequestId, int? maxresults, int? timeout, string nextLink)
        {
            var message = pipeline.CreateMessage();
            var request = message.Request;
            request.Method = RequestMethodAdditional.Get;
            var uri = new RawRequestUriBuilder();
            uri.AppendRaw(nextLink, false);
            request.Uri = uri;
            if (clientRequestId != null)
            {
                request.Headers.Add("client-request-id", clientRequestId);
            }
            if (maxresults != null)
            {
                request.Headers.Add("maxresults", maxresults.Value);
            }
            if (timeout != null)
            {
                request.Headers.Add("timeout", timeout.Value);
            }
            return message;
        }
        /// <summary> A paging operation that includes a nextLink that has 10 pages. </summary>
        /// <param name="clientRequestId"> The String to use. </param>
        /// <param name="maxresults"> Sets the maximum number of items to return in the response. </param>
        /// <param name="timeout"> Sets the maximum time that the server can spend processing the request, in seconds. The default is 30 seconds. </param>
        /// <param name="nextLink"> The URL to the next page of results. </param>
        /// <param name="cancellationToken"> The cancellation token to use. </param>
        public async ValueTask<Response<ProductResult>> GetMultiplePagesNextPageAsync(string clientRequestId, int? maxresults, int? timeout, string nextLink, CancellationToken cancellationToken = default)
        {
            if (nextLink == null)
            {
                throw new ArgumentNullException(nameof(nextLink));
            }

            using var scope = clientDiagnostics.CreateScope("PagingOperations.GetMultiplePages");
            scope.Start();
            try
            {
                using var message = CreateGetMultiplePagesNextPageRequest(clientRequestId, maxresults, timeout, nextLink);
                await pipeline.SendAsync(message, cancellationToken).ConfigureAwait(false);
                switch (message.Response.Status)
                {
                    case 200:
                        {
                            using var document = await JsonDocument.ParseAsync(message.Response.ContentStream, default, cancellationToken).ConfigureAwait(false);
                            var value = ProductResult.DeserializeProductResult(document.RootElement);
                            return Response.FromValue(value, message.Response);
                        }
                    default:
                        throw await clientDiagnostics.CreateRequestFailedExceptionAsync(message.Response).ConfigureAwait(false);
                }
            }
            catch (Exception e)
            {
                scope.Failed(e);
                throw;
            }
        }
        /// <summary> A paging operation that includes a nextLink that has 10 pages. </summary>
        /// <param name="clientRequestId"> The String to use. </param>
        /// <param name="maxresults"> Sets the maximum number of items to return in the response. </param>
        /// <param name="timeout"> Sets the maximum time that the server can spend processing the request, in seconds. The default is 30 seconds. </param>
        /// <param name="nextLink"> The URL to the next page of results. </param>
        /// <param name="cancellationToken"> The cancellation token to use. </param>
        public Response<ProductResult> GetMultiplePagesNextPage(string clientRequestId, int? maxresults, int? timeout, string nextLink, CancellationToken cancellationToken = default)
        {
            if (nextLink == null)
            {
                throw new ArgumentNullException(nameof(nextLink));
            }

            using var scope = clientDiagnostics.CreateScope("PagingOperations.GetMultiplePages");
            scope.Start();
            try
            {
                using var message = CreateGetMultiplePagesNextPageRequest(clientRequestId, maxresults, timeout, nextLink);
                pipeline.Send(message, cancellationToken);
                switch (message.Response.Status)
                {
                    case 200:
                        {
                            using var document = JsonDocument.Parse(message.Response.ContentStream);
                            var value = ProductResult.DeserializeProductResult(document.RootElement);
                            return Response.FromValue(value, message.Response);
                        }
                    default:
                        throw clientDiagnostics.CreateRequestFailedException(message.Response);
                }
            }
            catch (Exception e)
            {
                scope.Failed(e);
                throw;
            }
        }
        internal HttpMessage CreateGetOdataMultiplePagesNextPageRequest(string clientRequestId, int? maxresults, int? timeout, string nextLink)
        {
            var message = pipeline.CreateMessage();
            var request = message.Request;
            request.Method = RequestMethodAdditional.Get;
            var uri = new RawRequestUriBuilder();
            uri.AppendRaw(nextLink, false);
            request.Uri = uri;
            if (clientRequestId != null)
            {
                request.Headers.Add("client-request-id", clientRequestId);
            }
            if (maxresults != null)
            {
                request.Headers.Add("maxresults", maxresults.Value);
            }
            if (timeout != null)
            {
                request.Headers.Add("timeout", timeout.Value);
            }
            return message;
        }
        /// <summary> A paging operation that includes a nextLink in odata format that has 10 pages. </summary>
        /// <param name="clientRequestId"> The String to use. </param>
        /// <param name="maxresults"> Sets the maximum number of items to return in the response. </param>
        /// <param name="timeout"> Sets the maximum time that the server can spend processing the request, in seconds. The default is 30 seconds. </param>
        /// <param name="nextLink"> The URL to the next page of results. </param>
        /// <param name="cancellationToken"> The cancellation token to use. </param>
        public async ValueTask<Response<OdataProductResult>> GetOdataMultiplePagesNextPageAsync(string clientRequestId, int? maxresults, int? timeout, string nextLink, CancellationToken cancellationToken = default)
        {
            if (nextLink == null)
            {
                throw new ArgumentNullException(nameof(nextLink));
            }

            using var scope = clientDiagnostics.CreateScope("PagingOperations.GetOdataMultiplePages");
            scope.Start();
            try
            {
                using var message = CreateGetOdataMultiplePagesNextPageRequest(clientRequestId, maxresults, timeout, nextLink);
                await pipeline.SendAsync(message, cancellationToken).ConfigureAwait(false);
                switch (message.Response.Status)
                {
                    case 200:
                        {
                            using var document = await JsonDocument.ParseAsync(message.Response.ContentStream, default, cancellationToken).ConfigureAwait(false);
                            var value = OdataProductResult.DeserializeOdataProductResult(document.RootElement);
                            return Response.FromValue(value, message.Response);
                        }
                    default:
                        throw await clientDiagnostics.CreateRequestFailedExceptionAsync(message.Response).ConfigureAwait(false);
                }
            }
            catch (Exception e)
            {
                scope.Failed(e);
                throw;
            }
        }
        /// <summary> A paging operation that includes a nextLink in odata format that has 10 pages. </summary>
        /// <param name="clientRequestId"> The String to use. </param>
        /// <param name="maxresults"> Sets the maximum number of items to return in the response. </param>
        /// <param name="timeout"> Sets the maximum time that the server can spend processing the request, in seconds. The default is 30 seconds. </param>
        /// <param name="nextLink"> The URL to the next page of results. </param>
        /// <param name="cancellationToken"> The cancellation token to use. </param>
        public Response<OdataProductResult> GetOdataMultiplePagesNextPage(string clientRequestId, int? maxresults, int? timeout, string nextLink, CancellationToken cancellationToken = default)
        {
            if (nextLink == null)
            {
                throw new ArgumentNullException(nameof(nextLink));
            }

            using var scope = clientDiagnostics.CreateScope("PagingOperations.GetOdataMultiplePages");
            scope.Start();
            try
            {
                using var message = CreateGetOdataMultiplePagesNextPageRequest(clientRequestId, maxresults, timeout, nextLink);
                pipeline.Send(message, cancellationToken);
                switch (message.Response.Status)
                {
                    case 200:
                        {
                            using var document = JsonDocument.Parse(message.Response.ContentStream);
                            var value = OdataProductResult.DeserializeOdataProductResult(document.RootElement);
                            return Response.FromValue(value, message.Response);
                        }
                    default:
                        throw clientDiagnostics.CreateRequestFailedException(message.Response);
                }
            }
            catch (Exception e)
            {
                scope.Failed(e);
                throw;
            }
        }
        internal HttpMessage CreateGetMultiplePagesWithOffsetNextPageRequest(string clientRequestId, int? maxresults, int? timeout, string nextLink)
        {
            var message = pipeline.CreateMessage();
            var request = message.Request;
            request.Method = RequestMethodAdditional.Get;
            var uri = new RawRequestUriBuilder();
            uri.AppendRaw(nextLink, false);
            request.Uri = uri;
            if (clientRequestId != null)
            {
                request.Headers.Add("client-request-id", clientRequestId);
            }
            if (maxresults != null)
            {
                request.Headers.Add("maxresults", maxresults.Value);
            }
            if (timeout != null)
            {
                request.Headers.Add("timeout", timeout.Value);
            }
            return message;
        }
        /// <summary> A paging operation that includes a nextLink that has 10 pages. </summary>
        /// <param name="clientRequestId"> The String to use. </param>
        /// <param name="maxresults"> Sets the maximum number of items to return in the response. </param>
        /// <param name="timeout"> Sets the maximum time that the server can spend processing the request, in seconds. The default is 30 seconds. </param>
        /// <param name="nextLink"> The URL to the next page of results. </param>
        /// <param name="cancellationToken"> The cancellation token to use. </param>
        public async ValueTask<Response<ProductResult>> GetMultiplePagesWithOffsetNextPageAsync(string clientRequestId, int? maxresults, int? timeout, string nextLink, CancellationToken cancellationToken = default)
        {
            if (nextLink == null)
            {
                throw new ArgumentNullException(nameof(nextLink));
            }

            using var scope = clientDiagnostics.CreateScope("PagingOperations.GetMultiplePagesWithOffset");
            scope.Start();
            try
            {
                using var message = CreateGetMultiplePagesWithOffsetNextPageRequest(clientRequestId, maxresults, timeout, nextLink);
                await pipeline.SendAsync(message, cancellationToken).ConfigureAwait(false);
                switch (message.Response.Status)
                {
                    case 200:
                        {
                            using var document = await JsonDocument.ParseAsync(message.Response.ContentStream, default, cancellationToken).ConfigureAwait(false);
                            var value = ProductResult.DeserializeProductResult(document.RootElement);
                            return Response.FromValue(value, message.Response);
                        }
                    default:
                        throw await clientDiagnostics.CreateRequestFailedExceptionAsync(message.Response).ConfigureAwait(false);
                }
            }
            catch (Exception e)
            {
                scope.Failed(e);
                throw;
            }
        }
        /// <summary> A paging operation that includes a nextLink that has 10 pages. </summary>
        /// <param name="clientRequestId"> The String to use. </param>
        /// <param name="maxresults"> Sets the maximum number of items to return in the response. </param>
        /// <param name="timeout"> Sets the maximum time that the server can spend processing the request, in seconds. The default is 30 seconds. </param>
        /// <param name="nextLink"> The URL to the next page of results. </param>
        /// <param name="cancellationToken"> The cancellation token to use. </param>
        public Response<ProductResult> GetMultiplePagesWithOffsetNextPage(string clientRequestId, int? maxresults, int? timeout, string nextLink, CancellationToken cancellationToken = default)
        {
            if (nextLink == null)
            {
                throw new ArgumentNullException(nameof(nextLink));
            }

            using var scope = clientDiagnostics.CreateScope("PagingOperations.GetMultiplePagesWithOffset");
            scope.Start();
            try
            {
                using var message = CreateGetMultiplePagesWithOffsetNextPageRequest(clientRequestId, maxresults, timeout, nextLink);
                pipeline.Send(message, cancellationToken);
                switch (message.Response.Status)
                {
                    case 200:
                        {
                            using var document = JsonDocument.Parse(message.Response.ContentStream);
                            var value = ProductResult.DeserializeProductResult(document.RootElement);
                            return Response.FromValue(value, message.Response);
                        }
                    default:
                        throw clientDiagnostics.CreateRequestFailedException(message.Response);
                }
            }
            catch (Exception e)
            {
                scope.Failed(e);
                throw;
            }
        }
        internal HttpMessage CreateGetMultiplePagesRetryFirstNextPageRequest(string nextLink)
        {
            var message = pipeline.CreateMessage();
            var request = message.Request;
            request.Method = RequestMethodAdditional.Get;
            var uri = new RawRequestUriBuilder();
            uri.AppendRaw(nextLink, false);
            request.Uri = uri;
            return message;
        }
        /// <summary> A paging operation that fails on the first call with 500 and then retries and then get a response including a nextLink that has 10 pages. </summary>
        /// <param name="nextLink"> The URL to the next page of results. </param>
        /// <param name="cancellationToken"> The cancellation token to use. </param>
        public async ValueTask<Response<ProductResult>> GetMultiplePagesRetryFirstNextPageAsync(string nextLink, CancellationToken cancellationToken = default)
        {
            if (nextLink == null)
            {
                throw new ArgumentNullException(nameof(nextLink));
            }

            using var scope = clientDiagnostics.CreateScope("PagingOperations.GetMultiplePagesRetryFirst");
            scope.Start();
            try
            {
                using var message = CreateGetMultiplePagesRetryFirstNextPageRequest(nextLink);
                await pipeline.SendAsync(message, cancellationToken).ConfigureAwait(false);
                switch (message.Response.Status)
                {
                    case 200:
                        {
                            using var document = await JsonDocument.ParseAsync(message.Response.ContentStream, default, cancellationToken).ConfigureAwait(false);
                            var value = ProductResult.DeserializeProductResult(document.RootElement);
                            return Response.FromValue(value, message.Response);
                        }
                    default:
                        throw await clientDiagnostics.CreateRequestFailedExceptionAsync(message.Response).ConfigureAwait(false);
                }
            }
            catch (Exception e)
            {
                scope.Failed(e);
                throw;
            }
        }
        /// <summary> A paging operation that fails on the first call with 500 and then retries and then get a response including a nextLink that has 10 pages. </summary>
        /// <param name="nextLink"> The URL to the next page of results. </param>
        /// <param name="cancellationToken"> The cancellation token to use. </param>
        public Response<ProductResult> GetMultiplePagesRetryFirstNextPage(string nextLink, CancellationToken cancellationToken = default)
        {
            if (nextLink == null)
            {
                throw new ArgumentNullException(nameof(nextLink));
            }

            using var scope = clientDiagnostics.CreateScope("PagingOperations.GetMultiplePagesRetryFirst");
            scope.Start();
            try
            {
                using var message = CreateGetMultiplePagesRetryFirstNextPageRequest(nextLink);
                pipeline.Send(message, cancellationToken);
                switch (message.Response.Status)
                {
                    case 200:
                        {
                            using var document = JsonDocument.Parse(message.Response.ContentStream);
                            var value = ProductResult.DeserializeProductResult(document.RootElement);
                            return Response.FromValue(value, message.Response);
                        }
                    default:
                        throw clientDiagnostics.CreateRequestFailedException(message.Response);
                }
            }
            catch (Exception e)
            {
                scope.Failed(e);
                throw;
            }
        }
        internal HttpMessage CreateGetMultiplePagesRetrySecondNextPageRequest(string nextLink)
        {
            var message = pipeline.CreateMessage();
            var request = message.Request;
            request.Method = RequestMethodAdditional.Get;
            var uri = new RawRequestUriBuilder();
            uri.AppendRaw(nextLink, false);
            request.Uri = uri;
            return message;
        }
        /// <summary> A paging operation that includes a nextLink that has 10 pages, of which the 2nd call fails first with 500. The client should retry and finish all 10 pages eventually. </summary>
        /// <param name="nextLink"> The URL to the next page of results. </param>
        /// <param name="cancellationToken"> The cancellation token to use. </param>
        public async ValueTask<Response<ProductResult>> GetMultiplePagesRetrySecondNextPageAsync(string nextLink, CancellationToken cancellationToken = default)
        {
            if (nextLink == null)
            {
                throw new ArgumentNullException(nameof(nextLink));
            }

            using var scope = clientDiagnostics.CreateScope("PagingOperations.GetMultiplePagesRetrySecond");
            scope.Start();
            try
            {
                using var message = CreateGetMultiplePagesRetrySecondNextPageRequest(nextLink);
                await pipeline.SendAsync(message, cancellationToken).ConfigureAwait(false);
                switch (message.Response.Status)
                {
                    case 200:
                        {
                            using var document = await JsonDocument.ParseAsync(message.Response.ContentStream, default, cancellationToken).ConfigureAwait(false);
                            var value = ProductResult.DeserializeProductResult(document.RootElement);
                            return Response.FromValue(value, message.Response);
                        }
                    default:
                        throw await clientDiagnostics.CreateRequestFailedExceptionAsync(message.Response).ConfigureAwait(false);
                }
            }
            catch (Exception e)
            {
                scope.Failed(e);
                throw;
            }
        }
        /// <summary> A paging operation that includes a nextLink that has 10 pages, of which the 2nd call fails first with 500. The client should retry and finish all 10 pages eventually. </summary>
        /// <param name="nextLink"> The URL to the next page of results. </param>
        /// <param name="cancellationToken"> The cancellation token to use. </param>
        public Response<ProductResult> GetMultiplePagesRetrySecondNextPage(string nextLink, CancellationToken cancellationToken = default)
        {
            if (nextLink == null)
            {
                throw new ArgumentNullException(nameof(nextLink));
            }

            using var scope = clientDiagnostics.CreateScope("PagingOperations.GetMultiplePagesRetrySecond");
            scope.Start();
            try
            {
                using var message = CreateGetMultiplePagesRetrySecondNextPageRequest(nextLink);
                pipeline.Send(message, cancellationToken);
                switch (message.Response.Status)
                {
                    case 200:
                        {
                            using var document = JsonDocument.Parse(message.Response.ContentStream);
                            var value = ProductResult.DeserializeProductResult(document.RootElement);
                            return Response.FromValue(value, message.Response);
                        }
                    default:
                        throw clientDiagnostics.CreateRequestFailedException(message.Response);
                }
            }
            catch (Exception e)
            {
                scope.Failed(e);
                throw;
            }
        }
        internal HttpMessage CreateGetSinglePagesFailureNextPageRequest(string nextLink)
        {
            var message = pipeline.CreateMessage();
            var request = message.Request;
            request.Method = RequestMethodAdditional.Get;
            var uri = new RawRequestUriBuilder();
            uri.AppendRaw(nextLink, false);
            request.Uri = uri;
            return message;
        }
        /// <summary> A paging operation that receives a 400 on the first call. </summary>
        /// <param name="nextLink"> The URL to the next page of results. </param>
        /// <param name="cancellationToken"> The cancellation token to use. </param>
        public async ValueTask<Response<ProductResult>> GetSinglePagesFailureNextPageAsync(string nextLink, CancellationToken cancellationToken = default)
        {
            if (nextLink == null)
            {
                throw new ArgumentNullException(nameof(nextLink));
            }

            using var scope = clientDiagnostics.CreateScope("PagingOperations.GetSinglePagesFailure");
            scope.Start();
            try
            {
                using var message = CreateGetSinglePagesFailureNextPageRequest(nextLink);
                await pipeline.SendAsync(message, cancellationToken).ConfigureAwait(false);
                switch (message.Response.Status)
                {
                    case 200:
                        {
                            using var document = await JsonDocument.ParseAsync(message.Response.ContentStream, default, cancellationToken).ConfigureAwait(false);
                            var value = ProductResult.DeserializeProductResult(document.RootElement);
                            return Response.FromValue(value, message.Response);
                        }
                    default:
                        throw await clientDiagnostics.CreateRequestFailedExceptionAsync(message.Response).ConfigureAwait(false);
                }
            }
            catch (Exception e)
            {
                scope.Failed(e);
                throw;
            }
        }
        /// <summary> A paging operation that receives a 400 on the first call. </summary>
        /// <param name="nextLink"> The URL to the next page of results. </param>
        /// <param name="cancellationToken"> The cancellation token to use. </param>
        public Response<ProductResult> GetSinglePagesFailureNextPage(string nextLink, CancellationToken cancellationToken = default)
        {
            if (nextLink == null)
            {
                throw new ArgumentNullException(nameof(nextLink));
            }

            using var scope = clientDiagnostics.CreateScope("PagingOperations.GetSinglePagesFailure");
            scope.Start();
            try
            {
                using var message = CreateGetSinglePagesFailureNextPageRequest(nextLink);
                pipeline.Send(message, cancellationToken);
                switch (message.Response.Status)
                {
                    case 200:
                        {
                            using var document = JsonDocument.Parse(message.Response.ContentStream);
                            var value = ProductResult.DeserializeProductResult(document.RootElement);
                            return Response.FromValue(value, message.Response);
                        }
                    default:
                        throw clientDiagnostics.CreateRequestFailedException(message.Response);
                }
            }
            catch (Exception e)
            {
                scope.Failed(e);
                throw;
            }
        }
        internal HttpMessage CreateGetMultiplePagesFailureNextPageRequest(string nextLink)
        {
            var message = pipeline.CreateMessage();
            var request = message.Request;
            request.Method = RequestMethodAdditional.Get;
            var uri = new RawRequestUriBuilder();
            uri.AppendRaw(nextLink, false);
            request.Uri = uri;
            return message;
        }
        /// <summary> A paging operation that receives a 400 on the second call. </summary>
        /// <param name="nextLink"> The URL to the next page of results. </param>
        /// <param name="cancellationToken"> The cancellation token to use. </param>
        public async ValueTask<Response<ProductResult>> GetMultiplePagesFailureNextPageAsync(string nextLink, CancellationToken cancellationToken = default)
        {
            if (nextLink == null)
            {
                throw new ArgumentNullException(nameof(nextLink));
            }

            using var scope = clientDiagnostics.CreateScope("PagingOperations.GetMultiplePagesFailure");
            scope.Start();
            try
            {
                using var message = CreateGetMultiplePagesFailureNextPageRequest(nextLink);
                await pipeline.SendAsync(message, cancellationToken).ConfigureAwait(false);
                switch (message.Response.Status)
                {
                    case 200:
                        {
                            using var document = await JsonDocument.ParseAsync(message.Response.ContentStream, default, cancellationToken).ConfigureAwait(false);
                            var value = ProductResult.DeserializeProductResult(document.RootElement);
                            return Response.FromValue(value, message.Response);
                        }
                    default:
                        throw await clientDiagnostics.CreateRequestFailedExceptionAsync(message.Response).ConfigureAwait(false);
                }
            }
            catch (Exception e)
            {
                scope.Failed(e);
                throw;
            }
        }
        /// <summary> A paging operation that receives a 400 on the second call. </summary>
        /// <param name="nextLink"> The URL to the next page of results. </param>
        /// <param name="cancellationToken"> The cancellation token to use. </param>
        public Response<ProductResult> GetMultiplePagesFailureNextPage(string nextLink, CancellationToken cancellationToken = default)
        {
            if (nextLink == null)
            {
                throw new ArgumentNullException(nameof(nextLink));
            }

            using var scope = clientDiagnostics.CreateScope("PagingOperations.GetMultiplePagesFailure");
            scope.Start();
            try
            {
                using var message = CreateGetMultiplePagesFailureNextPageRequest(nextLink);
                pipeline.Send(message, cancellationToken);
                switch (message.Response.Status)
                {
                    case 200:
                        {
                            using var document = JsonDocument.Parse(message.Response.ContentStream);
                            var value = ProductResult.DeserializeProductResult(document.RootElement);
                            return Response.FromValue(value, message.Response);
                        }
                    default:
                        throw clientDiagnostics.CreateRequestFailedException(message.Response);
                }
            }
            catch (Exception e)
            {
                scope.Failed(e);
                throw;
            }
        }
        internal HttpMessage CreateGetMultiplePagesFailureUriNextPageRequest(string nextLink)
        {
            var message = pipeline.CreateMessage();
            var request = message.Request;
            request.Method = RequestMethodAdditional.Get;
            var uri = new RawRequestUriBuilder();
            uri.AppendRaw(nextLink, false);
            request.Uri = uri;
            return message;
        }
        /// <summary> A paging operation that receives an invalid nextLink. </summary>
        /// <param name="nextLink"> The URL to the next page of results. </param>
        /// <param name="cancellationToken"> The cancellation token to use. </param>
        public async ValueTask<Response<ProductResult>> GetMultiplePagesFailureUriNextPageAsync(string nextLink, CancellationToken cancellationToken = default)
        {
            if (nextLink == null)
            {
                throw new ArgumentNullException(nameof(nextLink));
            }

            using var scope = clientDiagnostics.CreateScope("PagingOperations.GetMultiplePagesFailureUri");
            scope.Start();
            try
            {
                using var message = CreateGetMultiplePagesFailureUriNextPageRequest(nextLink);
                await pipeline.SendAsync(message, cancellationToken).ConfigureAwait(false);
                switch (message.Response.Status)
                {
                    case 200:
                        {
                            using var document = await JsonDocument.ParseAsync(message.Response.ContentStream, default, cancellationToken).ConfigureAwait(false);
                            var value = ProductResult.DeserializeProductResult(document.RootElement);
                            return Response.FromValue(value, message.Response);
                        }
                    default:
                        throw await clientDiagnostics.CreateRequestFailedExceptionAsync(message.Response).ConfigureAwait(false);
                }
            }
            catch (Exception e)
            {
                scope.Failed(e);
                throw;
            }
        }
        /// <summary> A paging operation that receives an invalid nextLink. </summary>
        /// <param name="nextLink"> The URL to the next page of results. </param>
        /// <param name="cancellationToken"> The cancellation token to use. </param>
        public Response<ProductResult> GetMultiplePagesFailureUriNextPage(string nextLink, CancellationToken cancellationToken = default)
        {
            if (nextLink == null)
            {
                throw new ArgumentNullException(nameof(nextLink));
            }

            using var scope = clientDiagnostics.CreateScope("PagingOperations.GetMultiplePagesFailureUri");
            scope.Start();
            try
            {
                using var message = CreateGetMultiplePagesFailureUriNextPageRequest(nextLink);
                pipeline.Send(message, cancellationToken);
                switch (message.Response.Status)
                {
                    case 200:
                        {
                            using var document = JsonDocument.Parse(message.Response.ContentStream);
                            var value = ProductResult.DeserializeProductResult(document.RootElement);
                            return Response.FromValue(value, message.Response);
                        }
                    default:
                        throw clientDiagnostics.CreateRequestFailedException(message.Response);
                }
            }
            catch (Exception e)
            {
                scope.Failed(e);
                throw;
            }
        }
        internal HttpMessage CreateGetMultiplePagesLRONextPageRequest(string clientRequestId, int? maxresults, int? timeout, string nextLink)
        {
            var message = pipeline.CreateMessage();
            var request = message.Request;
            request.Method = RequestMethodAdditional.Post;
            var uri = new RawRequestUriBuilder();
            uri.AppendRaw(nextLink, false);
            request.Uri = uri;
            if (clientRequestId != null)
            {
                request.Headers.Add("client-request-id", clientRequestId);
            }
            if (maxresults != null)
            {
                request.Headers.Add("maxresults", maxresults.Value);
            }
            if (timeout != null)
            {
                request.Headers.Add("timeout", timeout.Value);
            }
            return message;
        }
        /// <summary> A long-running paging operation that includes a nextLink that has 10 pages. </summary>
        /// <param name="clientRequestId"> The String to use. </param>
        /// <param name="maxresults"> Sets the maximum number of items to return in the response. </param>
        /// <param name="timeout"> Sets the maximum time that the server can spend processing the request, in seconds. The default is 30 seconds. </param>
        /// <param name="nextLink"> The URL to the next page of results. </param>
        /// <param name="cancellationToken"> The cancellation token to use. </param>
        public async ValueTask<Response<ProductResult>> GetMultiplePagesLRONextPageAsync(string clientRequestId, int? maxresults, int? timeout, string nextLink, CancellationToken cancellationToken = default)
        {
            if (nextLink == null)
            {
                throw new ArgumentNullException(nameof(nextLink));
            }

            using var scope = clientDiagnostics.CreateScope("PagingOperations.GetMultiplePagesLRO");
            scope.Start();
            try
            {
                using var message = CreateGetMultiplePagesLRONextPageRequest(clientRequestId, maxresults, timeout, nextLink);
                await pipeline.SendAsync(message, cancellationToken).ConfigureAwait(false);
                switch (message.Response.Status)
                {
                    case 202:
                        {
                            using var document = await JsonDocument.ParseAsync(message.Response.ContentStream, default, cancellationToken).ConfigureAwait(false);
                            var value = ProductResult.DeserializeProductResult(document.RootElement);
                            return Response.FromValue(value, message.Response);
                        }
                    default:
                        throw await clientDiagnostics.CreateRequestFailedExceptionAsync(message.Response).ConfigureAwait(false);
                }
            }
            catch (Exception e)
            {
                scope.Failed(e);
                throw;
            }
        }
        /// <summary> A long-running paging operation that includes a nextLink that has 10 pages. </summary>
        /// <param name="clientRequestId"> The String to use. </param>
        /// <param name="maxresults"> Sets the maximum number of items to return in the response. </param>
        /// <param name="timeout"> Sets the maximum time that the server can spend processing the request, in seconds. The default is 30 seconds. </param>
        /// <param name="nextLink"> The URL to the next page of results. </param>
        /// <param name="cancellationToken"> The cancellation token to use. </param>
        public Response<ProductResult> GetMultiplePagesLRONextPage(string clientRequestId, int? maxresults, int? timeout, string nextLink, CancellationToken cancellationToken = default)
        {
            if (nextLink == null)
            {
                throw new ArgumentNullException(nameof(nextLink));
            }

            using var scope = clientDiagnostics.CreateScope("PagingOperations.GetMultiplePagesLRO");
            scope.Start();
            try
            {
                using var message = CreateGetMultiplePagesLRONextPageRequest(clientRequestId, maxresults, timeout, nextLink);
                pipeline.Send(message, cancellationToken);
                switch (message.Response.Status)
                {
                    case 202:
                        {
                            using var document = JsonDocument.Parse(message.Response.ContentStream);
                            var value = ProductResult.DeserializeProductResult(document.RootElement);
                            return Response.FromValue(value, message.Response);
                        }
                    default:
                        throw clientDiagnostics.CreateRequestFailedException(message.Response);
                }
            }
            catch (Exception e)
            {
                scope.Failed(e);
                throw;
            }
        }
        /// <summary> A paging operation that must return result of the default &apos;value&apos; node. </summary>
        /// <param name="cancellationToken"> The cancellation token to use. </param>
        public AsyncPageable<Product> GetNoItemNamePagesPageableAsync(CancellationToken cancellationToken = default)
        {
            async Task<Page<Product>> FirstPageFunc(int? pageSizeHint)
            {
                var response = await GetNoItemNamePagesAsync(cancellationToken).ConfigureAwait(false);
                return Page.FromValues(response.Value.Value, response.Value.NextLink, response.GetRawResponse());
            }
            async Task<Page<Product>> NextPageFunc(string nextLink, int? pageSizeHint)
            {
                var response = await GetNoItemNamePagesNextPageAsync(nextLink, cancellationToken).ConfigureAwait(false);
                return Page.FromValues(response.Value.Value, response.Value.NextLink, response.GetRawResponse());
            }
            return PageableHelpers.CreateAsyncEnumerable(FirstPageFunc, NextPageFunc);
        }
        /// <summary> A paging operation that must return result of the default &apos;value&apos; node. </summary>
        /// <param name="cancellationToken"> The cancellation token to use. </param>
        public Pageable<Product> GetNoItemNamePagesPageable(CancellationToken cancellationToken = default)
        {
            Page<Product> FirstPageFunc(int? pageSizeHint)
            {
                var response = GetNoItemNamePages(cancellationToken);
                return Page.FromValues(response.Value.Value, response.Value.NextLink, response.GetRawResponse());
            }
            Page<Product> NextPageFunc(string nextLink, int? pageSizeHint)
            {
                var response = GetNoItemNamePagesNextPage(nextLink, cancellationToken);
                return Page.FromValues(response.Value.Value, response.Value.NextLink, response.GetRawResponse());
            }
            return PageableHelpers.CreateEnumerable(FirstPageFunc, NextPageFunc);
        }
        /// <summary> A paging operation that must ignore any kind of nextLink, and stop after page 1. </summary>
        /// <param name="cancellationToken"> The cancellation token to use. </param>
        public AsyncPageable<Product> GetNullNextLinkNamePagesPageableAsync(CancellationToken cancellationToken = default)
        {
            async Task<Page<Product>> FirstPageFunc(int? pageSizeHint)
            {
                var response = await GetNullNextLinkNamePagesAsync(cancellationToken).ConfigureAwait(false);
                return Page.FromValues(response.Value.Values, null, response.GetRawResponse());
            }
            async Task<Page<Product>> NextPageFunc(string nextLink, int? pageSizeHint)
            {
                var response = await GetNullNextLinkNamePagesNextPageAsync(nextLink, cancellationToken).ConfigureAwait(false);
                return Page.FromValues(response.Value.Values, null, response.GetRawResponse());
            }
            return PageableHelpers.CreateAsyncEnumerable(FirstPageFunc, NextPageFunc);
        }
        /// <summary> A paging operation that must ignore any kind of nextLink, and stop after page 1. </summary>
        /// <param name="cancellationToken"> The cancellation token to use. </param>
        public Pageable<Product> GetNullNextLinkNamePagesPageable(CancellationToken cancellationToken = default)
        {
            Page<Product> FirstPageFunc(int? pageSizeHint)
            {
                var response = GetNullNextLinkNamePages(cancellationToken);
                return Page.FromValues(response.Value.Values, null, response.GetRawResponse());
            }
            Page<Product> NextPageFunc(string nextLink, int? pageSizeHint)
            {
                var response = GetNullNextLinkNamePagesNextPage(nextLink, cancellationToken);
                return Page.FromValues(response.Value.Values, null, response.GetRawResponse());
            }
            return PageableHelpers.CreateEnumerable(FirstPageFunc, NextPageFunc);
        }
        /// <summary> A paging operation that finishes on the first call without a nextlink. </summary>
        /// <param name="cancellationToken"> The cancellation token to use. </param>
        public AsyncPageable<Product> GetSinglePagesPageableAsync(CancellationToken cancellationToken = default)
        {
            async Task<Page<Product>> FirstPageFunc(int? pageSizeHint)
            {
                var response = await GetSinglePagesAsync(cancellationToken).ConfigureAwait(false);
                return Page.FromValues(response.Value.Values, response.Value.NextLink, response.GetRawResponse());
            }
            async Task<Page<Product>> NextPageFunc(string nextLink, int? pageSizeHint)
            {
                var response = await GetSinglePagesNextPageAsync(nextLink, cancellationToken).ConfigureAwait(false);
                return Page.FromValues(response.Value.Values, response.Value.NextLink, response.GetRawResponse());
            }
            return PageableHelpers.CreateAsyncEnumerable(FirstPageFunc, NextPageFunc);
        }
        /// <summary> A paging operation that finishes on the first call without a nextlink. </summary>
        /// <param name="cancellationToken"> The cancellation token to use. </param>
        public Pageable<Product> GetSinglePagesPageable(CancellationToken cancellationToken = default)
        {
            Page<Product> FirstPageFunc(int? pageSizeHint)
            {
                var response = GetSinglePages(cancellationToken);
                return Page.FromValues(response.Value.Values, response.Value.NextLink, response.GetRawResponse());
            }
            Page<Product> NextPageFunc(string nextLink, int? pageSizeHint)
            {
                var response = GetSinglePagesNextPage(nextLink, cancellationToken);
                return Page.FromValues(response.Value.Values, response.Value.NextLink, response.GetRawResponse());
            }
            return PageableHelpers.CreateEnumerable(FirstPageFunc, NextPageFunc);
        }
        /// <summary> A paging operation that includes a nextLink that has 10 pages. </summary>
        /// <param name="clientRequestId"> The String to use. </param>
        /// <param name="maxresults"> Sets the maximum number of items to return in the response. </param>
        /// <param name="timeout"> Sets the maximum time that the server can spend processing the request, in seconds. The default is 30 seconds. </param>
        /// <param name="cancellationToken"> The cancellation token to use. </param>
        public AsyncPageable<Product> GetMultiplePagesPageableAsync(string clientRequestId, int? maxresults, int? timeout, CancellationToken cancellationToken = default)
        {
            async Task<Page<Product>> FirstPageFunc(int? pageSizeHint)
            {
                var response = await GetMultiplePagesAsync(clientRequestId, maxresults, timeout, cancellationToken).ConfigureAwait(false);
                return Page.FromValues(response.Value.Values, response.Value.NextLink, response.GetRawResponse());
            }
            async Task<Page<Product>> NextPageFunc(string nextLink, int? pageSizeHint)
            {
                var response = await GetMultiplePagesNextPageAsync(clientRequestId, maxresults, timeout, nextLink, cancellationToken).ConfigureAwait(false);
                return Page.FromValues(response.Value.Values, response.Value.NextLink, response.GetRawResponse());
            }
            return PageableHelpers.CreateAsyncEnumerable(FirstPageFunc, NextPageFunc);
        }
        /// <summary> A paging operation that includes a nextLink that has 10 pages. </summary>
        /// <param name="clientRequestId"> The String to use. </param>
        /// <param name="maxresults"> Sets the maximum number of items to return in the response. </param>
        /// <param name="timeout"> Sets the maximum time that the server can spend processing the request, in seconds. The default is 30 seconds. </param>
        /// <param name="cancellationToken"> The cancellation token to use. </param>
        public Pageable<Product> GetMultiplePagesPageable(string clientRequestId, int? maxresults, int? timeout, CancellationToken cancellationToken = default)
        {
            Page<Product> FirstPageFunc(int? pageSizeHint)
            {
                var response = GetMultiplePages(clientRequestId, maxresults, timeout, cancellationToken);
                return Page.FromValues(response.Value.Values, response.Value.NextLink, response.GetRawResponse());
            }
            Page<Product> NextPageFunc(string nextLink, int? pageSizeHint)
            {
                var response = GetMultiplePagesNextPage(clientRequestId, maxresults, timeout, nextLink, cancellationToken);
                return Page.FromValues(response.Value.Values, response.Value.NextLink, response.GetRawResponse());
            }
            return PageableHelpers.CreateEnumerable(FirstPageFunc, NextPageFunc);
        }
        /// <summary> A paging operation that includes a nextLink in odata format that has 10 pages. </summary>
        /// <param name="clientRequestId"> The String to use. </param>
        /// <param name="maxresults"> Sets the maximum number of items to return in the response. </param>
        /// <param name="timeout"> Sets the maximum time that the server can spend processing the request, in seconds. The default is 30 seconds. </param>
        /// <param name="cancellationToken"> The cancellation token to use. </param>
        public AsyncPageable<Product> GetOdataMultiplePagesPageableAsync(string clientRequestId, int? maxresults, int? timeout, CancellationToken cancellationToken = default)
        {
            async Task<Page<Product>> FirstPageFunc(int? pageSizeHint)
            {
                var response = await GetOdataMultiplePagesAsync(clientRequestId, maxresults, timeout, cancellationToken).ConfigureAwait(false);
                return Page.FromValues(response.Value.Values, response.Value.OdataNextLink, response.GetRawResponse());
            }
            async Task<Page<Product>> NextPageFunc(string nextLink, int? pageSizeHint)
            {
                var response = await GetOdataMultiplePagesNextPageAsync(clientRequestId, maxresults, timeout, nextLink, cancellationToken).ConfigureAwait(false);
                return Page.FromValues(response.Value.Values, response.Value.OdataNextLink, response.GetRawResponse());
            }
            return PageableHelpers.CreateAsyncEnumerable(FirstPageFunc, NextPageFunc);
        }
        /// <summary> A paging operation that includes a nextLink in odata format that has 10 pages. </summary>
        /// <param name="clientRequestId"> The String to use. </param>
        /// <param name="maxresults"> Sets the maximum number of items to return in the response. </param>
        /// <param name="timeout"> Sets the maximum time that the server can spend processing the request, in seconds. The default is 30 seconds. </param>
        /// <param name="cancellationToken"> The cancellation token to use. </param>
        public Pageable<Product> GetOdataMultiplePagesPageable(string clientRequestId, int? maxresults, int? timeout, CancellationToken cancellationToken = default)
        {
            Page<Product> FirstPageFunc(int? pageSizeHint)
            {
                var response = GetOdataMultiplePages(clientRequestId, maxresults, timeout, cancellationToken);
                return Page.FromValues(response.Value.Values, response.Value.OdataNextLink, response.GetRawResponse());
            }
            Page<Product> NextPageFunc(string nextLink, int? pageSizeHint)
            {
                var response = GetOdataMultiplePagesNextPage(clientRequestId, maxresults, timeout, nextLink, cancellationToken);
                return Page.FromValues(response.Value.Values, response.Value.OdataNextLink, response.GetRawResponse());
            }
            return PageableHelpers.CreateEnumerable(FirstPageFunc, NextPageFunc);
        }
        /// <summary> A paging operation that includes a nextLink that has 10 pages. </summary>
        /// <param name="clientRequestId"> The String to use. </param>
        /// <param name="maxresults"> Sets the maximum number of items to return in the response. </param>
        /// <param name="offset"> Offset of return value. </param>
        /// <param name="timeout"> Sets the maximum time that the server can spend processing the request, in seconds. The default is 30 seconds. </param>
        /// <param name="cancellationToken"> The cancellation token to use. </param>
        public AsyncPageable<Product> GetMultiplePagesWithOffsetPageableAsync(string clientRequestId, int? maxresults, int offset, int? timeout, CancellationToken cancellationToken = default)
        {
            async Task<Page<Product>> FirstPageFunc(int? pageSizeHint)
            {
                var response = await GetMultiplePagesWithOffsetAsync(clientRequestId, maxresults, offset, timeout, cancellationToken).ConfigureAwait(false);
                return Page.FromValues(response.Value.Values, response.Value.NextLink, response.GetRawResponse());
            }
            async Task<Page<Product>> NextPageFunc(string nextLink, int? pageSizeHint)
            {
                var response = await GetMultiplePagesWithOffsetNextPageAsync(clientRequestId, maxresults, timeout, nextLink, cancellationToken).ConfigureAwait(false);
                return Page.FromValues(response.Value.Values, response.Value.NextLink, response.GetRawResponse());
            }
            return PageableHelpers.CreateAsyncEnumerable(FirstPageFunc, NextPageFunc);
        }
        /// <summary> A paging operation that includes a nextLink that has 10 pages. </summary>
        /// <param name="clientRequestId"> The String to use. </param>
        /// <param name="maxresults"> Sets the maximum number of items to return in the response. </param>
        /// <param name="offset"> Offset of return value. </param>
        /// <param name="timeout"> Sets the maximum time that the server can spend processing the request, in seconds. The default is 30 seconds. </param>
        /// <param name="cancellationToken"> The cancellation token to use. </param>
        public Pageable<Product> GetMultiplePagesWithOffsetPageable(string clientRequestId, int? maxresults, int offset, int? timeout, CancellationToken cancellationToken = default)
        {
            Page<Product> FirstPageFunc(int? pageSizeHint)
            {
                var response = GetMultiplePagesWithOffset(clientRequestId, maxresults, offset, timeout, cancellationToken);
                return Page.FromValues(response.Value.Values, response.Value.NextLink, response.GetRawResponse());
            }
            Page<Product> NextPageFunc(string nextLink, int? pageSizeHint)
            {
                var response = GetMultiplePagesWithOffsetNextPage(clientRequestId, maxresults, timeout, nextLink, cancellationToken);
                return Page.FromValues(response.Value.Values, response.Value.NextLink, response.GetRawResponse());
            }
            return PageableHelpers.CreateEnumerable(FirstPageFunc, NextPageFunc);
        }
        /// <summary> A paging operation that fails on the first call with 500 and then retries and then get a response including a nextLink that has 10 pages. </summary>
        /// <param name="cancellationToken"> The cancellation token to use. </param>
        public AsyncPageable<Product> GetMultiplePagesRetryFirstPageableAsync(CancellationToken cancellationToken = default)
        {
            async Task<Page<Product>> FirstPageFunc(int? pageSizeHint)
            {
                var response = await GetMultiplePagesRetryFirstAsync(cancellationToken).ConfigureAwait(false);
                return Page.FromValues(response.Value.Values, response.Value.NextLink, response.GetRawResponse());
            }
            async Task<Page<Product>> NextPageFunc(string nextLink, int? pageSizeHint)
            {
                var response = await GetMultiplePagesRetryFirstNextPageAsync(nextLink, cancellationToken).ConfigureAwait(false);
                return Page.FromValues(response.Value.Values, response.Value.NextLink, response.GetRawResponse());
            }
            return PageableHelpers.CreateAsyncEnumerable(FirstPageFunc, NextPageFunc);
        }
        /// <summary> A paging operation that fails on the first call with 500 and then retries and then get a response including a nextLink that has 10 pages. </summary>
        /// <param name="cancellationToken"> The cancellation token to use. </param>
        public Pageable<Product> GetMultiplePagesRetryFirstPageable(CancellationToken cancellationToken = default)
        {
            Page<Product> FirstPageFunc(int? pageSizeHint)
            {
                var response = GetMultiplePagesRetryFirst(cancellationToken);
                return Page.FromValues(response.Value.Values, response.Value.NextLink, response.GetRawResponse());
            }
            Page<Product> NextPageFunc(string nextLink, int? pageSizeHint)
            {
                var response = GetMultiplePagesRetryFirstNextPage(nextLink, cancellationToken);
                return Page.FromValues(response.Value.Values, response.Value.NextLink, response.GetRawResponse());
            }
            return PageableHelpers.CreateEnumerable(FirstPageFunc, NextPageFunc);
        }
        /// <summary> A paging operation that includes a nextLink that has 10 pages, of which the 2nd call fails first with 500. The client should retry and finish all 10 pages eventually. </summary>
        /// <param name="cancellationToken"> The cancellation token to use. </param>
        public AsyncPageable<Product> GetMultiplePagesRetrySecondPageableAsync(CancellationToken cancellationToken = default)
        {
            async Task<Page<Product>> FirstPageFunc(int? pageSizeHint)
            {
                var response = await GetMultiplePagesRetrySecondAsync(cancellationToken).ConfigureAwait(false);
                return Page.FromValues(response.Value.Values, response.Value.NextLink, response.GetRawResponse());
            }
            async Task<Page<Product>> NextPageFunc(string nextLink, int? pageSizeHint)
            {
                var response = await GetMultiplePagesRetrySecondNextPageAsync(nextLink, cancellationToken).ConfigureAwait(false);
                return Page.FromValues(response.Value.Values, response.Value.NextLink, response.GetRawResponse());
            }
            return PageableHelpers.CreateAsyncEnumerable(FirstPageFunc, NextPageFunc);
        }
        /// <summary> A paging operation that includes a nextLink that has 10 pages, of which the 2nd call fails first with 500. The client should retry and finish all 10 pages eventually. </summary>
        /// <param name="cancellationToken"> The cancellation token to use. </param>
        public Pageable<Product> GetMultiplePagesRetrySecondPageable(CancellationToken cancellationToken = default)
        {
            Page<Product> FirstPageFunc(int? pageSizeHint)
            {
                var response = GetMultiplePagesRetrySecond(cancellationToken);
                return Page.FromValues(response.Value.Values, response.Value.NextLink, response.GetRawResponse());
            }
            Page<Product> NextPageFunc(string nextLink, int? pageSizeHint)
            {
                var response = GetMultiplePagesRetrySecondNextPage(nextLink, cancellationToken);
                return Page.FromValues(response.Value.Values, response.Value.NextLink, response.GetRawResponse());
            }
            return PageableHelpers.CreateEnumerable(FirstPageFunc, NextPageFunc);
        }
        /// <summary> A paging operation that receives a 400 on the first call. </summary>
        /// <param name="cancellationToken"> The cancellation token to use. </param>
        public AsyncPageable<Product> GetSinglePagesFailurePageableAsync(CancellationToken cancellationToken = default)
        {
            async Task<Page<Product>> FirstPageFunc(int? pageSizeHint)
            {
                var response = await GetSinglePagesFailureAsync(cancellationToken).ConfigureAwait(false);
                return Page.FromValues(response.Value.Values, response.Value.NextLink, response.GetRawResponse());
            }
            async Task<Page<Product>> NextPageFunc(string nextLink, int? pageSizeHint)
            {
                var response = await GetSinglePagesFailureNextPageAsync(nextLink, cancellationToken).ConfigureAwait(false);
                return Page.FromValues(response.Value.Values, response.Value.NextLink, response.GetRawResponse());
            }
            return PageableHelpers.CreateAsyncEnumerable(FirstPageFunc, NextPageFunc);
        }
        /// <summary> A paging operation that receives a 400 on the first call. </summary>
        /// <param name="cancellationToken"> The cancellation token to use. </param>
        public Pageable<Product> GetSinglePagesFailurePageable(CancellationToken cancellationToken = default)
        {
            Page<Product> FirstPageFunc(int? pageSizeHint)
            {
                var response = GetSinglePagesFailure(cancellationToken);
                return Page.FromValues(response.Value.Values, response.Value.NextLink, response.GetRawResponse());
            }
            Page<Product> NextPageFunc(string nextLink, int? pageSizeHint)
            {
                var response = GetSinglePagesFailureNextPage(nextLink, cancellationToken);
                return Page.FromValues(response.Value.Values, response.Value.NextLink, response.GetRawResponse());
            }
            return PageableHelpers.CreateEnumerable(FirstPageFunc, NextPageFunc);
        }
        /// <summary> A paging operation that receives a 400 on the second call. </summary>
        /// <param name="cancellationToken"> The cancellation token to use. </param>
        public AsyncPageable<Product> GetMultiplePagesFailurePageableAsync(CancellationToken cancellationToken = default)
        {
            async Task<Page<Product>> FirstPageFunc(int? pageSizeHint)
            {
                var response = await GetMultiplePagesFailureAsync(cancellationToken).ConfigureAwait(false);
                return Page.FromValues(response.Value.Values, response.Value.NextLink, response.GetRawResponse());
            }
            async Task<Page<Product>> NextPageFunc(string nextLink, int? pageSizeHint)
            {
                var response = await GetMultiplePagesFailureNextPageAsync(nextLink, cancellationToken).ConfigureAwait(false);
                return Page.FromValues(response.Value.Values, response.Value.NextLink, response.GetRawResponse());
            }
            return PageableHelpers.CreateAsyncEnumerable(FirstPageFunc, NextPageFunc);
        }
        /// <summary> A paging operation that receives a 400 on the second call. </summary>
        /// <param name="cancellationToken"> The cancellation token to use. </param>
        public Pageable<Product> GetMultiplePagesFailurePageable(CancellationToken cancellationToken = default)
        {
            Page<Product> FirstPageFunc(int? pageSizeHint)
            {
                var response = GetMultiplePagesFailure(cancellationToken);
                return Page.FromValues(response.Value.Values, response.Value.NextLink, response.GetRawResponse());
            }
            Page<Product> NextPageFunc(string nextLink, int? pageSizeHint)
            {
                var response = GetMultiplePagesFailureNextPage(nextLink, cancellationToken);
                return Page.FromValues(response.Value.Values, response.Value.NextLink, response.GetRawResponse());
            }
            return PageableHelpers.CreateEnumerable(FirstPageFunc, NextPageFunc);
        }
        /// <summary> A paging operation that receives an invalid nextLink. </summary>
        /// <param name="cancellationToken"> The cancellation token to use. </param>
        public AsyncPageable<Product> GetMultiplePagesFailureUriPageableAsync(CancellationToken cancellationToken = default)
        {
            async Task<Page<Product>> FirstPageFunc(int? pageSizeHint)
            {
                var response = await GetMultiplePagesFailureUriAsync(cancellationToken).ConfigureAwait(false);
                return Page.FromValues(response.Value.Values, response.Value.NextLink, response.GetRawResponse());
            }
            async Task<Page<Product>> NextPageFunc(string nextLink, int? pageSizeHint)
            {
                var response = await GetMultiplePagesFailureUriNextPageAsync(nextLink, cancellationToken).ConfigureAwait(false);
                return Page.FromValues(response.Value.Values, response.Value.NextLink, response.GetRawResponse());
            }
            return PageableHelpers.CreateAsyncEnumerable(FirstPageFunc, NextPageFunc);
        }
        /// <summary> A paging operation that receives an invalid nextLink. </summary>
        /// <param name="cancellationToken"> The cancellation token to use. </param>
        public Pageable<Product> GetMultiplePagesFailureUriPageable(CancellationToken cancellationToken = default)
        {
            Page<Product> FirstPageFunc(int? pageSizeHint)
            {
                var response = GetMultiplePagesFailureUri(cancellationToken);
                return Page.FromValues(response.Value.Values, response.Value.NextLink, response.GetRawResponse());
            }
            Page<Product> NextPageFunc(string nextLink, int? pageSizeHint)
            {
                var response = GetMultiplePagesFailureUriNextPage(nextLink, cancellationToken);
                return Page.FromValues(response.Value.Values, response.Value.NextLink, response.GetRawResponse());
            }
            return PageableHelpers.CreateEnumerable(FirstPageFunc, NextPageFunc);
        }
        /// <summary> A paging operation that doesn&apos;t return a full URL, just a fragment. </summary>
        /// <param name="apiVersion"> Sets the api version to use. </param>
        /// <param name="tenant"> Sets the tenant to use. </param>
        /// <param name="cancellationToken"> The cancellation token to use. </param>
        public AsyncPageable<Product> GetMultiplePagesFragmentNextLinkPageableAsync(string apiVersion, string tenant, CancellationToken cancellationToken = default)
        {
            if (apiVersion == null)
            {
                throw new ArgumentNullException(nameof(apiVersion));
            }
            if (tenant == null)
            {
                throw new ArgumentNullException(nameof(tenant));
            }

            async Task<Page<Product>> FirstPageFunc(int? pageSizeHint)
            {
                var response = await GetMultiplePagesFragmentNextLinkAsync(apiVersion, tenant, cancellationToken).ConfigureAwait(false);
                return Page.FromValues(response.Value.Values, response.Value.OdataNextLink, response.GetRawResponse());
            }
            async Task<Page<Product>> NextPageFunc(string nextLink, int? pageSizeHint)
            {
                var response = await NextFragmentAsync(apiVersion, tenant, nextLink, cancellationToken).ConfigureAwait(false);
                return Page.FromValues(response.Value.Values, response.Value.OdataNextLink, response.GetRawResponse());
            }
            return PageableHelpers.CreateAsyncEnumerable(FirstPageFunc, NextPageFunc);
        }
        /// <summary> A paging operation that doesn&apos;t return a full URL, just a fragment. </summary>
        /// <param name="apiVersion"> Sets the api version to use. </param>
        /// <param name="tenant"> Sets the tenant to use. </param>
        /// <param name="cancellationToken"> The cancellation token to use. </param>
        public Pageable<Product> GetMultiplePagesFragmentNextLinkPageable(string apiVersion, string tenant, CancellationToken cancellationToken = default)
        {
            if (apiVersion == null)
            {
                throw new ArgumentNullException(nameof(apiVersion));
            }
            if (tenant == null)
            {
                throw new ArgumentNullException(nameof(tenant));
            }

            Page<Product> FirstPageFunc(int? pageSizeHint)
            {
                var response = GetMultiplePagesFragmentNextLink(apiVersion, tenant, cancellationToken);
                return Page.FromValues(response.Value.Values, response.Value.OdataNextLink, response.GetRawResponse());
            }
            Page<Product> NextPageFunc(string nextLink, int? pageSizeHint)
            {
                var response = NextFragment(apiVersion, tenant, nextLink, cancellationToken);
                return Page.FromValues(response.Value.Values, response.Value.OdataNextLink, response.GetRawResponse());
            }
            return PageableHelpers.CreateEnumerable(FirstPageFunc, NextPageFunc);
        }
        /// <summary> A paging operation that doesn&apos;t return a full URL, just a fragment with parameters grouped. </summary>
        /// <param name="apiVersion"> Sets the api version to use. </param>
        /// <param name="tenant"> Sets the tenant to use. </param>
        /// <param name="cancellationToken"> The cancellation token to use. </param>
        public AsyncPageable<Product> GetMultiplePagesFragmentWithGroupingNextLinkPageableAsync(string apiVersion, string tenant, CancellationToken cancellationToken = default)
        {
            if (apiVersion == null)
            {
                throw new ArgumentNullException(nameof(apiVersion));
            }
            if (tenant == null)
            {
                throw new ArgumentNullException(nameof(tenant));
            }

            async Task<Page<Product>> FirstPageFunc(int? pageSizeHint)
            {
                var response = await GetMultiplePagesFragmentWithGroupingNextLinkAsync(apiVersion, tenant, cancellationToken).ConfigureAwait(false);
                return Page.FromValues(response.Value.Values, response.Value.OdataNextLink, response.GetRawResponse());
            }
            async Task<Page<Product>> NextPageFunc(string nextLink, int? pageSizeHint)
            {
                var response = await NextFragmentWithGroupingAsync(apiVersion, tenant, nextLink, cancellationToken).ConfigureAwait(false);
                return Page.FromValues(response.Value.Values, response.Value.OdataNextLink, response.GetRawResponse());
            }
            return PageableHelpers.CreateAsyncEnumerable(FirstPageFunc, NextPageFunc);
        }
        /// <summary> A paging operation that doesn&apos;t return a full URL, just a fragment with parameters grouped. </summary>
        /// <param name="apiVersion"> Sets the api version to use. </param>
        /// <param name="tenant"> Sets the tenant to use. </param>
        /// <param name="cancellationToken"> The cancellation token to use. </param>
        public Pageable<Product> GetMultiplePagesFragmentWithGroupingNextLinkPageable(string apiVersion, string tenant, CancellationToken cancellationToken = default)
        {
            if (apiVersion == null)
            {
                throw new ArgumentNullException(nameof(apiVersion));
            }
            if (tenant == null)
            {
                throw new ArgumentNullException(nameof(tenant));
            }

            Page<Product> FirstPageFunc(int? pageSizeHint)
            {
                var response = GetMultiplePagesFragmentWithGroupingNextLink(apiVersion, tenant, cancellationToken);
                return Page.FromValues(response.Value.Values, response.Value.OdataNextLink, response.GetRawResponse());
            }
            Page<Product> NextPageFunc(string nextLink, int? pageSizeHint)
            {
                var response = NextFragmentWithGrouping(apiVersion, tenant, nextLink, cancellationToken);
                return Page.FromValues(response.Value.Values, response.Value.OdataNextLink, response.GetRawResponse());
            }
            return PageableHelpers.CreateEnumerable(FirstPageFunc, NextPageFunc);
        }
        /// <summary> A long-running paging operation that includes a nextLink that has 10 pages. </summary>
        /// <param name="clientRequestId"> The String to use. </param>
        /// <param name="maxresults"> Sets the maximum number of items to return in the response. </param>
        /// <param name="timeout"> Sets the maximum time that the server can spend processing the request, in seconds. The default is 30 seconds. </param>
        /// <param name="cancellationToken"> The cancellation token to use. </param>
        public AsyncPageable<Product> GetMultiplePagesLROPageableAsync(string clientRequestId, int? maxresults, int? timeout, CancellationToken cancellationToken = default)
        {
            async Task<Page<Product>> FirstPageFunc(int? pageSizeHint)
            {
                var response = await GetMultiplePagesLROAsync(clientRequestId, maxresults, timeout, cancellationToken).ConfigureAwait(false);
                return Page.FromValues(response.Value.Values, response.Value.NextLink, response.GetRawResponse());
            }
            async Task<Page<Product>> NextPageFunc(string nextLink, int? pageSizeHint)
            {
                var response = await GetMultiplePagesLRONextPageAsync(clientRequestId, maxresults, timeout, nextLink, cancellationToken).ConfigureAwait(false);
                return Page.FromValues(response.Value.Values, response.Value.NextLink, response.GetRawResponse());
            }
            return PageableHelpers.CreateAsyncEnumerable(FirstPageFunc, NextPageFunc);
        }
        /// <summary> A long-running paging operation that includes a nextLink that has 10 pages. </summary>
        /// <param name="clientRequestId"> The String to use. </param>
        /// <param name="maxresults"> Sets the maximum number of items to return in the response. </param>
        /// <param name="timeout"> Sets the maximum time that the server can spend processing the request, in seconds. The default is 30 seconds. </param>
        /// <param name="cancellationToken"> The cancellation token to use. </param>
        public Pageable<Product> GetMultiplePagesLROPageable(string clientRequestId, int? maxresults, int? timeout, CancellationToken cancellationToken = default)
        {
            Page<Product> FirstPageFunc(int? pageSizeHint)
            {
                var response = GetMultiplePagesLRO(clientRequestId, maxresults, timeout, cancellationToken);
                return Page.FromValues(response.Value.Values, response.Value.NextLink, response.GetRawResponse());
            }
            Page<Product> NextPageFunc(string nextLink, int? pageSizeHint)
            {
                var response = GetMultiplePagesLRONextPage(clientRequestId, maxresults, timeout, nextLink, cancellationToken);
                return Page.FromValues(response.Value.Values, response.Value.NextLink, response.GetRawResponse());
            }
            return PageableHelpers.CreateEnumerable(FirstPageFunc, NextPageFunc);
        }
        /// <summary> A paging operation that doesn&apos;t return a full URL, just a fragment. </summary>
        /// <param name="apiVersion"> Sets the api version to use. </param>
        /// <param name="tenant"> Sets the tenant to use. </param>
        /// <param name="nextLink"> Next link for list operation. </param>
        /// <param name="cancellationToken"> The cancellation token to use. </param>
        public AsyncPageable<Product> NextFragmentPageableAsync(string apiVersion, string tenant, string nextLink, CancellationToken cancellationToken = default)
        {
            if (apiVersion == null)
            {
                throw new ArgumentNullException(nameof(apiVersion));
            }
            if (tenant == null)
            {
                throw new ArgumentNullException(nameof(tenant));
            }
            if (nextLink == null)
            {
                throw new ArgumentNullException(nameof(nextLink));
            }

            async Task<Page<Product>> FirstPageFunc(int? pageSizeHint)
            {
                var response = await NextFragmentAsync(apiVersion, tenant, nextLink, cancellationToken).ConfigureAwait(false);
                return Page.FromValues(response.Value.Values, response.Value.OdataNextLink, response.GetRawResponse());
            }
            async Task<Page<Product>> NextPageFunc(string nextLink, int? pageSizeHint)
            {
                var response = await NextFragmentAsync(apiVersion, tenant, nextLink, cancellationToken).ConfigureAwait(false);
                return Page.FromValues(response.Value.Values, response.Value.OdataNextLink, response.GetRawResponse());
            }
            return PageableHelpers.CreateAsyncEnumerable(FirstPageFunc, NextPageFunc);
        }
        /// <summary> A paging operation that doesn&apos;t return a full URL, just a fragment. </summary>
        /// <param name="apiVersion"> Sets the api version to use. </param>
        /// <param name="tenant"> Sets the tenant to use. </param>
        /// <param name="nextLink"> Next link for list operation. </param>
        /// <param name="cancellationToken"> The cancellation token to use. </param>
        public Pageable<Product> NextFragmentPageable(string apiVersion, string tenant, string nextLink, CancellationToken cancellationToken = default)
        {
            if (apiVersion == null)
            {
                throw new ArgumentNullException(nameof(apiVersion));
            }
            if (tenant == null)
            {
                throw new ArgumentNullException(nameof(tenant));
            }
            if (nextLink == null)
            {
                throw new ArgumentNullException(nameof(nextLink));
            }

            Page<Product> FirstPageFunc(int? pageSizeHint)
            {
                var response = NextFragment(apiVersion, tenant, nextLink, cancellationToken);
                return Page.FromValues(response.Value.Values, response.Value.OdataNextLink, response.GetRawResponse());
            }
            Page<Product> NextPageFunc(string nextLink, int? pageSizeHint)
            {
                var response = NextFragment(apiVersion, tenant, nextLink, cancellationToken);
                return Page.FromValues(response.Value.Values, response.Value.OdataNextLink, response.GetRawResponse());
            }
            return PageableHelpers.CreateEnumerable(FirstPageFunc, NextPageFunc);
        }
        /// <summary> A paging operation that doesn&apos;t return a full URL, just a fragment. </summary>
        /// <param name="apiVersion"> Sets the api version to use. </param>
        /// <param name="tenant"> Sets the tenant to use. </param>
        /// <param name="nextLink"> Next link for list operation. </param>
        /// <param name="cancellationToken"> The cancellation token to use. </param>
        public AsyncPageable<Product> NextFragmentWithGroupingPageableAsync(string apiVersion, string tenant, string nextLink, CancellationToken cancellationToken = default)
        {
            if (apiVersion == null)
            {
                throw new ArgumentNullException(nameof(apiVersion));
            }
            if (tenant == null)
            {
                throw new ArgumentNullException(nameof(tenant));
            }
            if (nextLink == null)
            {
                throw new ArgumentNullException(nameof(nextLink));
            }

            async Task<Page<Product>> FirstPageFunc(int? pageSizeHint)
            {
                var response = await NextFragmentWithGroupingAsync(apiVersion, tenant, nextLink, cancellationToken).ConfigureAwait(false);
                return Page.FromValues(response.Value.Values, response.Value.OdataNextLink, response.GetRawResponse());
            }
            async Task<Page<Product>> NextPageFunc(string nextLink, int? pageSizeHint)
            {
                var response = await NextFragmentWithGroupingAsync(apiVersion, tenant, nextLink, cancellationToken).ConfigureAwait(false);
                return Page.FromValues(response.Value.Values, response.Value.OdataNextLink, response.GetRawResponse());
            }
            return PageableHelpers.CreateAsyncEnumerable(FirstPageFunc, NextPageFunc);
        }
        /// <summary> A paging operation that doesn&apos;t return a full URL, just a fragment. </summary>
        /// <param name="apiVersion"> Sets the api version to use. </param>
        /// <param name="tenant"> Sets the tenant to use. </param>
        /// <param name="nextLink"> Next link for list operation. </param>
        /// <param name="cancellationToken"> The cancellation token to use. </param>
        public Pageable<Product> NextFragmentWithGroupingPageable(string apiVersion, string tenant, string nextLink, CancellationToken cancellationToken = default)
        {
            if (apiVersion == null)
            {
                throw new ArgumentNullException(nameof(apiVersion));
            }
            if (tenant == null)
            {
                throw new ArgumentNullException(nameof(tenant));
            }
            if (nextLink == null)
            {
                throw new ArgumentNullException(nameof(nextLink));
            }

            Page<Product> FirstPageFunc(int? pageSizeHint)
            {
                var response = NextFragmentWithGrouping(apiVersion, tenant, nextLink, cancellationToken);
                return Page.FromValues(response.Value.Values, response.Value.OdataNextLink, response.GetRawResponse());
            }
            Page<Product> NextPageFunc(string nextLink, int? pageSizeHint)
            {
                var response = NextFragmentWithGrouping(apiVersion, tenant, nextLink, cancellationToken);
                return Page.FromValues(response.Value.Values, response.Value.OdataNextLink, response.GetRawResponse());
            }
            return PageableHelpers.CreateEnumerable(FirstPageFunc, NextPageFunc);
        }
    }
}<|MERGE_RESOLUTION|>--- conflicted
+++ resolved
@@ -1037,12 +1037,7 @@
         /// <param name="cancellationToken"> The cancellation token to use. </param>
         public async ValueTask<Response<ProductResult>> GetMultiplePagesLROAsync(string clientRequestId, int? maxresults, int? timeout, CancellationToken cancellationToken = default)
         {
-<<<<<<< HEAD
-            using var scope = clientDiagnostics.CreateScope("PagingOperations.GetMultiplePagesLro");
-=======
-
             using var scope = clientDiagnostics.CreateScope("PagingOperations.GetMultiplePagesLRO");
->>>>>>> 02f8d9e4
             scope.Start();
             try
             {
@@ -1073,12 +1068,7 @@
         /// <param name="cancellationToken"> The cancellation token to use. </param>
         public Response<ProductResult> GetMultiplePagesLRO(string clientRequestId, int? maxresults, int? timeout, CancellationToken cancellationToken = default)
         {
-<<<<<<< HEAD
-            using var scope = clientDiagnostics.CreateScope("PagingOperations.GetMultiplePagesLro");
-=======
-
             using var scope = clientDiagnostics.CreateScope("PagingOperations.GetMultiplePagesLRO");
->>>>>>> 02f8d9e4
             scope.Start();
             try
             {
