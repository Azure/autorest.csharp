--- conflicted
+++ resolved
@@ -7,11 +7,7 @@
   </PropertyGroup>
 
   <ItemGroup>
-<<<<<<< HEAD
-    <PackageReference Include="Azure.Core" Version="1.33.0-alpha.20230612.4" />
-=======
     <PackageReference Include="Azure.Core" Version="1.34.0" />
->>>>>>> f0b631d4
   </ItemGroup>
 
 </Project>