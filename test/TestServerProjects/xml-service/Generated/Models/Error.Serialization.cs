// Copyright (c) Microsoft Corporation. All rights reserved.
// Licensed under the MIT License.

// <auto-generated/>

#nullable disable

using System;
using System.ClientModel.Primitives;
using System.IO;
using System.Xml;
using System.Xml.Linq;
using Azure.Core;

namespace xml_service.Models
{
    internal partial class Error : IXmlSerializable, IPersistableModel<Error>
    {
        private void WriteInternal(XmlWriter writer, string nameHint, ModelReaderWriterOptions options)
        {
            writer.WriteStartElement(nameHint ?? "Error");
            if (Optional.IsDefined(Status))
            {
                writer.WriteStartElement("status");
                writer.WriteValue(Status.Value);
                writer.WriteEndElement();
            }
            if (Optional.IsDefined(Message))
            {
                writer.WriteStartElement("message");
                writer.WriteValue(Message);
                writer.WriteEndElement();
            }
            writer.WriteEndElement();
        }

        void IXmlSerializable.Write(XmlWriter writer, string nameHint) => WriteInternal(writer, nameHint, new ModelReaderWriterOptions("W"));

        internal static Error DeserializeError(XElement element, ModelReaderWriterOptions options = null)
        {
            options ??= new ModelReaderWriterOptions("W");

            int? status = default;
            string message = default;
            if (element.Element("status") is XElement statusElement)
            {
                status = (int?)statusElement;
            }
            if (element.Element("message") is XElement messageElement)
            {
                message = (string)messageElement;
            }
            return new Error(status, message, serializedAdditionalRawData: null);
        }

        BinaryData IPersistableModel<Error>.Write(ModelReaderWriterOptions options)
        {
            var format = options.Format == "W" ? ((IPersistableModel<Error>)this).GetFormatFromOptions(options) : options.Format;

            switch (format)
            {
                case "X":
                    {
                        using MemoryStream stream = new MemoryStream();
                        using XmlWriter writer = XmlWriter.Create(stream);
                        WriteInternal(writer, null, options);
                        writer.Flush();
                        return new BinaryData(stream.GetBuffer().AsMemory(0, (int)stream.Position));
                    }
                default:
<<<<<<< HEAD
                    throw new InvalidOperationException($"The model {nameof(Error)} does not support '{options.Format}' format.");
=======
                    throw new FormatException($"The model {nameof(Error)} does not support '{options.Format}' format.");
>>>>>>> 4e2f9487
            }
        }

        Error IPersistableModel<Error>.Create(BinaryData data, ModelReaderWriterOptions options)
        {
            var format = options.Format == "W" ? ((IPersistableModel<Error>)this).GetFormatFromOptions(options) : options.Format;

            switch (format)
            {
                case "X":
                    return DeserializeError(XElement.Load(data.ToStream()), options);
                default:
<<<<<<< HEAD
                    throw new InvalidOperationException($"The model {nameof(Error)} does not support '{options.Format}' format.");
=======
                    throw new FormatException($"The model {nameof(Error)} does not support '{options.Format}' format.");
>>>>>>> 4e2f9487
            }
        }

        string IPersistableModel<Error>.GetFormatFromOptions(ModelReaderWriterOptions options) => "X";
    }
}<|MERGE_RESOLUTION|>--- conflicted
+++ resolved
@@ -68,11 +68,7 @@
                         return new BinaryData(stream.GetBuffer().AsMemory(0, (int)stream.Position));
                     }
                 default:
-<<<<<<< HEAD
-                    throw new InvalidOperationException($"The model {nameof(Error)} does not support '{options.Format}' format.");
-=======
                     throw new FormatException($"The model {nameof(Error)} does not support '{options.Format}' format.");
->>>>>>> 4e2f9487
             }
         }
 
@@ -85,11 +81,7 @@
                 case "X":
                     return DeserializeError(XElement.Load(data.ToStream()), options);
                 default:
-<<<<<<< HEAD
-                    throw new InvalidOperationException($"The model {nameof(Error)} does not support '{options.Format}' format.");
-=======
                     throw new FormatException($"The model {nameof(Error)} does not support '{options.Format}' format.");
->>>>>>> 4e2f9487
             }
         }
 
