--- conflicted
+++ resolved
@@ -57,24 +57,10 @@
                         using XmlWriter writer = XmlWriter.Create(stream);
                         WriteInternal(writer, null, options);
                         writer.Flush();
-<<<<<<< HEAD
-                        if (stream.Position > int.MaxValue)
-                        {
-                            return BinaryData.FromStream(stream);
-                        }
-                        else
-                        {
-                            return new BinaryData(stream.GetBuffer().AsMemory(0, (int)stream.Position));
-                        }
-                    }
-                default:
-                    throw new InvalidOperationException($"The model {nameof(SignedIdentifier)} does not support '{options.Format}' format.");
-=======
                         return new BinaryData(stream.GetBuffer().AsMemory(0, (int)stream.Position));
                     }
                 default:
                     throw new FormatException($"The model {nameof(SignedIdentifier)} does not support '{options.Format}' format.");
->>>>>>> 4e2f9487
             }
         }
 
@@ -87,11 +73,7 @@
                 case "X":
                     return DeserializeSignedIdentifier(XElement.Load(data.ToStream()), options);
                 default:
-<<<<<<< HEAD
-                    throw new InvalidOperationException($"The model {nameof(SignedIdentifier)} does not support '{options.Format}' format.");
-=======
                     throw new FormatException($"The model {nameof(SignedIdentifier)} does not support '{options.Format}' format.");
->>>>>>> 4e2f9487
             }
         }
 
