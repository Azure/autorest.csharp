--- conflicted
+++ resolved
@@ -1240,7 +1240,6 @@
                 throw;
             }
         }
-<<<<<<< HEAD
         internal HttpMessage CreatePutFloatValidRequest(IEnumerable<float> arrayBody)
         {
             var message = pipeline.CreateMessage();
@@ -1260,9 +1259,6 @@
             return message;
         }
         public async ValueTask<Response> PutFloatValidAsync(IEnumerable<float> arrayBody, CancellationToken cancellationToken = default)
-=======
-        public async ValueTask<Response<ICollection<Guid>>> GetUuidValidAsync(CancellationToken cancellationToken = default)
->>>>>>> 9b4e2522
         {
             if (arrayBody == null)
             {
@@ -1278,98 +1274,71 @@
                 switch (message.Response.Status)
                 {
                     case 200:
-<<<<<<< HEAD
                         return message.Response;
-=======
+                    default:
+                        throw await message.Response.CreateRequestFailedExceptionAsync().ConfigureAwait(false);
+                }
+            }
+            catch (Exception e)
+            {
+                scope.Failed(e);
+                throw;
+            }
+        }
+        public Response PutFloatValid(IEnumerable<float> arrayBody, CancellationToken cancellationToken = default)
+        {
+            if (arrayBody == null)
+            {
+                throw new ArgumentNullException(nameof(arrayBody));
+            }
+
+            using var scope = clientDiagnostics.CreateScope("ArrayOperations.PutFloatValid");
+            scope.Start();
+            try
+            {
+                using var message = CreatePutFloatValidRequest(arrayBody);
+                pipeline.Send(message, cancellationToken);
+                switch (message.Response.Status)
+                {
+                    case 200:
+                        return message.Response;
+                    default:
+                        throw message.Response.CreateRequestFailedException();
+                }
+            }
+            catch (Exception e)
+            {
+                scope.Failed(e);
+                throw;
+            }
+        }
+        internal HttpMessage CreateGetFloatInvalidNullRequest()
+        {
+            var message = pipeline.CreateMessage();
+            var request = message.Request;
+            request.Method = RequestMethod.Get;
+            request.Uri.Reset(new Uri("{host}"));
+            request.Uri.AppendPath("/array/prim/float/0.0-null-1.2e20", false);
+            return message;
+        }
+        public async ValueTask<Response<ICollection<float>>> GetFloatInvalidNullAsync(CancellationToken cancellationToken = default)
+        {
+
+            using var scope = clientDiagnostics.CreateScope("ArrayOperations.GetFloatInvalidNull");
+            scope.Start();
+            try
+            {
+                using var message = CreateGetFloatInvalidNullRequest();
+                await pipeline.SendAsync(message, cancellationToken).ConfigureAwait(false);
+                switch (message.Response.Status)
+                {
+                    case 200:
                         {
                             using var document = await JsonDocument.ParseAsync(message.Response.ContentStream, default, cancellationToken).ConfigureAwait(false);
-                            ICollection<Guid> value = new List<Guid>();
-                            foreach (var item in document.RootElement.EnumerateArray())
-                            {
-                                value.Add(item.GetGuid());
-                            }
-                            return Response.FromValue(value, message.Response);
-                        }
->>>>>>> 9b4e2522
-                    default:
-                        throw await message.Response.CreateRequestFailedExceptionAsync().ConfigureAwait(false);
-                }
-            }
-            catch (Exception e)
-            {
-                scope.Failed(e);
-                throw;
-            }
-        }
-<<<<<<< HEAD
-        public Response PutFloatValid(IEnumerable<float> arrayBody, CancellationToken cancellationToken = default)
-=======
-        public async ValueTask<Response> PutUuidValidAsync(IEnumerable<Guid> arrayBody, CancellationToken cancellationToken = default)
->>>>>>> 9b4e2522
-        {
-            if (arrayBody == null)
-            {
-                throw new ArgumentNullException(nameof(arrayBody));
-            }
-
-            using var scope = clientDiagnostics.CreateScope("ArrayOperations.PutFloatValid");
-            scope.Start();
-            try
-            {
-                using var message = CreatePutFloatValidRequest(arrayBody);
-                pipeline.Send(message, cancellationToken);
-                switch (message.Response.Status)
-                {
-                    case 200:
-                        return message.Response;
-                    default:
-                        throw message.Response.CreateRequestFailedException();
-                }
-            }
-            catch (Exception e)
-            {
-                scope.Failed(e);
-                throw;
-            }
-        }
-<<<<<<< HEAD
-        internal HttpMessage CreateGetFloatInvalidNullRequest()
-        {
-            var message = pipeline.CreateMessage();
-            var request = message.Request;
-            request.Method = RequestMethod.Get;
-            request.Uri.Reset(new Uri("{host}"));
-            request.Uri.AppendPath("/array/prim/float/0.0-null-1.2e20", false);
-            return message;
-        }
-        public async ValueTask<Response<ICollection<float>>> GetFloatInvalidNullAsync(CancellationToken cancellationToken = default)
-=======
-        public async ValueTask<Response<ICollection<Guid>>> GetUuidInvalidCharsAsync(CancellationToken cancellationToken = default)
->>>>>>> 9b4e2522
-        {
-
-            using var scope = clientDiagnostics.CreateScope("ArrayOperations.GetFloatInvalidNull");
-            scope.Start();
-            try
-            {
-                using var message = CreateGetFloatInvalidNullRequest();
-                await pipeline.SendAsync(message, cancellationToken).ConfigureAwait(false);
-                switch (message.Response.Status)
-                {
-                    case 200:
-                        {
-                            using var document = await JsonDocument.ParseAsync(message.Response.ContentStream, default, cancellationToken).ConfigureAwait(false);
-<<<<<<< HEAD
                             ICollection<float> value = new List<float>();
                             foreach (var item in document.RootElement.EnumerateArray())
                             {
                                 value.Add(item.GetSingle());
-=======
-                            ICollection<Guid> value = new List<Guid>();
-                            foreach (var item in document.RootElement.EnumerateArray())
-                            {
-                                value.Add(item.GetGuid());
->>>>>>> 9b4e2522
                             }
                             return Response.FromValue(value, message.Response);
                         }
@@ -2350,7 +2319,7 @@
             request.Uri.AppendPath("/array/prim/uuid/valid", false);
             return message;
         }
-        public async ValueTask<Response<ICollection<string>>> GetUuidValidAsync(CancellationToken cancellationToken = default)
+        public async ValueTask<Response<ICollection<Guid>>> GetUuidValidAsync(CancellationToken cancellationToken = default)
         {
 
             using var scope = clientDiagnostics.CreateScope("ArrayOperations.GetUuidValid");
@@ -2364,24 +2333,24 @@
                     case 200:
                         {
                             using var document = await JsonDocument.ParseAsync(message.Response.ContentStream, default, cancellationToken).ConfigureAwait(false);
-                            ICollection<string> value = new List<string>();
-                            foreach (var item in document.RootElement.EnumerateArray())
-                            {
-                                value.Add(item.GetString());
-                            }
-                            return Response.FromValue(value, message.Response);
-                        }
-                    default:
-                        throw await message.Response.CreateRequestFailedExceptionAsync().ConfigureAwait(false);
-                }
-            }
-            catch (Exception e)
-            {
-                scope.Failed(e);
-                throw;
-            }
-        }
-        public Response<ICollection<string>> GetUuidValid(CancellationToken cancellationToken = default)
+                            ICollection<Guid> value = new List<Guid>();
+                            foreach (var item in document.RootElement.EnumerateArray())
+                            {
+                                value.Add(item.GetGuid());
+                            }
+                            return Response.FromValue(value, message.Response);
+                        }
+                    default:
+                        throw await message.Response.CreateRequestFailedExceptionAsync().ConfigureAwait(false);
+                }
+            }
+            catch (Exception e)
+            {
+                scope.Failed(e);
+                throw;
+            }
+        }
+        public Response<ICollection<Guid>> GetUuidValid(CancellationToken cancellationToken = default)
         {
 
             using var scope = clientDiagnostics.CreateScope("ArrayOperations.GetUuidValid");
@@ -2395,24 +2364,24 @@
                     case 200:
                         {
                             using var document = JsonDocument.Parse(message.Response.ContentStream);
-                            ICollection<string> value = new List<string>();
-                            foreach (var item in document.RootElement.EnumerateArray())
-                            {
-                                value.Add(item.GetString());
-                            }
-                            return Response.FromValue(value, message.Response);
-                        }
-                    default:
-                        throw message.Response.CreateRequestFailedException();
-                }
-            }
-            catch (Exception e)
-            {
-                scope.Failed(e);
-                throw;
-            }
-        }
-        internal HttpMessage CreatePutUuidValidRequest(IEnumerable<string> arrayBody)
+                            ICollection<Guid> value = new List<Guid>();
+                            foreach (var item in document.RootElement.EnumerateArray())
+                            {
+                                value.Add(item.GetGuid());
+                            }
+                            return Response.FromValue(value, message.Response);
+                        }
+                    default:
+                        throw message.Response.CreateRequestFailedException();
+                }
+            }
+            catch (Exception e)
+            {
+                scope.Failed(e);
+                throw;
+            }
+        }
+        internal HttpMessage CreatePutUuidValidRequest(IEnumerable<Guid> arrayBody)
         {
             var message = pipeline.CreateMessage();
             var request = message.Request;
@@ -2430,7 +2399,7 @@
             request.Content = content;
             return message;
         }
-        public async ValueTask<Response> PutUuidValidAsync(IEnumerable<string> arrayBody, CancellationToken cancellationToken = default)
+        public async ValueTask<Response> PutUuidValidAsync(IEnumerable<Guid> arrayBody, CancellationToken cancellationToken = default)
         {
             if (arrayBody == null)
             {
@@ -2457,7 +2426,7 @@
                 throw;
             }
         }
-        public Response PutUuidValid(IEnumerable<string> arrayBody, CancellationToken cancellationToken = default)
+        public Response PutUuidValid(IEnumerable<Guid> arrayBody, CancellationToken cancellationToken = default)
         {
             if (arrayBody == null)
             {
@@ -2493,7 +2462,7 @@
             request.Uri.AppendPath("/array/prim/uuid/invalidchars", false);
             return message;
         }
-        public async ValueTask<Response<ICollection<string>>> GetUuidInvalidCharsAsync(CancellationToken cancellationToken = default)
+        public async ValueTask<Response<ICollection<Guid>>> GetUuidInvalidCharsAsync(CancellationToken cancellationToken = default)
         {
 
             using var scope = clientDiagnostics.CreateScope("ArrayOperations.GetUuidInvalidChars");
@@ -2507,24 +2476,24 @@
                     case 200:
                         {
                             using var document = await JsonDocument.ParseAsync(message.Response.ContentStream, default, cancellationToken).ConfigureAwait(false);
-                            ICollection<string> value = new List<string>();
-                            foreach (var item in document.RootElement.EnumerateArray())
-                            {
-                                value.Add(item.GetString());
-                            }
-                            return Response.FromValue(value, message.Response);
-                        }
-                    default:
-                        throw await message.Response.CreateRequestFailedExceptionAsync().ConfigureAwait(false);
-                }
-            }
-            catch (Exception e)
-            {
-                scope.Failed(e);
-                throw;
-            }
-        }
-        public Response<ICollection<string>> GetUuidInvalidChars(CancellationToken cancellationToken = default)
+                            ICollection<Guid> value = new List<Guid>();
+                            foreach (var item in document.RootElement.EnumerateArray())
+                            {
+                                value.Add(item.GetGuid());
+                            }
+                            return Response.FromValue(value, message.Response);
+                        }
+                    default:
+                        throw await message.Response.CreateRequestFailedExceptionAsync().ConfigureAwait(false);
+                }
+            }
+            catch (Exception e)
+            {
+                scope.Failed(e);
+                throw;
+            }
+        }
+        public Response<ICollection<Guid>> GetUuidInvalidChars(CancellationToken cancellationToken = default)
         {
 
             using var scope = clientDiagnostics.CreateScope("ArrayOperations.GetUuidInvalidChars");
@@ -2538,10 +2507,10 @@
                     case 200:
                         {
                             using var document = JsonDocument.Parse(message.Response.ContentStream);
-                            ICollection<string> value = new List<string>();
-                            foreach (var item in document.RootElement.EnumerateArray())
-                            {
-                                value.Add(item.GetString());
+                            ICollection<Guid> value = new List<Guid>();
+                            foreach (var item in document.RootElement.EnumerateArray())
+                            {
+                                value.Add(item.GetGuid());
                             }
                             return Response.FromValue(value, message.Response);
                         }
