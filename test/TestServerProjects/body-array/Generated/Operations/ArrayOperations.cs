--- conflicted
+++ resolved
@@ -278,7 +278,7 @@
             return message;
         }
         /// <summary> Set array value empty []. </summary>
-        /// <param name="arrayBody"> The ArrayOfPutContentSchemaItem to use. </param>
+        /// <param name="arrayBody"> The ArrayOfput-content-schemaItem to use. </param>
         /// <param name="cancellationToken"> The cancellation token to use. </param>
         public async ValueTask<Response> PutEmptyAsync(IEnumerable<string> arrayBody, CancellationToken cancellationToken = default)
         {
@@ -308,7 +308,7 @@
             }
         }
         /// <summary> Set array value empty []. </summary>
-        /// <param name="arrayBody"> The ArrayOfPutContentSchemaItem to use. </param>
+        /// <param name="arrayBody"> The ArrayOfput-content-schemaItem to use. </param>
         /// <param name="cancellationToken"> The cancellation token to use. </param>
         public Response PutEmpty(IEnumerable<string> arrayBody, CancellationToken cancellationToken = default)
         {
@@ -433,7 +433,7 @@
             return message;
         }
         /// <summary> Set array value empty [true, false, false, true]. </summary>
-        /// <param name="arrayBody"> The ArrayOfBoolean to use. </param>
+        /// <param name="arrayBody"> The ArrayOfboolean to use. </param>
         /// <param name="cancellationToken"> The cancellation token to use. </param>
         public async ValueTask<Response> PutBooleanTfftAsync(IEnumerable<bool> arrayBody, CancellationToken cancellationToken = default)
         {
@@ -463,7 +463,7 @@
             }
         }
         /// <summary> Set array value empty [true, false, false, true]. </summary>
-        /// <param name="arrayBody"> The ArrayOfBoolean to use. </param>
+        /// <param name="arrayBody"> The ArrayOfboolean to use. </param>
         /// <param name="cancellationToken"> The cancellation token to use. </param>
         public Response PutBooleanTfft(IEnumerable<bool> arrayBody, CancellationToken cancellationToken = default)
         {
@@ -738,7 +738,7 @@
             return message;
         }
         /// <summary> Set array value empty [1, -1, 3, 300]. </summary>
-        /// <param name="arrayBody"> The ArrayOfInteger to use. </param>
+        /// <param name="arrayBody"> The ArrayOfinteger to use. </param>
         /// <param name="cancellationToken"> The cancellation token to use. </param>
         public async ValueTask<Response> PutIntegerValidAsync(IEnumerable<int> arrayBody, CancellationToken cancellationToken = default)
         {
@@ -768,7 +768,7 @@
             }
         }
         /// <summary> Set array value empty [1, -1, 3, 300]. </summary>
-        /// <param name="arrayBody"> The ArrayOfInteger to use. </param>
+        /// <param name="arrayBody"> The ArrayOfinteger to use. </param>
         /// <param name="cancellationToken"> The cancellation token to use. </param>
         public Response PutIntegerValid(IEnumerable<int> arrayBody, CancellationToken cancellationToken = default)
         {
@@ -1043,7 +1043,7 @@
             return message;
         }
         /// <summary> Set array value empty [1, -1, 3, 300]. </summary>
-        /// <param name="arrayBody"> The ArrayOfInteger to use. </param>
+        /// <param name="arrayBody"> The ArrayOfinteger to use. </param>
         /// <param name="cancellationToken"> The cancellation token to use. </param>
         public async ValueTask<Response> PutLongValidAsync(IEnumerable<long> arrayBody, CancellationToken cancellationToken = default)
         {
@@ -1073,7 +1073,7 @@
             }
         }
         /// <summary> Set array value empty [1, -1, 3, 300]. </summary>
-        /// <param name="arrayBody"> The ArrayOfInteger to use. </param>
+        /// <param name="arrayBody"> The ArrayOfinteger to use. </param>
         /// <param name="cancellationToken"> The cancellation token to use. </param>
         public Response PutLongValid(IEnumerable<long> arrayBody, CancellationToken cancellationToken = default)
         {
@@ -1348,7 +1348,7 @@
             return message;
         }
         /// <summary> Set array value [0, -0.01, 1.2e20]. </summary>
-        /// <param name="arrayBody"> The ArrayOfNumber to use. </param>
+        /// <param name="arrayBody"> The ArrayOfnumber to use. </param>
         /// <param name="cancellationToken"> The cancellation token to use. </param>
         public async ValueTask<Response> PutFloatValidAsync(IEnumerable<float> arrayBody, CancellationToken cancellationToken = default)
         {
@@ -1378,7 +1378,7 @@
             }
         }
         /// <summary> Set array value [0, -0.01, 1.2e20]. </summary>
-        /// <param name="arrayBody"> The ArrayOfNumber to use. </param>
+        /// <param name="arrayBody"> The ArrayOfnumber to use. </param>
         /// <param name="cancellationToken"> The cancellation token to use. </param>
         public Response PutFloatValid(IEnumerable<float> arrayBody, CancellationToken cancellationToken = default)
         {
@@ -1653,7 +1653,7 @@
             return message;
         }
         /// <summary> Set array value [0, -0.01, 1.2e20]. </summary>
-        /// <param name="arrayBody"> The ArrayOfNumber to use. </param>
+        /// <param name="arrayBody"> The ArrayOfnumber to use. </param>
         /// <param name="cancellationToken"> The cancellation token to use. </param>
         public async ValueTask<Response> PutDoubleValidAsync(IEnumerable<double> arrayBody, CancellationToken cancellationToken = default)
         {
@@ -1683,7 +1683,7 @@
             }
         }
         /// <summary> Set array value [0, -0.01, 1.2e20]. </summary>
-        /// <param name="arrayBody"> The ArrayOfNumber to use. </param>
+        /// <param name="arrayBody"> The ArrayOfnumber to use. </param>
         /// <param name="cancellationToken"> The cancellation token to use. </param>
         public Response PutDoubleValid(IEnumerable<double> arrayBody, CancellationToken cancellationToken = default)
         {
@@ -1958,7 +1958,7 @@
             return message;
         }
         /// <summary> Set array value [&apos;foo1&apos;, &apos;foo2&apos;, &apos;foo3&apos;]. </summary>
-        /// <param name="arrayBody"> The ArrayOfString to use. </param>
+        /// <param name="arrayBody"> The ArrayOfstring to use. </param>
         /// <param name="cancellationToken"> The cancellation token to use. </param>
         public async ValueTask<Response> PutStringValidAsync(IEnumerable<string> arrayBody, CancellationToken cancellationToken = default)
         {
@@ -1988,7 +1988,7 @@
             }
         }
         /// <summary> Set array value [&apos;foo1&apos;, &apos;foo2&apos;, &apos;foo3&apos;]. </summary>
-        /// <param name="arrayBody"> The ArrayOfString to use. </param>
+        /// <param name="arrayBody"> The ArrayOfstring to use. </param>
         /// <param name="cancellationToken"> The cancellation token to use. </param>
         public Response PutStringValid(IEnumerable<string> arrayBody, CancellationToken cancellationToken = default)
         {
@@ -2573,7 +2573,7 @@
             return message;
         }
         /// <summary> Set array value  [&apos;6dcc7237-45fe-45c4-8a6b-3a8a3f625652&apos;, &apos;d1399005-30f7-40d6-8da6-dd7c89ad34db&apos;, &apos;f42f6aa1-a5bc-4ddf-907e-5f915de43205&apos;]. </summary>
-        /// <param name="arrayBody"> The ArrayOfUuid to use. </param>
+        /// <param name="arrayBody"> The ArrayOfuuid to use. </param>
         /// <param name="cancellationToken"> The cancellation token to use. </param>
         public async ValueTask<Response> PutUuidValidAsync(IEnumerable<Guid> arrayBody, CancellationToken cancellationToken = default)
         {
@@ -2603,7 +2603,7 @@
             }
         }
         /// <summary> Set array value  [&apos;6dcc7237-45fe-45c4-8a6b-3a8a3f625652&apos;, &apos;d1399005-30f7-40d6-8da6-dd7c89ad34db&apos;, &apos;f42f6aa1-a5bc-4ddf-907e-5f915de43205&apos;]. </summary>
-        /// <param name="arrayBody"> The ArrayOfUuid to use. </param>
+        /// <param name="arrayBody"> The ArrayOfuuid to use. </param>
         /// <param name="cancellationToken"> The cancellation token to use. </param>
         public Response PutUuidValid(IEnumerable<Guid> arrayBody, CancellationToken cancellationToken = default)
         {
@@ -2803,7 +2803,7 @@
             return message;
         }
         /// <summary> Set array value  [&apos;2000-12-01&apos;, &apos;1980-01-02&apos;, &apos;1492-10-12&apos;]. </summary>
-        /// <param name="arrayBody"> The ArrayOfDate to use. </param>
+        /// <param name="arrayBody"> The ArrayOfdate to use. </param>
         /// <param name="cancellationToken"> The cancellation token to use. </param>
         public async ValueTask<Response> PutDateValidAsync(IEnumerable<DateTimeOffset> arrayBody, CancellationToken cancellationToken = default)
         {
@@ -2833,7 +2833,7 @@
             }
         }
         /// <summary> Set array value  [&apos;2000-12-01&apos;, &apos;1980-01-02&apos;, &apos;1492-10-12&apos;]. </summary>
-        /// <param name="arrayBody"> The ArrayOfDate to use. </param>
+        /// <param name="arrayBody"> The ArrayOfdate to use. </param>
         /// <param name="cancellationToken"> The cancellation token to use. </param>
         public Response PutDateValid(IEnumerable<DateTimeOffset> arrayBody, CancellationToken cancellationToken = default)
         {
@@ -3108,7 +3108,7 @@
             return message;
         }
         /// <summary> Set array value  [&apos;2000-12-01t00:00:01z&apos;, &apos;1980-01-02T00:11:35+01:00&apos;, &apos;1492-10-12T10:15:01-08:00&apos;]. </summary>
-        /// <param name="arrayBody"> The ArrayOfDateTime to use. </param>
+        /// <param name="arrayBody"> The ArrayOfdate-time to use. </param>
         /// <param name="cancellationToken"> The cancellation token to use. </param>
         public async ValueTask<Response> PutDateTimeValidAsync(IEnumerable<DateTimeOffset> arrayBody, CancellationToken cancellationToken = default)
         {
@@ -3138,7 +3138,7 @@
             }
         }
         /// <summary> Set array value  [&apos;2000-12-01t00:00:01z&apos;, &apos;1980-01-02T00:11:35+01:00&apos;, &apos;1492-10-12T10:15:01-08:00&apos;]. </summary>
-        /// <param name="arrayBody"> The ArrayOfDateTime to use. </param>
+        /// <param name="arrayBody"> The ArrayOfdate-time to use. </param>
         /// <param name="cancellationToken"> The cancellation token to use. </param>
         public Response PutDateTimeValid(IEnumerable<DateTimeOffset> arrayBody, CancellationToken cancellationToken = default)
         {
@@ -3413,7 +3413,7 @@
             return message;
         }
         /// <summary> Set array value  [&apos;Fri, 01 Dec 2000 00:00:01 GMT&apos;, &apos;Wed, 02 Jan 1980 00:11:35 GMT&apos;, &apos;Wed, 12 Oct 1492 10:15:01 GMT&apos;]. </summary>
-        /// <param name="arrayBody"> The ArrayOfDateTime to use. </param>
+        /// <param name="arrayBody"> The ArrayOfdate-time to use. </param>
         /// <param name="cancellationToken"> The cancellation token to use. </param>
         public async ValueTask<Response> PutDateTimeRfc1123ValidAsync(IEnumerable<DateTimeOffset> arrayBody, CancellationToken cancellationToken = default)
         {
@@ -3443,7 +3443,7 @@
             }
         }
         /// <summary> Set array value  [&apos;Fri, 01 Dec 2000 00:00:01 GMT&apos;, &apos;Wed, 02 Jan 1980 00:11:35 GMT&apos;, &apos;Wed, 12 Oct 1492 10:15:01 GMT&apos;]. </summary>
-        /// <param name="arrayBody"> The ArrayOfDateTime to use. </param>
+        /// <param name="arrayBody"> The ArrayOfdate-time to use. </param>
         /// <param name="cancellationToken"> The cancellation token to use. </param>
         public Response PutDateTimeRfc1123Valid(IEnumerable<DateTimeOffset> arrayBody, CancellationToken cancellationToken = default)
         {
@@ -3568,7 +3568,7 @@
             return message;
         }
         /// <summary> Set array value  [&apos;P123DT22H14M12.011S&apos;, &apos;P5DT1H0M0S&apos;]. </summary>
-        /// <param name="arrayBody"> The ArrayOfDuration to use. </param>
+        /// <param name="arrayBody"> The ArrayOfduration to use. </param>
         /// <param name="cancellationToken"> The cancellation token to use. </param>
         public async ValueTask<Response> PutDurationValidAsync(IEnumerable<TimeSpan> arrayBody, CancellationToken cancellationToken = default)
         {
@@ -3598,7 +3598,7 @@
             }
         }
         /// <summary> Set array value  [&apos;P123DT22H14M12.011S&apos;, &apos;P5DT1H0M0S&apos;]. </summary>
-        /// <param name="arrayBody"> The ArrayOfDuration to use. </param>
+        /// <param name="arrayBody"> The ArrayOfduration to use. </param>
         /// <param name="cancellationToken"> The cancellation token to use. </param>
         public Response PutDurationValid(IEnumerable<TimeSpan> arrayBody, CancellationToken cancellationToken = default)
         {
@@ -3723,7 +3723,7 @@
             return message;
         }
         /// <summary> Put the array value [hex(FF FF FF FA), hex(01 02 03), hex (25, 29, 43)] with each elementencoded in base 64. </summary>
-        /// <param name="arrayBody"> The ArrayOfByteArray to use. </param>
+        /// <param name="arrayBody"> The ArrayOfbyte-array to use. </param>
         /// <param name="cancellationToken"> The cancellation token to use. </param>
         public async ValueTask<Response> PutByteValidAsync(IEnumerable<byte[]> arrayBody, CancellationToken cancellationToken = default)
         {
@@ -3753,7 +3753,7 @@
             }
         }
         /// <summary> Put the array value [hex(FF FF FF FA), hex(01 02 03), hex (25, 29, 43)] with each elementencoded in base 64. </summary>
-        /// <param name="arrayBody"> The ArrayOfByteArray to use. </param>
+        /// <param name="arrayBody"> The ArrayOfbyte-array to use. </param>
         /// <param name="cancellationToken"> The cancellation token to use. </param>
         public Response PutByteValid(IEnumerable<byte[]> arrayBody, CancellationToken cancellationToken = default)
         {
@@ -4838,7 +4838,7 @@
             return message;
         }
         /// <summary> Put An array of array of strings [[&apos;1&apos;, &apos;2&apos;, &apos;3&apos;], [&apos;4&apos;, &apos;5&apos;, &apos;6&apos;], [&apos;7&apos;, &apos;8&apos;, &apos;9&apos;]]. </summary>
-        /// <param name="arrayBody"> The ArrayOfPutContentSchemaItemsItem to use. </param>
+        /// <param name="arrayBody"> The ArrayOfArray of put-content-schema-itemsItem to use. </param>
         /// <param name="cancellationToken"> The cancellation token to use. </param>
         public async ValueTask<Response> PutArrayValidAsync(IEnumerable<ICollection<string>> arrayBody, CancellationToken cancellationToken = default)
         {
@@ -4868,7 +4868,7 @@
             }
         }
         /// <summary> Put An array of array of strings [[&apos;1&apos;, &apos;2&apos;, &apos;3&apos;], [&apos;4&apos;, &apos;5&apos;, &apos;6&apos;], [&apos;7&apos;, &apos;8&apos;, &apos;9&apos;]]. </summary>
-        /// <param name="arrayBody"> The ArrayOfPutContentSchemaItemsItem to use. </param>
+        /// <param name="arrayBody"> The ArrayOfArray of put-content-schema-itemsItem to use. </param>
         /// <param name="cancellationToken"> The cancellation token to use. </param>
         public Response PutArrayValid(IEnumerable<ICollection<string>> arrayBody, CancellationToken cancellationToken = default)
         {
@@ -5349,11 +5349,7 @@
             return message;
         }
         /// <summary> Get an array of Dictionaries of type &lt;string, string&gt; with value [{&apos;1&apos;: &apos;one&apos;, &apos;2&apos;: &apos;two&apos;, &apos;3&apos;: &apos;three&apos;}, {&apos;4&apos;: &apos;four&apos;, &apos;5&apos;: &apos;five&apos;, &apos;6&apos;: &apos;six&apos;}, {&apos;7&apos;: &apos;seven&apos;, &apos;8&apos;: &apos;eight&apos;, &apos;9&apos;: &apos;nine&apos;}]. </summary>
-<<<<<<< HEAD
-        /// <param name="arrayBody"> The ArrayOfDictionaryOfString to use. </param>
-=======
         /// <param name="arrayBody"> The ArrayOfDictionaryOfstring to use. </param>
->>>>>>> 85f2bbc2
         /// <param name="cancellationToken"> The cancellation token to use. </param>
         public async ValueTask<Response> PutDictionaryValidAsync(IEnumerable<IDictionary<string, string>> arrayBody, CancellationToken cancellationToken = default)
         {
@@ -5383,11 +5379,7 @@
             }
         }
         /// <summary> Get an array of Dictionaries of type &lt;string, string&gt; with value [{&apos;1&apos;: &apos;one&apos;, &apos;2&apos;: &apos;two&apos;, &apos;3&apos;: &apos;three&apos;}, {&apos;4&apos;: &apos;four&apos;, &apos;5&apos;: &apos;five&apos;, &apos;6&apos;: &apos;six&apos;}, {&apos;7&apos;: &apos;seven&apos;, &apos;8&apos;: &apos;eight&apos;, &apos;9&apos;: &apos;nine&apos;}]. </summary>
-<<<<<<< HEAD
-        /// <param name="arrayBody"> The ArrayOfDictionaryOfString to use. </param>
-=======
         /// <param name="arrayBody"> The ArrayOfDictionaryOfstring to use. </param>
->>>>>>> 85f2bbc2
         /// <param name="cancellationToken"> The cancellation token to use. </param>
         public Response PutDictionaryValid(IEnumerable<IDictionary<string, string>> arrayBody, CancellationToken cancellationToken = default)
         {
