--- conflicted
+++ resolved
@@ -10,7 +10,6 @@
     /// <summary> The Error. </summary>
     public partial class Error
     {
-<<<<<<< HEAD
         /// <summary> Initializes a new instance of Error. </summary>
         internal Error()
         {
@@ -25,11 +24,7 @@
             Message = message;
         }
 
-        public int? Status { get; set; }
-        public string Message { get; set; }
-=======
         public int? Status { get; internal set; }
         public string Message { get; internal set; }
->>>>>>> 66b00a3c
     }
 }