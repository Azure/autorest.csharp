// Copyright (c) Microsoft Corporation. All rights reserved.
// Licensed under the MIT License.

using System;
using System.IO;
using System.Threading;
using System.Threading.Tasks;
using Azure;
using Azure.Core;
using Azure.Core.Pipeline;

namespace body_file
{
    internal partial class FilesOperations
    {
        private string host;
        private ClientDiagnostics clientDiagnostics;
        private HttpPipeline pipeline;
        /// <summary> Initializes a new instance of FilesOperations. </summary>
        public FilesOperations(ClientDiagnostics clientDiagnostics, HttpPipeline pipeline, string host = "http://localhost:3000")
        {
            if (host == null)
            {
                throw new ArgumentNullException(nameof(host));
            }

            this.host = host;
            this.clientDiagnostics = clientDiagnostics;
            this.pipeline = pipeline;
        }
<<<<<<< HEAD
        /// <summary> Get file. </summary>
        /// <param name="cancellationToken"> The cancellation token to use. </param>
=======
        internal HttpMessage CreateGetFileRequest()
        {
            var message = pipeline.CreateMessage();
            var request = message.Request;
            request.Method = RequestMethod.Get;
            request.Uri.Reset(new Uri($"{host}"));
            request.Uri.AppendPath("/files/stream/nonempty", false);
            return message;
        }
>>>>>>> 3eefb33b
        public async ValueTask<Response<Stream>> GetFileAsync(CancellationToken cancellationToken = default)
        {

            using var scope = clientDiagnostics.CreateScope("FilesOperations.GetFile");
            scope.Start();
            try
            {
                using var message = CreateGetFileRequest();
                await pipeline.SendAsync(message, cancellationToken).ConfigureAwait(false);
                switch (message.Response.Status)
                {
                    case 200:
                        {
                            var value = message.ExtractResponseContent();
                            return Response.FromValue(value, message.Response);
                        }
                    default:
                        throw await message.Response.CreateRequestFailedExceptionAsync().ConfigureAwait(false);
                }
            }
            catch (Exception e)
            {
                scope.Failed(e);
                throw;
            }
        }
<<<<<<< HEAD
        /// <summary> Get a large file. </summary>
        /// <param name="cancellationToken"> The cancellation token to use. </param>
=======
        public Response<Stream> GetFile(CancellationToken cancellationToken = default)
        {

            using var scope = clientDiagnostics.CreateScope("FilesOperations.GetFile");
            scope.Start();
            try
            {
                using var message = CreateGetFileRequest();
                pipeline.Send(message, cancellationToken);
                switch (message.Response.Status)
                {
                    case 200:
                        {
                            var value = message.ExtractResponseContent();
                            return Response.FromValue(value, message.Response);
                        }
                    default:
                        throw message.Response.CreateRequestFailedException();
                }
            }
            catch (Exception e)
            {
                scope.Failed(e);
                throw;
            }
        }
        internal HttpMessage CreateGetFileLargeRequest()
        {
            var message = pipeline.CreateMessage();
            var request = message.Request;
            request.Method = RequestMethod.Get;
            request.Uri.Reset(new Uri($"{host}"));
            request.Uri.AppendPath("/files/stream/verylarge", false);
            return message;
        }
>>>>>>> 3eefb33b
        public async ValueTask<Response<Stream>> GetFileLargeAsync(CancellationToken cancellationToken = default)
        {

            using var scope = clientDiagnostics.CreateScope("FilesOperations.GetFileLarge");
            scope.Start();
            try
            {
                using var message = CreateGetFileLargeRequest();
                await pipeline.SendAsync(message, cancellationToken).ConfigureAwait(false);
                switch (message.Response.Status)
                {
                    case 200:
                        {
                            var value = message.ExtractResponseContent();
                            return Response.FromValue(value, message.Response);
                        }
                    default:
                        throw await message.Response.CreateRequestFailedExceptionAsync().ConfigureAwait(false);
                }
            }
            catch (Exception e)
            {
                scope.Failed(e);
                throw;
            }
        }
<<<<<<< HEAD
        /// <summary> Get empty file. </summary>
        /// <param name="cancellationToken"> The cancellation token to use. </param>
=======
        public Response<Stream> GetFileLarge(CancellationToken cancellationToken = default)
        {

            using var scope = clientDiagnostics.CreateScope("FilesOperations.GetFileLarge");
            scope.Start();
            try
            {
                using var message = CreateGetFileLargeRequest();
                pipeline.Send(message, cancellationToken);
                switch (message.Response.Status)
                {
                    case 200:
                        {
                            var value = message.ExtractResponseContent();
                            return Response.FromValue(value, message.Response);
                        }
                    default:
                        throw message.Response.CreateRequestFailedException();
                }
            }
            catch (Exception e)
            {
                scope.Failed(e);
                throw;
            }
        }
        internal HttpMessage CreateGetEmptyFileRequest()
        {
            var message = pipeline.CreateMessage();
            var request = message.Request;
            request.Method = RequestMethod.Get;
            request.Uri.Reset(new Uri($"{host}"));
            request.Uri.AppendPath("/files/stream/empty", false);
            return message;
        }
>>>>>>> 3eefb33b
        public async ValueTask<Response<Stream>> GetEmptyFileAsync(CancellationToken cancellationToken = default)
        {

            using var scope = clientDiagnostics.CreateScope("FilesOperations.GetEmptyFile");
            scope.Start();
            try
            {
                using var message = CreateGetEmptyFileRequest();
                await pipeline.SendAsync(message, cancellationToken).ConfigureAwait(false);
                switch (message.Response.Status)
                {
                    case 200:
                        {
                            var value = message.ExtractResponseContent();
                            return Response.FromValue(value, message.Response);
                        }
                    default:
                        throw await message.Response.CreateRequestFailedExceptionAsync().ConfigureAwait(false);
                }
            }
            catch (Exception e)
            {
                scope.Failed(e);
                throw;
            }
        }
        public Response<Stream> GetEmptyFile(CancellationToken cancellationToken = default)
        {

            using var scope = clientDiagnostics.CreateScope("FilesOperations.GetEmptyFile");
            scope.Start();
            try
            {
                using var message = CreateGetEmptyFileRequest();
                pipeline.Send(message, cancellationToken);
                switch (message.Response.Status)
                {
                    case 200:
                        {
                            var value = message.ExtractResponseContent();
                            return Response.FromValue(value, message.Response);
                        }
                    default:
                        throw message.Response.CreateRequestFailedException();
                }
            }
            catch (Exception e)
            {
                scope.Failed(e);
                throw;
            }
        }
    }
}<|MERGE_RESOLUTION|>--- conflicted
+++ resolved
@@ -16,7 +16,6 @@
         private string host;
         private ClientDiagnostics clientDiagnostics;
         private HttpPipeline pipeline;
-        /// <summary> Initializes a new instance of FilesOperations. </summary>
         public FilesOperations(ClientDiagnostics clientDiagnostics, HttpPipeline pipeline, string host = "http://localhost:3000")
         {
             if (host == null)
@@ -28,10 +27,6 @@
             this.clientDiagnostics = clientDiagnostics;
             this.pipeline = pipeline;
         }
-<<<<<<< HEAD
-        /// <summary> Get file. </summary>
-        /// <param name="cancellationToken"> The cancellation token to use. </param>
-=======
         internal HttpMessage CreateGetFileRequest()
         {
             var message = pipeline.CreateMessage();
@@ -41,7 +36,6 @@
             request.Uri.AppendPath("/files/stream/nonempty", false);
             return message;
         }
->>>>>>> 3eefb33b
         public async ValueTask<Response<Stream>> GetFileAsync(CancellationToken cancellationToken = default)
         {
 
@@ -68,10 +62,6 @@
                 throw;
             }
         }
-<<<<<<< HEAD
-        /// <summary> Get a large file. </summary>
-        /// <param name="cancellationToken"> The cancellation token to use. </param>
-=======
         public Response<Stream> GetFile(CancellationToken cancellationToken = default)
         {
 
@@ -107,7 +97,6 @@
             request.Uri.AppendPath("/files/stream/verylarge", false);
             return message;
         }
->>>>>>> 3eefb33b
         public async ValueTask<Response<Stream>> GetFileLargeAsync(CancellationToken cancellationToken = default)
         {
 
@@ -134,10 +123,6 @@
                 throw;
             }
         }
-<<<<<<< HEAD
-        /// <summary> Get empty file. </summary>
-        /// <param name="cancellationToken"> The cancellation token to use. </param>
-=======
         public Response<Stream> GetFileLarge(CancellationToken cancellationToken = default)
         {
 
@@ -173,7 +158,6 @@
             request.Uri.AppendPath("/files/stream/empty", false);
             return message;
         }
->>>>>>> 3eefb33b
         public async ValueTask<Response<Stream>> GetEmptyFileAsync(CancellationToken cancellationToken = default)
         {
 
