--- conflicted
+++ resolved
@@ -22,11 +22,7 @@
             var format = options.Format == "W" ? ((IPersistableModel<Cat>)this).GetFormatFromOptions(options) : options.Format;
             if (format != "J")
             {
-<<<<<<< HEAD
-                throw new InvalidOperationException($"The model {nameof(Cat)} does not support '{format}' format.");
-=======
                 throw new FormatException($"The model {nameof(Cat)} does not support '{format}' format.");
->>>>>>> 4e2f9487
             }
 
             writer.WriteStartObject();
@@ -70,11 +66,7 @@
             var format = options.Format == "W" ? ((IPersistableModel<Cat>)this).GetFormatFromOptions(options) : options.Format;
             if (format != "J")
             {
-<<<<<<< HEAD
-                throw new InvalidOperationException($"The model {nameof(Cat)} does not support '{format}' format.");
-=======
                 throw new FormatException($"The model {nameof(Cat)} does not support '{format}' format.");
->>>>>>> 4e2f9487
             }
 
             using JsonDocument document = JsonDocument.ParseValue(ref reader);
@@ -147,11 +139,7 @@
                 case "J":
                     return ModelReaderWriter.Write(this, options);
                 default:
-<<<<<<< HEAD
-                    throw new InvalidOperationException($"The model {nameof(Cat)} does not support '{options.Format}' format.");
-=======
                     throw new FormatException($"The model {nameof(Cat)} does not support '{options.Format}' format.");
->>>>>>> 4e2f9487
             }
         }
 
@@ -167,11 +155,7 @@
                         return DeserializeCat(document.RootElement, options);
                     }
                 default:
-<<<<<<< HEAD
-                    throw new InvalidOperationException($"The model {nameof(Cat)} does not support '{options.Format}' format.");
-=======
                     throw new FormatException($"The model {nameof(Cat)} does not support '{options.Format}' format.");
->>>>>>> 4e2f9487
             }
         }
 
