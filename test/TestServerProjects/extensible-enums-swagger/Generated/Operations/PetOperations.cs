--- conflicted
+++ resolved
@@ -17,7 +17,6 @@
         private string host;
         private ClientDiagnostics clientDiagnostics;
         private HttpPipeline pipeline;
-        /// <summary> Initializes a new instance of PetOperations. </summary>
         public PetOperations(ClientDiagnostics clientDiagnostics, HttpPipeline pipeline, string host = "http://localhost:3000")
         {
             if (host == null)
@@ -29,11 +28,6 @@
             this.clientDiagnostics = clientDiagnostics;
             this.pipeline = pipeline;
         }
-<<<<<<< HEAD
-        /// <summary> MISSING·OPERATION-DESCRIPTION. </summary>
-        /// <param name="petId"> Pet id. </param>
-        /// <param name="cancellationToken"> The cancellation token to use. </param>
-=======
         internal HttpMessage CreateGetByPetIdRequest(string petId)
         {
             var message = pipeline.CreateMessage();
@@ -44,7 +38,6 @@
             request.Uri.AppendPath(petId, true);
             return message;
         }
->>>>>>> 3eefb33b
         public async ValueTask<Response<Pet>> GetByPetIdAsync(string petId, CancellationToken cancellationToken = default)
         {
             if (petId == null)
@@ -76,11 +69,6 @@
                 throw;
             }
         }
-<<<<<<< HEAD
-        /// <summary> MISSING·OPERATION-DESCRIPTION. </summary>
-        /// <param name="petParam"> The Pet to use. </param>
-        /// <param name="cancellationToken"> The cancellation token to use. </param>
-=======
         public Response<Pet> GetByPetId(string petId, CancellationToken cancellationToken = default)
         {
             if (petId == null)
@@ -125,7 +113,6 @@
             request.Content = content;
             return message;
         }
->>>>>>> 3eefb33b
         public async ValueTask<Response<Pet>> AddPetAsync(Pet? petParam, CancellationToken cancellationToken = default)
         {
 
