// Copyright (c) Microsoft Corporation. All rights reserved.
// Licensed under the MIT License.

using System;
using System.Threading;
using System.Threading.Tasks;
using Azure;
using Azure.Core;
using Azure.Core.Pipeline;

namespace custom_baseUrl_more_options
{
    internal partial class PathsOperations
    {
        private string subscriptionId;
        private string dnsSuffix;
        private ClientDiagnostics clientDiagnostics;
        private HttpPipeline pipeline;
        /// <summary> Initializes a new instance of PathsOperations. </summary>
        public PathsOperations(ClientDiagnostics clientDiagnostics, HttpPipeline pipeline, string subscriptionId, string dnsSuffix = "host")
        {
            if (subscriptionId == null)
            {
                throw new ArgumentNullException(nameof(subscriptionId));
            }
            if (dnsSuffix == null)
            {
                throw new ArgumentNullException(nameof(dnsSuffix));
            }

            this.subscriptionId = subscriptionId;
            this.dnsSuffix = dnsSuffix;
            this.clientDiagnostics = clientDiagnostics;
            this.pipeline = pipeline;
        }
<<<<<<< HEAD
        /// <summary> Get a 200 to test a valid base uri. </summary>
        /// <param name="vault"> The vault name, e.g. https://myvault. </param>
        /// <param name="secret"> Secret value. </param>
        /// <param name="keyName"> The key name with value &apos;key1&apos;. </param>
        /// <param name="keyVersion"> The key version. Default value &apos;v1&apos;. </param>
        /// <param name="cancellationToken"> The cancellation token to use. </param>
=======
        internal HttpMessage CreateGetEmptyRequest(string vault, string secret, string keyName, string? keyVersion)
        {
            var message = pipeline.CreateMessage();
            var request = message.Request;
            request.Method = RequestMethod.Get;
            request.Uri.Reset(new Uri($"{vault}{secret}{dnsSuffix}"));
            request.Uri.AppendPath("/customuri/", false);
            request.Uri.AppendPath(subscriptionId, true);
            request.Uri.AppendPath("/", false);
            request.Uri.AppendPath(keyName, true);
            if (keyVersion != null)
            {
                request.Uri.AppendQuery("keyVersion", keyVersion, true);
            }
            return message;
        }
>>>>>>> 3eefb33b
        public async ValueTask<Response> GetEmptyAsync(string vault, string secret, string keyName, string? keyVersion, CancellationToken cancellationToken = default)
        {
            if (vault == null)
            {
                throw new ArgumentNullException(nameof(vault));
            }
            if (secret == null)
            {
                throw new ArgumentNullException(nameof(secret));
            }
            if (keyName == null)
            {
                throw new ArgumentNullException(nameof(keyName));
            }

            using var scope = clientDiagnostics.CreateScope("PathsOperations.GetEmpty");
            scope.Start();
            try
            {
                using var message = CreateGetEmptyRequest(vault, secret, keyName, keyVersion);
                await pipeline.SendAsync(message, cancellationToken).ConfigureAwait(false);
                switch (message.Response.Status)
                {
                    case 200:
                        return message.Response;
                    default:
                        throw await message.Response.CreateRequestFailedExceptionAsync().ConfigureAwait(false);
                }
            }
            catch (Exception e)
            {
                scope.Failed(e);
                throw;
            }
        }
        public Response GetEmpty(string vault, string secret, string keyName, string? keyVersion, CancellationToken cancellationToken = default)
        {
            if (vault == null)
            {
                throw new ArgumentNullException(nameof(vault));
            }
            if (secret == null)
            {
                throw new ArgumentNullException(nameof(secret));
            }
            if (keyName == null)
            {
                throw new ArgumentNullException(nameof(keyName));
            }

            using var scope = clientDiagnostics.CreateScope("PathsOperations.GetEmpty");
            scope.Start();
            try
            {
                using var message = CreateGetEmptyRequest(vault, secret, keyName, keyVersion);
                pipeline.Send(message, cancellationToken);
                switch (message.Response.Status)
                {
                    case 200:
                        return message.Response;
                    default:
                        throw message.Response.CreateRequestFailedException();
                }
            }
            catch (Exception e)
            {
                scope.Failed(e);
                throw;
            }
        }
    }
}<|MERGE_RESOLUTION|>--- conflicted
+++ resolved
@@ -16,7 +16,6 @@
         private string dnsSuffix;
         private ClientDiagnostics clientDiagnostics;
         private HttpPipeline pipeline;
-        /// <summary> Initializes a new instance of PathsOperations. </summary>
         public PathsOperations(ClientDiagnostics clientDiagnostics, HttpPipeline pipeline, string subscriptionId, string dnsSuffix = "host")
         {
             if (subscriptionId == null)
@@ -33,14 +32,6 @@
             this.clientDiagnostics = clientDiagnostics;
             this.pipeline = pipeline;
         }
-<<<<<<< HEAD
-        /// <summary> Get a 200 to test a valid base uri. </summary>
-        /// <param name="vault"> The vault name, e.g. https://myvault. </param>
-        /// <param name="secret"> Secret value. </param>
-        /// <param name="keyName"> The key name with value &apos;key1&apos;. </param>
-        /// <param name="keyVersion"> The key version. Default value &apos;v1&apos;. </param>
-        /// <param name="cancellationToken"> The cancellation token to use. </param>
-=======
         internal HttpMessage CreateGetEmptyRequest(string vault, string secret, string keyName, string? keyVersion)
         {
             var message = pipeline.CreateMessage();
@@ -57,7 +48,6 @@
             }
             return message;
         }
->>>>>>> 3eefb33b
         public async ValueTask<Response> GetEmptyAsync(string vault, string secret, string keyName, string? keyVersion, CancellationToken cancellationToken = default)
         {
             if (vault == null)
