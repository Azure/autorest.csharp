!<!CodeModel> 
schemas: !<!Schemas> 
  objects:
  - !<!ObjectSchema> &ref_82
    type: object
    apiVersions:
    - !<!ApiVersion> 
      version: '2016-02-29'
    properties:
    - !<!Property> 
      schema: !<!NumberSchema> &ref_44
        type: integer
        precision: 32
        language: !<!Languages> 
          default:
            name: typeForid
            description: Basic Id
        protocol: !<!Protocols> {}
      serializedName: id
      language: !<!Languages> 
        default:
          name: id
          description: Basic Id
          originalName: id
      protocol: !<!Protocols> {}
    - !<!Property> 
      schema: !<!StringSchema> &ref_59
        type: string
        apiVersions:
        - !<!ApiVersion> 
          version: '2016-02-29'
        language: !<!Languages> 
          default:
            name: basic-name
            description: Name property with a very long description that does not fit on a single line and a line break.
        protocol: !<!Protocols> {}
      serializedName: name
      language: !<!Languages> 
        default:
          name: name
          description: Name property with a very long description that does not fit on a single line and a line break.
          originalName: name
      protocol: !<!Protocols> {}
    - !<!Property> 
      schema: !<!ChoiceSchema> &ref_22
        choices:
        - !<!ChoiceValue> 
          value: cyan
          language:
            default:
              name: cyan
              description: The value 'undefined'
        - !<!ChoiceValue> 
          value: Magenta
          language:
            default:
              name: Magenta
              description: The value 'undefined'
        - !<!ChoiceValue> 
          value: YELLOW
          language:
            default:
              name: YELLOW
              description: The value 'undefined'
        - !<!ChoiceValue> 
          value: blacK
          language:
            default:
              name: blacK
              description: The value 'undefined'
        type: choice
        apiVersions:
        - !<!ApiVersion> 
          version: '2016-02-29'
        choiceType: !<!StringSchema> &ref_9
          type: string
          language: !<!Languages> 
            default:
              name: string
              description: simple string
          protocol: !<!Protocols> {}
        language: !<!Languages> 
          default:
            name: CMYKColors
            description: MISSING·SCHEMA-DESCRIPTION-CHOICE
        protocol: !<!Protocols> {}
      serializedName: color
      language: !<!Languages> 
        default:
          name: color
          description: MISSING·SCHEMA-DESCRIPTION-CHOICE
          originalName: color
      protocol: !<!Protocols> {}
    language: !<!Languages> 
      default:
        name: basic
        description: MISSING·SCHEMA-DESCRIPTION-OBJECTSCHEMA
        namespace: Api20160229
    protocol: !<!Protocols> {}
  - !<!ObjectSchema> &ref_83
    type: object
    apiVersions:
    - !<!ApiVersion> 
      version: '2016-02-29'
    properties:
    - !<!Property> 
      schema: !<!NumberSchema> &ref_45
        type: integer
        precision: 32
        language: !<!Languages> 
          default:
            name: typeForstatus
            description: MISSING·SCHEMA-DESCRIPTION-INTEGER
        protocol: !<!Protocols> {}
      serializedName: status
      language: !<!Languages> 
        default:
          name: status
          description: MISSING·SCHEMA-DESCRIPTION-INTEGER
          originalName: status
      protocol: !<!Protocols> {}
    - !<!Property> 
      schema: !<!StringSchema> &ref_60
        type: string
        apiVersions:
        - !<!ApiVersion> 
          version: '2016-02-29'
        language: !<!Languages> 
          default:
            name: Error-message
            description: ''
        protocol: !<!Protocols> {}
      serializedName: message
      language: !<!Languages> 
        default:
          name: message
          description: ''
          originalName: message
      protocol: !<!Protocols> {}
    language: !<!Languages> 
      default:
        name: Error
        description: MISSING·SCHEMA-DESCRIPTION-OBJECTSCHEMA
        namespace: Api20160229
    protocol: !<!Protocols> {}
  - !<!ObjectSchema> &ref_85
    type: object
    apiVersions:
    - !<!ApiVersion> 
      version: '2016-02-29'
    properties:
    - !<!Property> 
      schema: !<!NumberSchema> &ref_46
        type: integer
        precision: 32
        language: !<!Languages> 
          default:
            name: typeForfield1
            description: MISSING·SCHEMA-DESCRIPTION-INTEGER
        protocol: !<!Protocols> {}
      serializedName: field1
      language: !<!Languages> 
        default:
          name: field1
          description: MISSING·SCHEMA-DESCRIPTION-INTEGER
          originalName: field1
      protocol: !<!Protocols> {}
    - !<!Property> 
      schema: !<!NumberSchema> &ref_47
        type: integer
        precision: 32
        language: !<!Languages> 
          default:
            name: typeForfield2
            description: MISSING·SCHEMA-DESCRIPTION-INTEGER
        protocol: !<!Protocols> {}
      serializedName: field2
      language: !<!Languages> 
        default:
          name: field2
          description: MISSING·SCHEMA-DESCRIPTION-INTEGER
          originalName: field2
      protocol: !<!Protocols> {}
    language: !<!Languages> 
      default:
        name: int-wrapper
        description: MISSING·SCHEMA-DESCRIPTION-OBJECTSCHEMA
        namespace: Api20160229
    protocol: !<!Protocols> {}
  - !<!ObjectSchema> &ref_86
    type: object
    apiVersions:
    - !<!ApiVersion> 
      version: '2016-02-29'
    properties:
    - !<!Property> 
      schema: !<!NumberSchema> &ref_48
        type: integer
        precision: 64
        language: !<!Languages> 
          default:
            name: typeForfield1
            description: MISSING·SCHEMA-DESCRIPTION-INTEGER
        protocol: !<!Protocols> {}
      serializedName: field1
      language: !<!Languages> 
        default:
          name: field1
          description: MISSING·SCHEMA-DESCRIPTION-INTEGER
          originalName: field1
      protocol: !<!Protocols> {}
    - !<!Property> 
      schema: !<!NumberSchema> &ref_49
        type: integer
        precision: 64
        language: !<!Languages> 
          default:
            name: typeForfield2
            description: MISSING·SCHEMA-DESCRIPTION-INTEGER
        protocol: !<!Protocols> {}
      serializedName: field2
      language: !<!Languages> 
        default:
          name: field2
          description: MISSING·SCHEMA-DESCRIPTION-INTEGER
          originalName: field2
      protocol: !<!Protocols> {}
    language: !<!Languages> 
      default:
        name: long-wrapper
        description: MISSING·SCHEMA-DESCRIPTION-OBJECTSCHEMA
        namespace: Api20160229
    protocol: !<!Protocols> {}
  - !<!ObjectSchema> &ref_87
    type: object
    apiVersions:
    - !<!ApiVersion> 
      version: '2016-02-29'
    properties:
    - !<!Property> 
      schema: !<!NumberSchema> &ref_50
        type: number
        precision: 32
        language: !<!Languages> 
          default:
            name: typeForfield1
            description: ''
        protocol: !<!Protocols> {}
      serializedName: field1
      language: !<!Languages> 
        default:
          name: field1
          description: ''
          originalName: field1
      protocol: !<!Protocols> {}
    - !<!Property> 
      schema: !<!NumberSchema> &ref_51
        type: number
        precision: 32
        language: !<!Languages> 
          default:
            name: typeForfield2
            description: ''
        protocol: !<!Protocols> {}
      serializedName: field2
      language: !<!Languages> 
        default:
          name: field2
          description: ''
          originalName: field2
      protocol: !<!Protocols> {}
    language: !<!Languages> 
      default:
        name: float-wrapper
        description: MISSING·SCHEMA-DESCRIPTION-OBJECTSCHEMA
        namespace: Api20160229
    protocol: !<!Protocols> {}
  - !<!ObjectSchema> &ref_88
    type: object
    apiVersions:
    - !<!ApiVersion> 
      version: '2016-02-29'
    properties:
    - !<!Property> 
      schema: !<!NumberSchema> &ref_52
        type: number
        precision: 64
        language: !<!Languages> 
          default:
            name: typeForfield1
            description: ''
        protocol: !<!Protocols> {}
      serializedName: field1
      language: !<!Languages> 
        default:
          name: field1
          description: ''
          originalName: field1
      protocol: !<!Protocols> {}
    - !<!Property> 
      schema: !<!NumberSchema> &ref_53
        type: number
        precision: 64
        language: !<!Languages> 
          default:
            name: typeForfield_56_zeros_after_the_dot_and_negative_zero_before_dot_and_this_is_a_long_field_name_on_purpose
            description: ''
        protocol: !<!Protocols> {}
      serializedName: field_56_zeros_after_the_dot_and_negative_zero_before_dot_and_this_is_a_long_field_name_on_purpose
      language: !<!Languages> 
        default:
          name: field56ZerosAfterTheDotAndNegativeZeroBeforeDotAndThisIsALongFieldNameOnPurpose
          description: ''
          originalName: field_56_zeros_after_the_dot_and_negative_zero_before_dot_and_this_is_a_long_field_name_on_purpose
      protocol: !<!Protocols> {}
    language: !<!Languages> 
      default:
        name: double-wrapper
        description: MISSING·SCHEMA-DESCRIPTION-OBJECTSCHEMA
        namespace: Api20160229
    protocol: !<!Protocols> {}
  - !<!ObjectSchema> &ref_89
    type: object
    apiVersions:
    - !<!ApiVersion> 
      version: '2016-02-29'
    properties:
    - !<!Property> 
      schema: !<!BooleanSchema> &ref_29
        type: boolean
        language: !<!Languages> 
          default:
            name: typeForfield_true
            description: MISSING·SCHEMA-DESCRIPTION-BOOLEAN
        protocol: !<!Protocols> {}
      serializedName: field_true
      language: !<!Languages> 
        default:
          name: fieldTrue
          description: MISSING·SCHEMA-DESCRIPTION-BOOLEAN
          originalName: field_true
      protocol: !<!Protocols> {}
    - !<!Property> 
      schema: !<!BooleanSchema> &ref_30
        type: boolean
        language: !<!Languages> 
          default:
            name: typeForfield_false
            description: MISSING·SCHEMA-DESCRIPTION-BOOLEAN
        protocol: !<!Protocols> {}
      serializedName: field_false
      language: !<!Languages> 
        default:
          name: fieldFalse
          description: MISSING·SCHEMA-DESCRIPTION-BOOLEAN
          originalName: field_false
      protocol: !<!Protocols> {}
    language: !<!Languages> 
      default:
        name: boolean-wrapper
        description: MISSING·SCHEMA-DESCRIPTION-OBJECTSCHEMA
        namespace: Api20160229
    protocol: !<!Protocols> {}
  - !<!ObjectSchema> &ref_90
    type: object
    apiVersions:
    - !<!ApiVersion> 
      version: '2016-02-29'
    properties:
    - !<!Property> 
      schema: !<!StringSchema> &ref_61
        type: string
        apiVersions:
        - !<!ApiVersion> 
          version: '2016-02-29'
        language: !<!Languages> 
          default:
            name: string-wrapper-field
            description: ''
        protocol: !<!Protocols> {}
      serializedName: field
      language: !<!Languages> 
        default:
          name: field
          description: ''
          originalName: field
      protocol: !<!Protocols> {}
    - !<!Property> 
      schema: !<!StringSchema> &ref_62
        type: string
        apiVersions:
        - !<!ApiVersion> 
          version: '2016-02-29'
        language: !<!Languages> 
          default:
            name: string-wrapper-empty
            description: ''
        protocol: !<!Protocols> {}
      serializedName: empty
      language: !<!Languages> 
        default:
          name: empty
          description: ''
          originalName: empty
      protocol: !<!Protocols> {}
    - !<!Property> 
      schema: !<!StringSchema> &ref_63
        type: string
        apiVersions:
        - !<!ApiVersion> 
          version: '2016-02-29'
        language: !<!Languages> 
          default:
            name: string-wrapper-null
            description: ''
        protocol: !<!Protocols> {}
      serializedName: 'null'
      language: !<!Languages> 
        default:
          name: 'null'
          description: ''
          originalName: 'null'
      protocol: !<!Protocols> {}
    language: !<!Languages> 
      default:
        name: string-wrapper
        description: MISSING·SCHEMA-DESCRIPTION-OBJECTSCHEMA
        namespace: Api20160229
    protocol: !<!Protocols> {}
  - !<!ObjectSchema> &ref_91
    type: object
    apiVersions:
    - !<!ApiVersion> 
      version: '2016-02-29'
    properties:
    - !<!Property> 
      schema: !<!DateSchema> &ref_41
        type: date
        apiVersions:
        - !<!ApiVersion> 
          version: '2016-02-29'
        language: !<!Languages> 
          default:
            name: date-wrapper-field
            description: MISSING·SCHEMA-DESCRIPTION-DATE
        protocol: !<!Protocols> {}
      serializedName: field
      language: !<!Languages> 
        default:
          name: field
          description: MISSING·SCHEMA-DESCRIPTION-DATE
          originalName: field
      protocol: !<!Protocols> {}
    - !<!Property> 
      schema: !<!DateSchema> &ref_42
        type: date
        apiVersions:
        - !<!ApiVersion> 
          version: '2016-02-29'
        language: !<!Languages> 
          default:
            name: date-wrapper-leap
            description: MISSING·SCHEMA-DESCRIPTION-DATE
        protocol: !<!Protocols> {}
      serializedName: leap
      language: !<!Languages> 
        default:
          name: leap
          description: MISSING·SCHEMA-DESCRIPTION-DATE
          originalName: leap
      protocol: !<!Protocols> {}
    language: !<!Languages> 
      default:
        name: date-wrapper
        description: MISSING·SCHEMA-DESCRIPTION-OBJECTSCHEMA
        namespace: Api20160229
    protocol: !<!Protocols> {}
  - !<!ObjectSchema> &ref_92
    type: object
    apiVersions:
    - !<!ApiVersion> 
      version: '2016-02-29'
    properties:
    - !<!Property> 
      schema: !<!DateTimeSchema> &ref_36
        type: date-time
        format: date-time
        apiVersions:
        - !<!ApiVersion> 
          version: '2016-02-29'
        language: !<!Languages> 
          default:
            name: datetime-wrapper-field
            description: MISSING·SCHEMA-DESCRIPTION-DATETIME
        protocol: !<!Protocols> {}
      serializedName: field
      language: !<!Languages> 
        default:
          name: field
          description: MISSING·SCHEMA-DESCRIPTION-DATETIME
          originalName: field
      protocol: !<!Protocols> {}
    - !<!Property> 
      schema: !<!DateTimeSchema> &ref_37
        type: date-time
        format: date-time
        apiVersions:
        - !<!ApiVersion> 
          version: '2016-02-29'
        language: !<!Languages> 
          default:
            name: datetime-wrapper-now
            description: MISSING·SCHEMA-DESCRIPTION-DATETIME
        protocol: !<!Protocols> {}
      serializedName: now
      language: !<!Languages> 
        default:
          name: now
          description: MISSING·SCHEMA-DESCRIPTION-DATETIME
          originalName: now
      protocol: !<!Protocols> {}
    language: !<!Languages> 
      default:
        name: datetime-wrapper
        description: MISSING·SCHEMA-DESCRIPTION-OBJECTSCHEMA
        namespace: Api20160229
    protocol: !<!Protocols> {}
  - !<!ObjectSchema> &ref_93
    type: object
    apiVersions:
    - !<!ApiVersion> 
      version: '2016-02-29'
    properties:
    - !<!Property> 
      schema: !<!DateTimeSchema> &ref_38
        type: date-time
        format: date-time-rfc1123
        apiVersions:
        - !<!ApiVersion> 
          version: '2016-02-29'
        language: !<!Languages> 
          default:
            name: datetimerfc1123-wrapper-field
            description: MISSING·SCHEMA-DESCRIPTION-DATETIME
        protocol: !<!Protocols> {}
      serializedName: field
      language: !<!Languages> 
        default:
          name: field
          description: MISSING·SCHEMA-DESCRIPTION-DATETIME
          originalName: field
      protocol: !<!Protocols> {}
    - !<!Property> 
      schema: !<!DateTimeSchema> &ref_39
        type: date-time
        format: date-time-rfc1123
        apiVersions:
        - !<!ApiVersion> 
          version: '2016-02-29'
        language: !<!Languages> 
          default:
            name: datetimerfc1123-wrapper-now
            description: MISSING·SCHEMA-DESCRIPTION-DATETIME
        protocol: !<!Protocols> {}
      serializedName: now
      language: !<!Languages> 
        default:
          name: now
          description: MISSING·SCHEMA-DESCRIPTION-DATETIME
          originalName: now
      protocol: !<!Protocols> {}
    language: !<!Languages> 
      default:
        name: datetimerfc1123-wrapper
        description: MISSING·SCHEMA-DESCRIPTION-OBJECTSCHEMA
        namespace: Api20160229
    protocol: !<!Protocols> {}
  - !<!ObjectSchema> &ref_94
    type: object
    apiVersions:
    - !<!ApiVersion> 
      version: '2016-02-29'
    properties:
    - !<!Property> 
      schema: !<!DurationSchema> &ref_43
        type: duration
        apiVersions:
        - !<!ApiVersion> 
          version: '2016-02-29'
        language: !<!Languages> 
          default:
            name: duration-wrapper-field
            description: MISSING·SCHEMA-DESCRIPTION-DURATION
        protocol: !<!Protocols> {}
      serializedName: field
      language: !<!Languages> 
        default:
          name: field
          description: MISSING·SCHEMA-DESCRIPTION-DURATION
          originalName: field
      protocol: !<!Protocols> {}
    language: !<!Languages> 
      default:
        name: duration-wrapper
        description: MISSING·SCHEMA-DESCRIPTION-OBJECTSCHEMA
        namespace: Api20160229
    protocol: !<!Protocols> {}
  - !<!ObjectSchema> &ref_95
    type: object
    apiVersions:
    - !<!ApiVersion> 
      version: '2016-02-29'
    properties:
    - !<!Property> 
      schema: !<!ByteArraySchema> &ref_33
        type: byte-array
        format: byte
        apiVersions:
        - !<!ApiVersion> 
          version: '2016-02-29'
        language: !<!Languages> 
          default:
            name: byte-wrapper-field
            description: MISSING·SCHEMA-DESCRIPTION-BYTEARRAY
        protocol: !<!Protocols> {}
      serializedName: field
      language: !<!Languages> 
        default:
          name: field
          description: MISSING·SCHEMA-DESCRIPTION-BYTEARRAY
          originalName: field
      protocol: !<!Protocols> {}
    language: !<!Languages> 
      default:
        name: byte-wrapper
        description: MISSING·SCHEMA-DESCRIPTION-OBJECTSCHEMA
        namespace: Api20160229
    protocol: !<!Protocols> {}
  - !<!ObjectSchema> &ref_96
    type: object
    apiVersions:
    - !<!ApiVersion> 
      version: '2016-02-29'
    properties:
    - !<!Property> 
      schema: !<!ArraySchema> &ref_24
        type: array
        apiVersions:
        - !<!ApiVersion> 
          version: '2016-02-29'
        elementType: !<!StringSchema> &ref_64
          type: string
          apiVersions:
          - !<!ApiVersion> 
            version: '2016-02-29'
          language: !<!Languages> 
            default:
              name: array-wrapper-arrayItem
              description: ''
          protocol: !<!Protocols> {}
        language: !<!Languages> 
          default:
            name: array-wrapper-array
            description: MISSING·SCHEMA-DESCRIPTION-ARRAYSCHEMA
        protocol: !<!Protocols> {}
      serializedName: array
      language: !<!Languages> 
        default:
          name: array
          description: MISSING·SCHEMA-DESCRIPTION-ARRAYSCHEMA
          originalName: array
      protocol: !<!Protocols> {}
    language: !<!Languages> 
      default:
        name: array-wrapper
        description: MISSING·SCHEMA-DESCRIPTION-OBJECTSCHEMA
        namespace: Api20160229
    protocol: !<!Protocols> {}
  - !<!ObjectSchema> &ref_97
    type: object
    apiVersions:
    - !<!ApiVersion> 
      version: '2016-02-29'
    properties:
    - !<!Property> 
      schema: !<!DictionarySchema> &ref_21
        type: dictionary
        elementType: !<!StringSchema> &ref_65
          type: string
          apiVersions:
          - !<!ApiVersion> 
            version: '2016-02-29'
          language: !<!Languages> 
            default:
              name: string
              description: ''
          protocol: !<!Protocols> {}
        language: !<!Languages> 
          default:
            name: Dictionary of string
            description: Dictionary of <components·schemas·dictionary_wrapper·properties·defaultprogram·additionalproperties>
        protocol: !<!Protocols> {}
      serializedName: defaultProgram
      language: !<!Languages> 
        default:
          name: defaultProgram
          description: Dictionary of <components·schemas·dictionary_wrapper·properties·defaultprogram·additionalproperties>
          originalName: defaultProgram
      protocol: !<!Protocols> {}
    language: !<!Languages> 
      default:
        name: dictionary-wrapper
        description: MISSING·SCHEMA-DESCRIPTION-OBJECTSCHEMA
        namespace: Api20160229
    protocol: !<!Protocols> {}
  - !<!ObjectSchema> &ref_0
    type: object
    apiVersions:
    - !<!ApiVersion> 
      version: '2016-02-29'
    children: !<!Relations> 
      all:
      - !<!ObjectSchema> &ref_3
        type: object
        apiVersions:
        - !<!ApiVersion> 
          version: '2016-02-29'
        parents: !<!Relations> 
          all:
          - *ref_0
          immediate:
          - *ref_0
        properties:
        - !<!Property> 
          schema: !<!StringSchema> &ref_68
            type: string
            apiVersions:
            - !<!ApiVersion> 
              version: '2016-02-29'
            language: !<!Languages> 
              default:
                name: dog-food
                description: ''
            protocol: !<!Protocols> {}
          serializedName: food
          language: !<!Languages> 
            default:
              name: food
              description: ''
              originalName: food
          protocol: !<!Protocols> {}
        language: !<!Languages> 
          default:
            name: dog
            description: MISSING·SCHEMA-DESCRIPTION-OBJECTSCHEMA
            namespace: Api20160229
        protocol: !<!Protocols> {}
      - !<!ObjectSchema> &ref_1
        type: object
        apiVersions:
        - !<!ApiVersion> 
          version: '2016-02-29'
        children: !<!Relations> 
          all:
          - !<!ObjectSchema> &ref_2
            type: object
            apiVersions:
            - !<!ApiVersion> 
              version: '2016-02-29'
            parents: !<!Relations> 
              all:
              - *ref_1
              - *ref_0
              immediate:
              - *ref_1
            properties:
            - !<!Property> 
              schema: !<!StringSchema> &ref_69
                type: string
                apiVersions:
                - !<!ApiVersion> 
                  version: '2016-02-29'
                language: !<!Languages> 
                  default:
                    name: siamese-breed
                    description: ''
                protocol: !<!Protocols> {}
              serializedName: breed
              language: !<!Languages> 
                default:
                  name: breed
                  description: ''
                  originalName: breed
              protocol: !<!Protocols> {}
            language: !<!Languages> 
              default:
                name: siamese
                description: MISSING·SCHEMA-DESCRIPTION-OBJECTSCHEMA
                namespace: Api20160229
            protocol: !<!Protocols> {}
          immediate:
          - *ref_2
        parents: !<!Relations> 
          all:
          - *ref_0
          immediate:
          - *ref_0
        properties:
        - !<!Property> 
          schema: !<!StringSchema> &ref_67
            type: string
            apiVersions:
            - !<!ApiVersion> 
              version: '2016-02-29'
            language: !<!Languages> 
              default:
                name: cat-color
                description: ''
            protocol: !<!Protocols> {}
          serializedName: color
          language: !<!Languages> 
            default:
              name: color
              description: ''
              originalName: color
          protocol: !<!Protocols> {}
        - !<!Property> 
          schema: !<!ArraySchema> &ref_25
            type: array
            apiVersions:
            - !<!ApiVersion> 
              version: '2016-02-29'
            elementType: *ref_3
            language: !<!Languages> 
              default:
                name: cat-hates
                description: MISSING·SCHEMA-DESCRIPTION-ARRAYSCHEMA
            protocol: !<!Protocols> {}
          serializedName: hates
          language: !<!Languages> 
            default:
              name: hates
              description: MISSING·SCHEMA-DESCRIPTION-ARRAYSCHEMA
              originalName: hates
          protocol: !<!Protocols> {}
        language: !<!Languages> 
          default:
            name: cat
            description: MISSING·SCHEMA-DESCRIPTION-OBJECTSCHEMA
            namespace: Api20160229
        protocol: !<!Protocols> {}
      - *ref_2
      immediate:
      - *ref_3
      - *ref_1
    properties:
    - !<!Property> 
      schema: !<!NumberSchema> &ref_54
        type: integer
        precision: 32
        language: !<!Languages> 
          default:
            name: typeForid
            description: MISSING·SCHEMA-DESCRIPTION-INTEGER
        protocol: !<!Protocols> {}
      serializedName: id
      language: !<!Languages> 
        default:
          name: id
          description: MISSING·SCHEMA-DESCRIPTION-INTEGER
          originalName: id
      protocol: !<!Protocols> {}
    - !<!Property> 
      schema: !<!StringSchema> &ref_66
        type: string
        apiVersions:
        - !<!ApiVersion> 
          version: '2016-02-29'
        language: !<!Languages> 
          default:
            name: pet-name
            description: ''
        protocol: !<!Protocols> {}
      serializedName: name
      language: !<!Languages> 
        default:
          name: name
          description: ''
          originalName: name
      protocol: !<!Protocols> {}
    language: !<!Languages> 
      default:
        name: pet
        description: MISSING·SCHEMA-DESCRIPTION-OBJECTSCHEMA
        namespace: Api20160229
    protocol: !<!Protocols> {}
  - *ref_1
  - *ref_3
  - *ref_2
  - !<!ObjectSchema> &ref_5
    type: object
    apiVersions:
    - !<!ApiVersion> 
      version: '2016-02-29'
    children: !<!Relations> 
      all:
      - !<!ObjectSchema> &ref_4
        type: object
        apiVersions:
        - !<!ApiVersion> 
          version: '2016-02-29'
        children: !<!Relations> 
          all:
          - !<!ObjectSchema> &ref_7
            type: object
            apiVersions:
            - !<!ApiVersion> 
              version: '2016-02-29'
            discriminatorValue: smart_salmon
            parents: !<!Relations> 
              all:
              - *ref_4
              - !<!DictionarySchema> &ref_6
                type: dictionary
                elementType: !<!AnySchema> 
                  type: any
                  language: !<!Languages> 
                    default:
                      name: any
                      description: <Any object>
                  protocol: !<!Protocols> {}
                language: !<!Languages> 
                  default:
                    name: smart_salmon
                    description: Dictionary of <any>
                protocol: !<!Protocols> {}
              - *ref_5
              - *ref_6
              immediate:
              - *ref_4
              - *ref_6
            properties:
            - !<!Property> 
              schema: !<!StringSchema> &ref_78
                type: string
                apiVersions:
                - !<!ApiVersion> 
                  version: '2016-02-29'
                language: !<!Languages> 
                  default:
                    name: smart_salmon-college_degree
                    description: ''
                protocol: !<!Protocols> {}
              serializedName: college_degree
              language: !<!Languages> 
                default:
                  name: collegeDegree
                  description: ''
                  originalName: college_degree
              protocol: !<!Protocols> {}
            language: !<!Languages> 
              default:
                name: smart_salmon
                description: MISSING·SCHEMA-DESCRIPTION-OBJECTSCHEMA
                namespace: Api20160229
            protocol: !<!Protocols> {}
          immediate:
          - *ref_7
        discriminator: !<!Discriminator> 
          all:
            smart_salmon: *ref_7
          immediate:
            smart_salmon: *ref_7
          property: !<!Property> &ref_13
            schema: !<!StringSchema> &ref_70
              type: string
              apiVersions:
              - !<!ApiVersion> 
                version: '2016-02-29'
              language: !<!Languages> 
                default:
                  name: Fish-fishtype
                  description: ''
              protocol: !<!Protocols> {}
            isDiscriminator: true
            required: true
            serializedName: fishtype
            language: !<!Languages> 
              default:
                name: fishtype
                description: ''
                originalName: fishtype
            protocol: !<!Protocols> {}
        discriminatorValue: salmon
        parents: !<!Relations> 
          all:
          - *ref_5
          immediate:
          - *ref_5
        properties:
        - !<!Property> 
          schema: !<!StringSchema> &ref_75
            type: string
            apiVersions:
            - !<!ApiVersion> 
              version: '2016-02-29'
            language: !<!Languages> 
              default:
                name: salmon-location
                description: ''
            protocol: !<!Protocols> {}
          serializedName: location
          language: !<!Languages> 
            default:
              name: location
              description: ''
              originalName: location
          protocol: !<!Protocols> {}
        - !<!Property> 
          schema: !<!BooleanSchema> &ref_32
            type: boolean
            language: !<!Languages> 
              default:
                name: typeForiswild
                description: MISSING·SCHEMA-DESCRIPTION-BOOLEAN
            protocol: !<!Protocols> {}
          serializedName: iswild
          language: !<!Languages> 
            default:
              name: iswild
              description: MISSING·SCHEMA-DESCRIPTION-BOOLEAN
              originalName: iswild
          protocol: !<!Protocols> {}
        language: !<!Languages> 
          default:
            name: salmon
            description: MISSING·SCHEMA-DESCRIPTION-OBJECTSCHEMA
            namespace: Api20160229
        protocol: !<!Protocols> {}
      - *ref_7
      - !<!ObjectSchema> &ref_8
        type: object
        apiVersions:
        - !<!ApiVersion> 
          version: '2016-02-29'
        children: !<!Relations> 
          all:
          - !<!ObjectSchema> &ref_10
            type: object
            apiVersions:
            - !<!ApiVersion> 
              version: '2016-02-29'
            discriminatorValue: sawshark
            parents: !<!Relations> 
              all:
              - *ref_8
              - *ref_5
              immediate:
              - *ref_8
            properties:
            - !<!Property> 
              schema: !<!ByteArraySchema> &ref_34
                type: byte-array
                format: byte
                apiVersions:
                - !<!ApiVersion> 
                  version: '2016-02-29'
                language: !<!Languages> 
                  default:
                    name: sawshark-picture
                    description: MISSING·SCHEMA-DESCRIPTION-BYTEARRAY
                protocol: !<!Protocols> {}
              serializedName: picture
              language: !<!Languages> 
                default:
                  name: picture
                  description: MISSING·SCHEMA-DESCRIPTION-BYTEARRAY
                  originalName: picture
              protocol: !<!Protocols> {}
            language: !<!Languages> 
              default:
                name: sawshark
                description: MISSING·SCHEMA-DESCRIPTION-OBJECTSCHEMA
                namespace: Api20160229
            protocol: !<!Protocols> {}
          - !<!ObjectSchema> &ref_11
            type: object
            apiVersions:
            - !<!ApiVersion> 
              version: '2016-02-29'
            discriminatorValue: goblin
            parents: !<!Relations> 
              all:
              - *ref_8
              - *ref_5
              immediate:
              - *ref_8
            properties:
            - !<!Property> 
              schema: !<!NumberSchema> &ref_58
                type: integer
                precision: 32
                language: !<!Languages> 
                  default:
                    name: typeForjawsize
                    description: MISSING·SCHEMA-DESCRIPTION-INTEGER
                protocol: !<!Protocols> {}
              serializedName: jawsize
              language: !<!Languages> 
                default:
                  name: jawsize
                  description: MISSING·SCHEMA-DESCRIPTION-INTEGER
                  originalName: jawsize
              protocol: !<!Protocols> {}
            - !<!Property> 
              schema: !<!ChoiceSchema> &ref_23
                choices:
                - !<!ChoiceValue> 
                  value: pink
                  language:
                    default:
                      name: pink
                      description: The value 'pink'
                - !<!ChoiceValue> 
                  value: gray
                  language:
                    default:
                      name: gray
                      description: The value 'gray'
                - !<!ChoiceValue> 
                  value: brown
                  language:
                    default:
                      name: brown
                      description: The value 'brown'
                - !<!ChoiceValue> 
                  value: RED
                  language:
                    default:
                      name: upperRed
                      description: Uppercase RED
                - !<!ChoiceValue> 
                  value: red
                  language:
                    default:
                      name: lowerRed
                      description: Lowercase RED
                type: choice
                apiVersions:
                - !<!ApiVersion> 
                  version: '2016-02-29'
                choiceType: *ref_9
                defaultValue: gray
                language: !<!Languages> 
                  default:
                    name: GoblinSharkColor
                    description: Colors possible
                protocol: !<!Protocols> {}
              serializedName: color
              language: !<!Languages> 
                default:
                  name: color
                  description: Colors possible
                  originalName: color
              protocol: !<!Protocols> {}
            extensions:
              x-ms-discriminator-value: goblin
            language: !<!Languages> 
              default:
                name: goblinshark
                description: MISSING·SCHEMA-DESCRIPTION-OBJECTSCHEMA
                namespace: Api20160229
            protocol: !<!Protocols> {}
          - !<!ObjectSchema> &ref_12
            type: object
            apiVersions:
            - !<!ApiVersion> 
              version: '2016-02-29'
            discriminatorValue: cookiecuttershark
            parents: !<!Relations> 
              all:
              - *ref_8
              - *ref_5
              immediate:
              - *ref_8
            language: !<!Languages> 
              default:
                name: cookiecuttershark
                description: MISSING·SCHEMA-DESCRIPTION-OBJECTSCHEMA
                namespace: Api20160229
            protocol: !<!Protocols> {}
          immediate:
          - *ref_10
          - *ref_11
          - *ref_12
        discriminator: !<!Discriminator> 
          all:
            cookiecuttershark: *ref_12
            goblin: *ref_11
            sawshark: *ref_10
          immediate:
            cookiecuttershark: *ref_12
            goblin: *ref_11
            sawshark: *ref_10
          property: *ref_13
        discriminatorValue: shark
        parents: !<!Relations> 
          all:
          - *ref_5
          immediate:
          - *ref_5
        properties:
        - !<!Property> 
          schema: !<!NumberSchema> &ref_57
            type: integer
            precision: 32
            language: !<!Languages> 
              default:
                name: typeForage
                description: MISSING·SCHEMA-DESCRIPTION-INTEGER
            protocol: !<!Protocols> {}
          required: false
          serializedName: age
          language: !<!Languages> 
            default:
              name: age
              description: MISSING·SCHEMA-DESCRIPTION-INTEGER
              originalName: age
          protocol: !<!Protocols> {}
        - !<!Property> 
          schema: !<!DateTimeSchema> &ref_40
            type: date-time
            format: date-time
            apiVersions:
            - !<!ApiVersion> 
              version: '2016-02-29'
            language: !<!Languages> 
              default:
                name: shark-birthday
                description: MISSING·SCHEMA-DESCRIPTION-DATETIME
            protocol: !<!Protocols> {}
          required: true
          serializedName: birthday
          language: !<!Languages> 
            default:
              name: birthday
              description: MISSING·SCHEMA-DESCRIPTION-DATETIME
              originalName: birthday
          protocol: !<!Protocols> {}
        language: !<!Languages> 
          default:
            name: shark
            description: MISSING·SCHEMA-DESCRIPTION-OBJECTSCHEMA
            namespace: Api20160229
        protocol: !<!Protocols> {}
      - *ref_10
      - *ref_11
      - *ref_12
      immediate:
      - *ref_4
      - *ref_8
    discriminator: !<!Discriminator> 
      all:
        cookiecuttershark: *ref_12
        goblin: *ref_11
        salmon: *ref_4
        sawshark: *ref_10
        shark: *ref_8
        smart_salmon: *ref_7
      immediate:
        salmon: *ref_4
        shark: *ref_8
      property: *ref_13
    properties:
    - *ref_13
    - !<!Property> 
      schema: !<!StringSchema> &ref_71
        type: string
        apiVersions:
        - !<!ApiVersion> 
          version: '2016-02-29'
        language: !<!Languages> 
          default:
            name: Fish-species
            description: ''
        protocol: !<!Protocols> {}
      required: false
      serializedName: species
      language: !<!Languages> 
        default:
          name: species
          description: ''
          originalName: species
      protocol: !<!Protocols> {}
    - !<!Property> 
      schema: !<!NumberSchema> &ref_55
        type: number
        precision: 32
        language: !<!Languages> 
          default:
            name: typeForlength
            description: ''
        protocol: !<!Protocols> {}
      required: true
      serializedName: length
      language: !<!Languages> 
        default:
          name: length
          description: ''
          originalName: length
      protocol: !<!Protocols> {}
    - !<!Property> 
      schema: !<!ArraySchema> &ref_26
        type: array
        apiVersions:
        - !<!ApiVersion> 
          version: '2016-02-29'
        elementType: *ref_5
        language: !<!Languages> 
          default:
            name: Fish-siblings
            description: MISSING·SCHEMA-DESCRIPTION-ARRAYSCHEMA
        protocol: !<!Protocols> {}
      required: false
      serializedName: siblings
      language: !<!Languages> 
        default:
          name: siblings
          description: MISSING·SCHEMA-DESCRIPTION-ARRAYSCHEMA
          originalName: siblings
      protocol: !<!Protocols> {}
    language: !<!Languages> 
      default:
        name: Fish
        description: MISSING·SCHEMA-DESCRIPTION-OBJECTSCHEMA
        namespace: Api20160229
    protocol: !<!Protocols> {}
  - !<!ObjectSchema> &ref_14
    type: object
    apiVersions:
    - !<!ApiVersion> 
      version: '2016-02-29'
    children: !<!Relations> 
      all:
      - !<!ObjectSchema> &ref_15
        type: object
        apiVersions:
        - !<!ApiVersion> 
          version: '2016-02-29'
        discriminatorValue: DotSalmon
        parents: !<!Relations> 
          all:
          - *ref_14
          immediate:
          - *ref_14
        properties:
        - !<!Property> 
          schema: !<!StringSchema> &ref_74
            type: string
            apiVersions:
            - !<!ApiVersion> 
              version: '2016-02-29'
            language: !<!Languages> 
              default:
                name: DotSalmon-location
                description: ''
            protocol: !<!Protocols> {}
          serializedName: location
          language: !<!Languages> 
            default:
              name: location
              description: ''
              originalName: location
          protocol: !<!Protocols> {}
        - !<!Property> 
          schema: !<!BooleanSchema> &ref_31
            type: boolean
            language: !<!Languages> 
              default:
                name: typeForiswild
                description: MISSING·SCHEMA-DESCRIPTION-BOOLEAN
            protocol: !<!Protocols> {}
          serializedName: iswild
          language: !<!Languages> 
            default:
              name: iswild
              description: MISSING·SCHEMA-DESCRIPTION-BOOLEAN
              originalName: iswild
          protocol: !<!Protocols> {}
        language: !<!Languages> 
          default:
            name: DotSalmon
            description: MISSING·SCHEMA-DESCRIPTION-OBJECTSCHEMA
            namespace: Api20160229
        protocol: !<!Protocols> {}
      immediate:
      - *ref_15
    discriminator: !<!Discriminator> 
      all:
        DotSalmon: *ref_15
      immediate:
        DotSalmon: *ref_15
      property: !<!Property> &ref_16
        schema: !<!StringSchema> &ref_72
          type: string
          apiVersions:
          - !<!ApiVersion> 
            version: '2016-02-29'
          language: !<!Languages> 
            default:
              name: DotFish-fish.type
              description: ''
          protocol: !<!Protocols> {}
        isDiscriminator: true
        required: true
        serializedName: fish.type
        language: !<!Languages> 
          default:
            name: fishType
            description: ''
            originalName: fish.type
        protocol: !<!Protocols> {}
    properties:
    - *ref_16
    - !<!Property> 
      schema: !<!StringSchema> &ref_73
        type: string
        apiVersions:
        - !<!ApiVersion> 
          version: '2016-02-29'
        language: !<!Languages> 
          default:
            name: DotFish-species
            description: ''
        protocol: !<!Protocols> {}
      required: false
      serializedName: species
      language: !<!Languages> 
        default:
          name: species
          description: ''
          originalName: species
      protocol: !<!Protocols> {}
    language: !<!Languages> 
      default:
        name: DotFish
        description: MISSING·SCHEMA-DESCRIPTION-OBJECTSCHEMA
        namespace: Api20160229
    protocol: !<!Protocols> {}
  - !<!ObjectSchema> &ref_98
    type: object
    apiVersions:
    - !<!ApiVersion> 
      version: '2016-02-29'
    properties:
    - !<!Property> 
      schema: *ref_15
      serializedName: sampleSalmon
      language: !<!Languages> 
        default:
          name: sampleSalmon
          description: MISSING·SCHEMA-DESCRIPTION-OBJECTSCHEMA
          originalName: sampleSalmon
      protocol: !<!Protocols> {}
    - !<!Property> 
      schema: !<!ArraySchema> &ref_27
        type: array
        apiVersions:
        - !<!ApiVersion> 
          version: '2016-02-29'
        elementType: *ref_15
        language: !<!Languages> 
          default:
            name: DotFishMarket-salmons
            description: MISSING·SCHEMA-DESCRIPTION-ARRAYSCHEMA
        protocol: !<!Protocols> {}
      serializedName: salmons
      language: !<!Languages> 
        default:
          name: salmons
          description: MISSING·SCHEMA-DESCRIPTION-ARRAYSCHEMA
          originalName: salmons
      protocol: !<!Protocols> {}
    - !<!Property> 
      schema: *ref_14
      serializedName: sampleFish
      language: !<!Languages> 
        default:
          name: sampleFish
          description: MISSING·SCHEMA-DESCRIPTION-OBJECTSCHEMA
          originalName: sampleFish
      protocol: !<!Protocols> {}
    - !<!Property> 
      schema: !<!ArraySchema> &ref_28
        type: array
        apiVersions:
        - !<!ApiVersion> 
          version: '2016-02-29'
        elementType: *ref_14
        language: !<!Languages> 
          default:
            name: DotFishMarket-fishes
            description: MISSING·SCHEMA-DESCRIPTION-ARRAYSCHEMA
        protocol: !<!Protocols> {}
      serializedName: fishes
      language: !<!Languages> 
        default:
          name: fishes
          description: MISSING·SCHEMA-DESCRIPTION-ARRAYSCHEMA
          originalName: fishes
      protocol: !<!Protocols> {}
    language: !<!Languages> 
      default:
        name: DotFishMarket
        description: MISSING·SCHEMA-DESCRIPTION-OBJECTSCHEMA
        namespace: Api20160229
    protocol: !<!Protocols> {}
  - *ref_15
  - *ref_4
  - !<!ObjectSchema> &ref_99
    type: object
    apiVersions:
    - !<!ApiVersion> 
      version: '2016-02-29'
    properties:
    - !<!Property> 
      schema: !<!StringSchema> &ref_76
        type: string
        apiVersions:
        - !<!ApiVersion> 
          version: '2016-02-29'
        language: !<!Languages> 
          default:
            name: readonly-obj-id
            description: ''
        protocol: !<!Protocols> {}
      readOnly: true
      serializedName: id
      language: !<!Languages> 
        default:
          name: id
          description: ''
          originalName: id
      protocol: !<!Protocols> {}
    - !<!Property> 
      schema: !<!NumberSchema> &ref_56
        type: integer
        precision: 32
        language: !<!Languages> 
          default:
            name: typeForsize
            description: MISSING·SCHEMA-DESCRIPTION-INTEGER
        protocol: !<!Protocols> {}
      serializedName: size
      language: !<!Languages> 
        default:
          name: size
          description: MISSING·SCHEMA-DESCRIPTION-INTEGER
          originalName: size
      protocol: !<!Protocols> {}
    language: !<!Languages> 
      default:
        name: readonly-obj
        description: MISSING·SCHEMA-DESCRIPTION-OBJECTSCHEMA
        namespace: Api20160229
    protocol: !<!Protocols> {}
  - !<!ObjectSchema> &ref_17
    type: object
    apiVersions:
    - !<!ApiVersion> 
      version: '2016-02-29'
    children: !<!Relations> 
      all:
      - !<!ObjectSchema> &ref_18
        type: object
        apiVersions:
        - !<!ApiVersion> 
          version: '2016-02-29'
        discriminatorValue: Kind1
        parents: !<!Relations> 
          all:
          - *ref_17
          immediate:
          - *ref_17
        properties:
        - !<!Property> 
          schema: !<!StringSchema> &ref_79
            type: string
            apiVersions:
            - !<!ApiVersion> 
              version: '2016-02-29'
            language: !<!Languages> 
              default:
                name: MyDerivedType-propD1
                description: ''
            protocol: !<!Protocols> {}
          serializedName: propD1
          language: !<!Languages> 
            default:
              name: propD1
              description: ''
              originalName: propD1
          protocol: !<!Protocols> {}
        extensions:
          x-ms-discriminator-value: Kind1
        language: !<!Languages> 
          default:
            name: MyDerivedType
            description: MISSING·SCHEMA-DESCRIPTION-OBJECTSCHEMA
            namespace: Api20160229
        protocol: !<!Protocols> {}
      immediate:
      - *ref_18
    discriminator: !<!Discriminator> 
      all:
        Kind1: *ref_18
      immediate:
        Kind1: *ref_18
      property: !<!Property> &ref_19
        schema: !<!ConstantSchema> &ref_35
          type: constant
          apiVersions:
          - !<!ApiVersion> 
            version: '2016-02-29'
          value: !<!ConstantValue> 
            value: Kind1
            language:
              default:
                name: ''
                description: ''
          valueType: *ref_9
          language: !<!Languages> 
            default:
              name: MyKind
              description: The constant value Kind1
          protocol: !<!Protocols> {}
        isDiscriminator: true
        required: true
        serializedName: kind
        language: !<!Languages> 
          default:
            name: kind
            description: The constant value Kind1
            originalName: kind
        protocol: !<!Protocols> {}
    properties:
    - *ref_19
    - !<!Property> 
      schema: !<!StringSchema> &ref_77
        type: string
        apiVersions:
        - !<!ApiVersion> 
          version: '2016-02-29'
        language: !<!Languages> 
          default:
            name: MyBaseType-propB1
            description: ''
        protocol: !<!Protocols> {}
      required: false
      serializedName: propB1
      language: !<!Languages> 
        default:
          name: propB1
          description: ''
          originalName: propB1
      protocol: !<!Protocols> {}
    - !<!Property> 
      schema: !<!StringSchema> &ref_20
        type: string
        apiVersions:
        - !<!ApiVersion> 
          version: '2016-02-29'
<<<<<<< HEAD
=======
        properties:
        - !<!Property> 
          schema: !<!StringSchema> &ref_78
            type: string
            apiVersions:
            - !<!ApiVersion> 
              version: '2016-02-29'
            language: !<!Languages> 
              default:
                name: MyBaseHelperType-propBH1
                description: ''
            protocol: !<!Protocols> {}
          serializedName: propBH1
          language: !<!Languages> 
            default:
              name: propBH1
              description: ''
              originalName: propBH1
          protocol: !<!Protocols> {}
>>>>>>> f75c5991
        language: !<!Languages> 
          default:
            name: MyBaseHelperType-propBH1
            description: MISSING·SCHEMA-DESCRIPTION-STRING
        protocol: !<!Protocols> {}
      flattenedNames:
      - helper
      - propBH1
      required: false
      serializedName: propBH1
      language: !<!Languages> 
        default:
<<<<<<< HEAD
          name: propBH1
          description: MISSING·SCHEMA-DESCRIPTION-STRING
=======
          name: helper
          description: MISSING·SCHEMA-DESCRIPTION-OBJECTSCHEMA
          originalName: helper
>>>>>>> f75c5991
      protocol: !<!Protocols> {}
    language: !<!Languages> 
      default:
        name: MyBaseType
        description: MISSING·SCHEMA-DESCRIPTION-OBJECTSCHEMA
        namespace: Api20160229
    protocol: !<!Protocols> {}
  - !<!ObjectSchema> 
    type: object
    apiVersions:
    - !<!ApiVersion> 
      version: '2016-02-29'
    properties:
    - !<!Property> 
      schema: *ref_20
      serializedName: propBH1
      language: !<!Languages> 
        default:
          name: propBH1
          description: MISSING·SCHEMA-DESCRIPTION-STRING
      protocol: !<!Protocols> {}
    extensions:
      x-ms-flattened: true
    language: !<!Languages> 
      default:
        name: MyBaseHelperType
        description: MISSING·SCHEMA-DESCRIPTION-OBJECTSCHEMA
        namespace: Api20160229
    protocol: !<!Protocols> {}
  - *ref_7
  - *ref_8
  - *ref_10
  - *ref_11
  - *ref_12
  - *ref_18
  dictionaries:
  - *ref_21
  - *ref_6
  choices:
  - *ref_22
  - *ref_23
  arrays:
  - *ref_24
  - *ref_25
  - *ref_26
  - *ref_27
  - *ref_28
  booleans:
  - *ref_29
  - *ref_30
  - *ref_31
  - *ref_32
  byteArrays:
  - *ref_33
  - *ref_34
  constants:
  - !<!ConstantSchema> &ref_80
    type: constant
    value: !<!ConstantValue> 
      value: '2016-02-29'
      language:
        default:
          name: ''
          description: ''
    valueType: *ref_9
    language: !<!Languages> 
      default:
        name: ApiVersion-2016-02-29
        description: Api Version (2016-02-29)
    protocol: !<!Protocols> {}
  - *ref_35
  dateTimes:
  - *ref_36
  - *ref_37
  - *ref_38
  - *ref_39
  - *ref_40
  dates:
  - *ref_41
  - *ref_42
  durations:
  - *ref_43
  numbers:
  - *ref_44
  - *ref_45
  - *ref_46
  - *ref_47
  - *ref_48
  - *ref_49
  - *ref_50
  - *ref_51
  - *ref_52
  - *ref_53
  - *ref_54
  - *ref_55
  - *ref_56
  - *ref_57
  - *ref_58
  strings:
  - *ref_9
  - *ref_59
  - *ref_60
  - *ref_61
  - *ref_62
  - *ref_63
  - *ref_64
  - *ref_65
  - *ref_66
  - *ref_67
  - *ref_68
  - *ref_69
  - *ref_70
  - *ref_71
  - *ref_72
  - *ref_73
  - *ref_74
  - *ref_75
  - *ref_76
  - *ref_77
  - *ref_20
  - *ref_78
  - *ref_79
globalParameters:
- !<!Parameter> &ref_81
  schema: *ref_9
  clientDefaultValue: 'http://localhost:3000'
  implementation: Client
  required: true
  extensions:
    x-ms-skip-url-encoding: true
  language: !<!Languages> 
    default:
      name: $host
      description: server parameter
      serializedName: $host
  protocol: !<!Protocols> 
    http: !<!HttpParameter> 
      in: uri
- !<!Parameter> &ref_84
  schema: *ref_80
  implementation: Client
  required: true
  language: !<!Languages> 
    default:
      name: ApiVersion
      description: Api Version
      serializedName: api-version
  protocol: !<!Protocols> 
    http: !<!HttpParameter> 
      in: query
info: !<!Info> 
  description: Test Infrastructure for AutoRest
  title: body-complex
operationGroups:
- !<!OperationGroup> 
  $key: basic
  operations:
  - !<!Operation> 
    apiVersions:
    - !<!ApiVersion> 
      version: '2016-02-29'
    request: !<!Request> 
      parameters:
      - *ref_81
      language: !<!Languages> 
        default:
          name: ''
          description: ''
      protocol: !<!Protocols> 
        http: !<!HttpRequest> 
          path: /complex/basic/valid
          method: get
          uri: '{$host}'
    responses:
    - !<!SchemaResponse> 
      schema: *ref_82
      language: !<!Languages> 
        default:
          name: ''
          description: ''
      protocol: !<!Protocols> 
        http: !<!HttpResponse> 
          knownMediaType: json
          mediaTypes:
          - application/json
          statusCodes:
          - '200'
    exceptions:
    - !<!SchemaResponse> 
      schema: *ref_83
      language: !<!Languages> 
        default:
          name: ''
          description: ''
      protocol: !<!Protocols> 
        http: !<!HttpResponse> 
          knownMediaType: json
          mediaTypes:
          - application/json
          statusCodes:
          - default
    language: !<!Languages> 
      default:
        name: getValid
        description: 'Get complex type {id: 2, name: ''abc'', color: ''YELLOW''}'
    protocol: !<!Protocols> {}
  - !<!Operation> 
    apiVersions:
    - !<!ApiVersion> 
      version: '2016-02-29'
    request: !<!Request> 
      parameters:
      - *ref_81
      - *ref_84
      - !<!Parameter> 
        schema: *ref_82
        implementation: Method
        required: true
        extensions:
          x-ms-requestBody-name: complexBody
        language: !<!Languages> 
          default:
            name: complexBody
            description: 'Please put {id: 2, name: ''abc'', color: ''Magenta''}'
        protocol: !<!Protocols> 
          http: !<!HttpParameter> 
            in: body
            style: json
      language: !<!Languages> 
        default:
          name: ''
          description: ''
      protocol: !<!Protocols> 
        http: !<!HttpWithBodyRequest> 
          path: /complex/basic/valid
          method: put
          knownMediaType: json
          mediaTypes:
          - application/json
          uri: '{$host}'
    responses:
    - !<!Response> 
      language: !<!Languages> 
        default:
          name: ''
          description: ''
      protocol: !<!Protocols> 
        http: !<!HttpResponse> 
          statusCodes:
          - '200'
    exceptions:
    - !<!SchemaResponse> 
      schema: *ref_83
      language: !<!Languages> 
        default:
          name: ''
          description: ''
      protocol: !<!Protocols> 
        http: !<!HttpResponse> 
          knownMediaType: json
          mediaTypes:
          - application/json
          statusCodes:
          - default
    extensions:
      x-ms-requestBody-index: 0
    language: !<!Languages> 
      default:
        name: putValid
        description: 'Please put {id: 2, name: ''abc'', color: ''Magenta''}'
    protocol: !<!Protocols> {}
  - !<!Operation> 
    apiVersions:
    - !<!ApiVersion> 
      version: '2016-02-29'
    request: !<!Request> 
      parameters:
      - *ref_81
      language: !<!Languages> 
        default:
          name: ''
          description: ''
      protocol: !<!Protocols> 
        http: !<!HttpRequest> 
          path: /complex/basic/invalid
          method: get
          uri: '{$host}'
    responses:
    - !<!SchemaResponse> 
      schema: *ref_82
      language: !<!Languages> 
        default:
          name: ''
          description: ''
      protocol: !<!Protocols> 
        http: !<!HttpResponse> 
          knownMediaType: json
          mediaTypes:
          - application/json
          statusCodes:
          - '200'
    exceptions:
    - !<!SchemaResponse> 
      schema: *ref_83
      language: !<!Languages> 
        default:
          name: ''
          description: ''
      protocol: !<!Protocols> 
        http: !<!HttpResponse> 
          knownMediaType: json
          mediaTypes:
          - application/json
          statusCodes:
          - default
    language: !<!Languages> 
      default:
        name: getInvalid
        description: Get a basic complex type that is invalid for the local strong type
    protocol: !<!Protocols> {}
  - !<!Operation> 
    apiVersions:
    - !<!ApiVersion> 
      version: '2016-02-29'
    request: !<!Request> 
      parameters:
      - *ref_81
      language: !<!Languages> 
        default:
          name: ''
          description: ''
      protocol: !<!Protocols> 
        http: !<!HttpRequest> 
          path: /complex/basic/empty
          method: get
          uri: '{$host}'
    responses:
    - !<!SchemaResponse> 
      schema: *ref_82
      language: !<!Languages> 
        default:
          name: ''
          description: ''
      protocol: !<!Protocols> 
        http: !<!HttpResponse> 
          knownMediaType: json
          mediaTypes:
          - application/json
          statusCodes:
          - '200'
    exceptions:
    - !<!SchemaResponse> 
      schema: *ref_83
      language: !<!Languages> 
        default:
          name: ''
          description: ''
      protocol: !<!Protocols> 
        http: !<!HttpResponse> 
          knownMediaType: json
          mediaTypes:
          - application/json
          statusCodes:
          - default
    language: !<!Languages> 
      default:
        name: getEmpty
        description: Get a basic complex type that is empty
    protocol: !<!Protocols> {}
  - !<!Operation> 
    apiVersions:
    - !<!ApiVersion> 
      version: '2016-02-29'
    request: !<!Request> 
      parameters:
      - *ref_81
      language: !<!Languages> 
        default:
          name: ''
          description: ''
      protocol: !<!Protocols> 
        http: !<!HttpRequest> 
          path: /complex/basic/null
          method: get
          uri: '{$host}'
    responses:
    - !<!SchemaResponse> 
      schema: *ref_82
      language: !<!Languages> 
        default:
          name: ''
          description: ''
      protocol: !<!Protocols> 
        http: !<!HttpResponse> 
          knownMediaType: json
          mediaTypes:
          - application/json
          statusCodes:
          - '200'
    exceptions:
    - !<!SchemaResponse> 
      schema: *ref_83
      language: !<!Languages> 
        default:
          name: ''
          description: ''
      protocol: !<!Protocols> 
        http: !<!HttpResponse> 
          knownMediaType: json
          mediaTypes:
          - application/json
          statusCodes:
          - default
    language: !<!Languages> 
      default:
        name: getNull
        description: Get a basic complex type whose properties are null
    protocol: !<!Protocols> {}
  - !<!Operation> 
    apiVersions:
    - !<!ApiVersion> 
      version: '2016-02-29'
    request: !<!Request> 
      parameters:
      - *ref_81
      language: !<!Languages> 
        default:
          name: ''
          description: ''
      protocol: !<!Protocols> 
        http: !<!HttpRequest> 
          path: /complex/basic/notprovided
          method: get
          uri: '{$host}'
    responses:
    - !<!SchemaResponse> 
      schema: *ref_82
      language: !<!Languages> 
        default:
          name: ''
          description: ''
      protocol: !<!Protocols> 
        http: !<!HttpResponse> 
          knownMediaType: json
          mediaTypes:
          - application/json
          statusCodes:
          - '200'
    exceptions:
    - !<!SchemaResponse> 
      schema: *ref_83
      language: !<!Languages> 
        default:
          name: ''
          description: ''
      protocol: !<!Protocols> 
        http: !<!HttpResponse> 
          knownMediaType: json
          mediaTypes:
          - application/json
          statusCodes:
          - default
    language: !<!Languages> 
      default:
        name: getNotProvided
        description: Get a basic complex type while the server doesn't provide a response payload
    protocol: !<!Protocols> {}
  language: !<!Languages> 
    default:
      name: basic
      description: ''
  protocol: !<!Protocols> {}
- !<!OperationGroup> 
  $key: primitive
  operations:
  - !<!Operation> 
    apiVersions:
    - !<!ApiVersion> 
      version: '2016-02-29'
    request: !<!Request> 
      parameters:
      - *ref_81
      language: !<!Languages> 
        default:
          name: ''
          description: ''
      protocol: !<!Protocols> 
        http: !<!HttpRequest> 
          path: /complex/primitive/integer
          method: get
          uri: '{$host}'
    responses:
    - !<!SchemaResponse> 
      schema: *ref_85
      language: !<!Languages> 
        default:
          name: ''
          description: ''
      protocol: !<!Protocols> 
        http: !<!HttpResponse> 
          knownMediaType: json
          mediaTypes:
          - application/json
          statusCodes:
          - '200'
    exceptions:
    - !<!SchemaResponse> 
      schema: *ref_83
      language: !<!Languages> 
        default:
          name: ''
          description: ''
      protocol: !<!Protocols> 
        http: !<!HttpResponse> 
          knownMediaType: json
          mediaTypes:
          - application/json
          statusCodes:
          - default
    language: !<!Languages> 
      default:
        name: getInt
        description: Get complex types with integer properties
    protocol: !<!Protocols> {}
  - !<!Operation> 
    apiVersions:
    - !<!ApiVersion> 
      version: '2016-02-29'
    request: !<!Request> 
      parameters:
      - *ref_81
      - !<!Parameter> 
        schema: *ref_85
        implementation: Method
        required: true
        extensions:
          x-ms-requestBody-name: complexBody
        language: !<!Languages> 
          default:
            name: complexBody
            description: Please put -1 and 2
        protocol: !<!Protocols> 
          http: !<!HttpParameter> 
            in: body
            style: json
      language: !<!Languages> 
        default:
          name: ''
          description: ''
      protocol: !<!Protocols> 
        http: !<!HttpWithBodyRequest> 
          path: /complex/primitive/integer
          method: put
          knownMediaType: json
          mediaTypes:
          - application/json
          uri: '{$host}'
    responses:
    - !<!Response> 
      language: !<!Languages> 
        default:
          name: ''
          description: ''
      protocol: !<!Protocols> 
        http: !<!HttpResponse> 
          statusCodes:
          - '200'
    exceptions:
    - !<!SchemaResponse> 
      schema: *ref_83
      language: !<!Languages> 
        default:
          name: ''
          description: ''
      protocol: !<!Protocols> 
        http: !<!HttpResponse> 
          knownMediaType: json
          mediaTypes:
          - application/json
          statusCodes:
          - default
    extensions:
      x-ms-requestBody-index: 0
    language: !<!Languages> 
      default:
        name: putInt
        description: Put complex types with integer properties
    protocol: !<!Protocols> {}
  - !<!Operation> 
    apiVersions:
    - !<!ApiVersion> 
      version: '2016-02-29'
    request: !<!Request> 
      parameters:
      - *ref_81
      language: !<!Languages> 
        default:
          name: ''
          description: ''
      protocol: !<!Protocols> 
        http: !<!HttpRequest> 
          path: /complex/primitive/long
          method: get
          uri: '{$host}'
    responses:
    - !<!SchemaResponse> 
      schema: *ref_86
      language: !<!Languages> 
        default:
          name: ''
          description: ''
      protocol: !<!Protocols> 
        http: !<!HttpResponse> 
          knownMediaType: json
          mediaTypes:
          - application/json
          statusCodes:
          - '200'
    exceptions:
    - !<!SchemaResponse> 
      schema: *ref_83
      language: !<!Languages> 
        default:
          name: ''
          description: ''
      protocol: !<!Protocols> 
        http: !<!HttpResponse> 
          knownMediaType: json
          mediaTypes:
          - application/json
          statusCodes:
          - default
    language: !<!Languages> 
      default:
        name: getLong
        description: Get complex types with long properties
    protocol: !<!Protocols> {}
  - !<!Operation> 
    apiVersions:
    - !<!ApiVersion> 
      version: '2016-02-29'
    request: !<!Request> 
      parameters:
      - *ref_81
      - !<!Parameter> 
        schema: *ref_86
        implementation: Method
        required: true
        extensions:
          x-ms-requestBody-name: complexBody
        language: !<!Languages> 
          default:
            name: complexBody
            description: Please put 1099511627775 and -999511627788
        protocol: !<!Protocols> 
          http: !<!HttpParameter> 
            in: body
            style: json
      language: !<!Languages> 
        default:
          name: ''
          description: ''
      protocol: !<!Protocols> 
        http: !<!HttpWithBodyRequest> 
          path: /complex/primitive/long
          method: put
          knownMediaType: json
          mediaTypes:
          - application/json
          uri: '{$host}'
    responses:
    - !<!Response> 
      language: !<!Languages> 
        default:
          name: ''
          description: ''
      protocol: !<!Protocols> 
        http: !<!HttpResponse> 
          statusCodes:
          - '200'
    exceptions:
    - !<!SchemaResponse> 
      schema: *ref_83
      language: !<!Languages> 
        default:
          name: ''
          description: ''
      protocol: !<!Protocols> 
        http: !<!HttpResponse> 
          knownMediaType: json
          mediaTypes:
          - application/json
          statusCodes:
          - default
    extensions:
      x-ms-requestBody-index: 0
    language: !<!Languages> 
      default:
        name: putLong
        description: Put complex types with long properties
    protocol: !<!Protocols> {}
  - !<!Operation> 
    apiVersions:
    - !<!ApiVersion> 
      version: '2016-02-29'
    request: !<!Request> 
      parameters:
      - *ref_81
      language: !<!Languages> 
        default:
          name: ''
          description: ''
      protocol: !<!Protocols> 
        http: !<!HttpRequest> 
          path: /complex/primitive/float
          method: get
          uri: '{$host}'
    responses:
    - !<!SchemaResponse> 
      schema: *ref_87
      language: !<!Languages> 
        default:
          name: ''
          description: ''
      protocol: !<!Protocols> 
        http: !<!HttpResponse> 
          knownMediaType: json
          mediaTypes:
          - application/json
          statusCodes:
          - '200'
    exceptions:
    - !<!SchemaResponse> 
      schema: *ref_83
      language: !<!Languages> 
        default:
          name: ''
          description: ''
      protocol: !<!Protocols> 
        http: !<!HttpResponse> 
          knownMediaType: json
          mediaTypes:
          - application/json
          statusCodes:
          - default
    language: !<!Languages> 
      default:
        name: getFloat
        description: Get complex types with float properties
    protocol: !<!Protocols> {}
  - !<!Operation> 
    apiVersions:
    - !<!ApiVersion> 
      version: '2016-02-29'
    request: !<!Request> 
      parameters:
      - *ref_81
      - !<!Parameter> 
        schema: *ref_87
        implementation: Method
        required: true
        extensions:
          x-ms-requestBody-name: complexBody
        language: !<!Languages> 
          default:
            name: complexBody
            description: Please put 1.05 and -0.003
        protocol: !<!Protocols> 
          http: !<!HttpParameter> 
            in: body
            style: json
      language: !<!Languages> 
        default:
          name: ''
          description: ''
      protocol: !<!Protocols> 
        http: !<!HttpWithBodyRequest> 
          path: /complex/primitive/float
          method: put
          knownMediaType: json
          mediaTypes:
          - application/json
          uri: '{$host}'
    responses:
    - !<!Response> 
      language: !<!Languages> 
        default:
          name: ''
          description: ''
      protocol: !<!Protocols> 
        http: !<!HttpResponse> 
          statusCodes:
          - '200'
    exceptions:
    - !<!SchemaResponse> 
      schema: *ref_83
      language: !<!Languages> 
        default:
          name: ''
          description: ''
      protocol: !<!Protocols> 
        http: !<!HttpResponse> 
          knownMediaType: json
          mediaTypes:
          - application/json
          statusCodes:
          - default
    extensions:
      x-ms-requestBody-index: 0
    language: !<!Languages> 
      default:
        name: putFloat
        description: Put complex types with float properties
    protocol: !<!Protocols> {}
  - !<!Operation> 
    apiVersions:
    - !<!ApiVersion> 
      version: '2016-02-29'
    request: !<!Request> 
      parameters:
      - *ref_81
      language: !<!Languages> 
        default:
          name: ''
          description: ''
      protocol: !<!Protocols> 
        http: !<!HttpRequest> 
          path: /complex/primitive/double
          method: get
          uri: '{$host}'
    responses:
    - !<!SchemaResponse> 
      schema: *ref_88
      language: !<!Languages> 
        default:
          name: ''
          description: ''
      protocol: !<!Protocols> 
        http: !<!HttpResponse> 
          knownMediaType: json
          mediaTypes:
          - application/json
          statusCodes:
          - '200'
    exceptions:
    - !<!SchemaResponse> 
      schema: *ref_83
      language: !<!Languages> 
        default:
          name: ''
          description: ''
      protocol: !<!Protocols> 
        http: !<!HttpResponse> 
          knownMediaType: json
          mediaTypes:
          - application/json
          statusCodes:
          - default
    language: !<!Languages> 
      default:
        name: getDouble
        description: Get complex types with double properties
    protocol: !<!Protocols> {}
  - !<!Operation> 
    apiVersions:
    - !<!ApiVersion> 
      version: '2016-02-29'
    request: !<!Request> 
      parameters:
      - *ref_81
      - !<!Parameter> 
        schema: *ref_88
        implementation: Method
        required: true
        extensions:
          x-ms-requestBody-name: complexBody
        language: !<!Languages> 
          default:
            name: complexBody
            description: Please put 3e-100 and -0.000000000000000000000000000000000000000000000000000000005
        protocol: !<!Protocols> 
          http: !<!HttpParameter> 
            in: body
            style: json
      language: !<!Languages> 
        default:
          name: ''
          description: ''
      protocol: !<!Protocols> 
        http: !<!HttpWithBodyRequest> 
          path: /complex/primitive/double
          method: put
          knownMediaType: json
          mediaTypes:
          - application/json
          uri: '{$host}'
    responses:
    - !<!Response> 
      language: !<!Languages> 
        default:
          name: ''
          description: ''
      protocol: !<!Protocols> 
        http: !<!HttpResponse> 
          statusCodes:
          - '200'
    exceptions:
    - !<!SchemaResponse> 
      schema: *ref_83
      language: !<!Languages> 
        default:
          name: ''
          description: ''
      protocol: !<!Protocols> 
        http: !<!HttpResponse> 
          knownMediaType: json
          mediaTypes:
          - application/json
          statusCodes:
          - default
    extensions:
      x-ms-requestBody-index: 0
    language: !<!Languages> 
      default:
        name: putDouble
        description: Put complex types with double properties
    protocol: !<!Protocols> {}
  - !<!Operation> 
    apiVersions:
    - !<!ApiVersion> 
      version: '2016-02-29'
    request: !<!Request> 
      parameters:
      - *ref_81
      language: !<!Languages> 
        default:
          name: ''
          description: ''
      protocol: !<!Protocols> 
        http: !<!HttpRequest> 
          path: /complex/primitive/bool
          method: get
          uri: '{$host}'
    responses:
    - !<!SchemaResponse> 
      schema: *ref_89
      language: !<!Languages> 
        default:
          name: ''
          description: ''
      protocol: !<!Protocols> 
        http: !<!HttpResponse> 
          knownMediaType: json
          mediaTypes:
          - application/json
          statusCodes:
          - '200'
    exceptions:
    - !<!SchemaResponse> 
      schema: *ref_83
      language: !<!Languages> 
        default:
          name: ''
          description: ''
      protocol: !<!Protocols> 
        http: !<!HttpResponse> 
          knownMediaType: json
          mediaTypes:
          - application/json
          statusCodes:
          - default
    language: !<!Languages> 
      default:
        name: getBool
        description: Get complex types with bool properties
    protocol: !<!Protocols> {}
  - !<!Operation> 
    apiVersions:
    - !<!ApiVersion> 
      version: '2016-02-29'
    request: !<!Request> 
      parameters:
      - *ref_81
      - !<!Parameter> 
        schema: *ref_89
        implementation: Method
        required: true
        extensions:
          x-ms-requestBody-name: complexBody
        language: !<!Languages> 
          default:
            name: complexBody
            description: Please put true and false
        protocol: !<!Protocols> 
          http: !<!HttpParameter> 
            in: body
            style: json
      language: !<!Languages> 
        default:
          name: ''
          description: ''
      protocol: !<!Protocols> 
        http: !<!HttpWithBodyRequest> 
          path: /complex/primitive/bool
          method: put
          knownMediaType: json
          mediaTypes:
          - application/json
          uri: '{$host}'
    responses:
    - !<!Response> 
      language: !<!Languages> 
        default:
          name: ''
          description: ''
      protocol: !<!Protocols> 
        http: !<!HttpResponse> 
          statusCodes:
          - '200'
    exceptions:
    - !<!SchemaResponse> 
      schema: *ref_83
      language: !<!Languages> 
        default:
          name: ''
          description: ''
      protocol: !<!Protocols> 
        http: !<!HttpResponse> 
          knownMediaType: json
          mediaTypes:
          - application/json
          statusCodes:
          - default
    extensions:
      x-ms-requestBody-index: 0
    language: !<!Languages> 
      default:
        name: putBool
        description: Put complex types with bool properties
    protocol: !<!Protocols> {}
  - !<!Operation> 
    apiVersions:
    - !<!ApiVersion> 
      version: '2016-02-29'
    request: !<!Request> 
      parameters:
      - *ref_81
      language: !<!Languages> 
        default:
          name: ''
          description: ''
      protocol: !<!Protocols> 
        http: !<!HttpRequest> 
          path: /complex/primitive/string
          method: get
          uri: '{$host}'
    responses:
    - !<!SchemaResponse> 
      schema: *ref_90
      language: !<!Languages> 
        default:
          name: ''
          description: ''
      protocol: !<!Protocols> 
        http: !<!HttpResponse> 
          knownMediaType: json
          mediaTypes:
          - application/json
          statusCodes:
          - '200'
    exceptions:
    - !<!SchemaResponse> 
      schema: *ref_83
      language: !<!Languages> 
        default:
          name: ''
          description: ''
      protocol: !<!Protocols> 
        http: !<!HttpResponse> 
          knownMediaType: json
          mediaTypes:
          - application/json
          statusCodes:
          - default
    language: !<!Languages> 
      default:
        name: getString
        description: Get complex types with string properties
    protocol: !<!Protocols> {}
  - !<!Operation> 
    apiVersions:
    - !<!ApiVersion> 
      version: '2016-02-29'
    request: !<!Request> 
      parameters:
      - *ref_81
      - !<!Parameter> 
        schema: *ref_90
        implementation: Method
        required: true
        extensions:
          x-ms-requestBody-name: complexBody
        language: !<!Languages> 
          default:
            name: complexBody
            description: 'Please put ''goodrequest'', '''', and null'
        protocol: !<!Protocols> 
          http: !<!HttpParameter> 
            in: body
            style: json
      language: !<!Languages> 
        default:
          name: ''
          description: ''
      protocol: !<!Protocols> 
        http: !<!HttpWithBodyRequest> 
          path: /complex/primitive/string
          method: put
          knownMediaType: json
          mediaTypes:
          - application/json
          uri: '{$host}'
    responses:
    - !<!Response> 
      language: !<!Languages> 
        default:
          name: ''
          description: ''
      protocol: !<!Protocols> 
        http: !<!HttpResponse> 
          statusCodes:
          - '200'
    exceptions:
    - !<!SchemaResponse> 
      schema: *ref_83
      language: !<!Languages> 
        default:
          name: ''
          description: ''
      protocol: !<!Protocols> 
        http: !<!HttpResponse> 
          knownMediaType: json
          mediaTypes:
          - application/json
          statusCodes:
          - default
    extensions:
      x-ms-requestBody-index: 0
    language: !<!Languages> 
      default:
        name: putString
        description: Put complex types with string properties
    protocol: !<!Protocols> {}
  - !<!Operation> 
    apiVersions:
    - !<!ApiVersion> 
      version: '2016-02-29'
    request: !<!Request> 
      parameters:
      - *ref_81
      language: !<!Languages> 
        default:
          name: ''
          description: ''
      protocol: !<!Protocols> 
        http: !<!HttpRequest> 
          path: /complex/primitive/date
          method: get
          uri: '{$host}'
    responses:
    - !<!SchemaResponse> 
      schema: *ref_91
      language: !<!Languages> 
        default:
          name: ''
          description: ''
      protocol: !<!Protocols> 
        http: !<!HttpResponse> 
          knownMediaType: json
          mediaTypes:
          - application/json
          statusCodes:
          - '200'
    exceptions:
    - !<!SchemaResponse> 
      schema: *ref_83
      language: !<!Languages> 
        default:
          name: ''
          description: ''
      protocol: !<!Protocols> 
        http: !<!HttpResponse> 
          knownMediaType: json
          mediaTypes:
          - application/json
          statusCodes:
          - default
    language: !<!Languages> 
      default:
        name: getDate
        description: Get complex types with date properties
    protocol: !<!Protocols> {}
  - !<!Operation> 
    apiVersions:
    - !<!ApiVersion> 
      version: '2016-02-29'
    request: !<!Request> 
      parameters:
      - *ref_81
      - !<!Parameter> 
        schema: *ref_91
        implementation: Method
        required: true
        extensions:
          x-ms-requestBody-name: complexBody
        language: !<!Languages> 
          default:
            name: complexBody
            description: Please put '0001-01-01' and '2016-02-29'
        protocol: !<!Protocols> 
          http: !<!HttpParameter> 
            in: body
            style: json
      language: !<!Languages> 
        default:
          name: ''
          description: ''
      protocol: !<!Protocols> 
        http: !<!HttpWithBodyRequest> 
          path: /complex/primitive/date
          method: put
          knownMediaType: json
          mediaTypes:
          - application/json
          uri: '{$host}'
    responses:
    - !<!Response> 
      language: !<!Languages> 
        default:
          name: ''
          description: ''
      protocol: !<!Protocols> 
        http: !<!HttpResponse> 
          statusCodes:
          - '200'
    exceptions:
    - !<!SchemaResponse> 
      schema: *ref_83
      language: !<!Languages> 
        default:
          name: ''
          description: ''
      protocol: !<!Protocols> 
        http: !<!HttpResponse> 
          knownMediaType: json
          mediaTypes:
          - application/json
          statusCodes:
          - default
    extensions:
      x-ms-requestBody-index: 0
    language: !<!Languages> 
      default:
        name: putDate
        description: Put complex types with date properties
    protocol: !<!Protocols> {}
  - !<!Operation> 
    apiVersions:
    - !<!ApiVersion> 
      version: '2016-02-29'
    request: !<!Request> 
      parameters:
      - *ref_81
      language: !<!Languages> 
        default:
          name: ''
          description: ''
      protocol: !<!Protocols> 
        http: !<!HttpRequest> 
          path: /complex/primitive/datetime
          method: get
          uri: '{$host}'
    responses:
    - !<!SchemaResponse> 
      schema: *ref_92
      language: !<!Languages> 
        default:
          name: ''
          description: ''
      protocol: !<!Protocols> 
        http: !<!HttpResponse> 
          knownMediaType: json
          mediaTypes:
          - application/json
          statusCodes:
          - '200'
    exceptions:
    - !<!SchemaResponse> 
      schema: *ref_83
      language: !<!Languages> 
        default:
          name: ''
          description: ''
      protocol: !<!Protocols> 
        http: !<!HttpResponse> 
          knownMediaType: json
          mediaTypes:
          - application/json
          statusCodes:
          - default
    language: !<!Languages> 
      default:
        name: getDateTime
        description: Get complex types with datetime properties
    protocol: !<!Protocols> {}
  - !<!Operation> 
    apiVersions:
    - !<!ApiVersion> 
      version: '2016-02-29'
    request: !<!Request> 
      parameters:
      - *ref_81
      - !<!Parameter> 
        schema: *ref_92
        implementation: Method
        required: true
        extensions:
          x-ms-requestBody-name: complexBody
        language: !<!Languages> 
          default:
            name: complexBody
            description: 'Please put ''0001-01-01T12:00:00-04:00'' and ''2015-05-18T11:38:00-08:00'''
        protocol: !<!Protocols> 
          http: !<!HttpParameter> 
            in: body
            style: json
      language: !<!Languages> 
        default:
          name: ''
          description: ''
      protocol: !<!Protocols> 
        http: !<!HttpWithBodyRequest> 
          path: /complex/primitive/datetime
          method: put
          knownMediaType: json
          mediaTypes:
          - application/json
          uri: '{$host}'
    responses:
    - !<!Response> 
      language: !<!Languages> 
        default:
          name: ''
          description: ''
      protocol: !<!Protocols> 
        http: !<!HttpResponse> 
          statusCodes:
          - '200'
    exceptions:
    - !<!SchemaResponse> 
      schema: *ref_83
      language: !<!Languages> 
        default:
          name: ''
          description: ''
      protocol: !<!Protocols> 
        http: !<!HttpResponse> 
          knownMediaType: json
          mediaTypes:
          - application/json
          statusCodes:
          - default
    extensions:
      x-ms-requestBody-index: 0
    language: !<!Languages> 
      default:
        name: putDateTime
        description: Put complex types with datetime properties
    protocol: !<!Protocols> {}
  - !<!Operation> 
    apiVersions:
    - !<!ApiVersion> 
      version: '2016-02-29'
    request: !<!Request> 
      parameters:
      - *ref_81
      language: !<!Languages> 
        default:
          name: ''
          description: ''
      protocol: !<!Protocols> 
        http: !<!HttpRequest> 
          path: /complex/primitive/datetimerfc1123
          method: get
          uri: '{$host}'
    responses:
    - !<!SchemaResponse> 
      schema: *ref_93
      language: !<!Languages> 
        default:
          name: ''
          description: ''
      protocol: !<!Protocols> 
        http: !<!HttpResponse> 
          knownMediaType: json
          mediaTypes:
          - application/json
          statusCodes:
          - '200'
    exceptions:
    - !<!SchemaResponse> 
      schema: *ref_83
      language: !<!Languages> 
        default:
          name: ''
          description: ''
      protocol: !<!Protocols> 
        http: !<!HttpResponse> 
          knownMediaType: json
          mediaTypes:
          - application/json
          statusCodes:
          - default
    language: !<!Languages> 
      default:
        name: getDateTimeRfc1123
        description: Get complex types with datetimeRfc1123 properties
    protocol: !<!Protocols> {}
  - !<!Operation> 
    apiVersions:
    - !<!ApiVersion> 
      version: '2016-02-29'
    request: !<!Request> 
      parameters:
      - *ref_81
      - !<!Parameter> 
        schema: *ref_93
        implementation: Method
        required: true
        extensions:
          x-ms-requestBody-name: complexBody
        language: !<!Languages> 
          default:
            name: complexBody
            description: 'Please put ''Mon, 01 Jan 0001 12:00:00 GMT'' and ''Mon, 18 May 2015 11:38:00 GMT'''
        protocol: !<!Protocols> 
          http: !<!HttpParameter> 
            in: body
            style: json
      language: !<!Languages> 
        default:
          name: ''
          description: ''
      protocol: !<!Protocols> 
        http: !<!HttpWithBodyRequest> 
          path: /complex/primitive/datetimerfc1123
          method: put
          knownMediaType: json
          mediaTypes:
          - application/json
          uri: '{$host}'
    responses:
    - !<!Response> 
      language: !<!Languages> 
        default:
          name: ''
          description: ''
      protocol: !<!Protocols> 
        http: !<!HttpResponse> 
          statusCodes:
          - '200'
    exceptions:
    - !<!SchemaResponse> 
      schema: *ref_83
      language: !<!Languages> 
        default:
          name: ''
          description: ''
      protocol: !<!Protocols> 
        http: !<!HttpResponse> 
          knownMediaType: json
          mediaTypes:
          - application/json
          statusCodes:
          - default
    extensions:
      x-ms-requestBody-index: 0
    language: !<!Languages> 
      default:
        name: putDateTimeRfc1123
        description: Put complex types with datetimeRfc1123 properties
    protocol: !<!Protocols> {}
  - !<!Operation> 
    apiVersions:
    - !<!ApiVersion> 
      version: '2016-02-29'
    request: !<!Request> 
      parameters:
      - *ref_81
      language: !<!Languages> 
        default:
          name: ''
          description: ''
      protocol: !<!Protocols> 
        http: !<!HttpRequest> 
          path: /complex/primitive/duration
          method: get
          uri: '{$host}'
    responses:
    - !<!SchemaResponse> 
      schema: *ref_94
      language: !<!Languages> 
        default:
          name: ''
          description: ''
      protocol: !<!Protocols> 
        http: !<!HttpResponse> 
          knownMediaType: json
          mediaTypes:
          - application/json
          statusCodes:
          - '200'
    exceptions:
    - !<!SchemaResponse> 
      schema: *ref_83
      language: !<!Languages> 
        default:
          name: ''
          description: ''
      protocol: !<!Protocols> 
        http: !<!HttpResponse> 
          knownMediaType: json
          mediaTypes:
          - application/json
          statusCodes:
          - default
    language: !<!Languages> 
      default:
        name: getDuration
        description: Get complex types with duration properties
    protocol: !<!Protocols> {}
  - !<!Operation> 
    apiVersions:
    - !<!ApiVersion> 
      version: '2016-02-29'
    request: !<!Request> 
      parameters:
      - *ref_81
      - !<!Parameter> 
        schema: *ref_94
        implementation: Method
        required: true
        extensions:
          x-ms-requestBody-name: complexBody
        language: !<!Languages> 
          default:
            name: complexBody
            description: Please put 'P123DT22H14M12.011S'
        protocol: !<!Protocols> 
          http: !<!HttpParameter> 
            in: body
            style: json
      language: !<!Languages> 
        default:
          name: ''
          description: ''
      protocol: !<!Protocols> 
        http: !<!HttpWithBodyRequest> 
          path: /complex/primitive/duration
          method: put
          knownMediaType: json
          mediaTypes:
          - application/json
          uri: '{$host}'
    responses:
    - !<!Response> 
      language: !<!Languages> 
        default:
          name: ''
          description: ''
      protocol: !<!Protocols> 
        http: !<!HttpResponse> 
          statusCodes:
          - '200'
    exceptions:
    - !<!SchemaResponse> 
      schema: *ref_83
      language: !<!Languages> 
        default:
          name: ''
          description: ''
      protocol: !<!Protocols> 
        http: !<!HttpResponse> 
          knownMediaType: json
          mediaTypes:
          - application/json
          statusCodes:
          - default
    extensions:
      x-ms-requestBody-index: 0
    language: !<!Languages> 
      default:
        name: putDuration
        description: Put complex types with duration properties
    protocol: !<!Protocols> {}
  - !<!Operation> 
    apiVersions:
    - !<!ApiVersion> 
      version: '2016-02-29'
    request: !<!Request> 
      parameters:
      - *ref_81
      language: !<!Languages> 
        default:
          name: ''
          description: ''
      protocol: !<!Protocols> 
        http: !<!HttpRequest> 
          path: /complex/primitive/byte
          method: get
          uri: '{$host}'
    responses:
    - !<!SchemaResponse> 
      schema: *ref_95
      language: !<!Languages> 
        default:
          name: ''
          description: ''
      protocol: !<!Protocols> 
        http: !<!HttpResponse> 
          knownMediaType: json
          mediaTypes:
          - application/json
          statusCodes:
          - '200'
    exceptions:
    - !<!SchemaResponse> 
      schema: *ref_83
      language: !<!Languages> 
        default:
          name: ''
          description: ''
      protocol: !<!Protocols> 
        http: !<!HttpResponse> 
          knownMediaType: json
          mediaTypes:
          - application/json
          statusCodes:
          - default
    language: !<!Languages> 
      default:
        name: getByte
        description: Get complex types with byte properties
    protocol: !<!Protocols> {}
  - !<!Operation> 
    apiVersions:
    - !<!ApiVersion> 
      version: '2016-02-29'
    request: !<!Request> 
      parameters:
      - *ref_81
      - !<!Parameter> 
        schema: *ref_95
        implementation: Method
        required: true
        extensions:
          x-ms-requestBody-name: complexBody
        language: !<!Languages> 
          default:
            name: complexBody
            description: Please put non-ascii byte string hex(FF FE FD FC 00 FA F9 F8 F7 F6)
        protocol: !<!Protocols> 
          http: !<!HttpParameter> 
            in: body
            style: json
      language: !<!Languages> 
        default:
          name: ''
          description: ''
      protocol: !<!Protocols> 
        http: !<!HttpWithBodyRequest> 
          path: /complex/primitive/byte
          method: put
          knownMediaType: json
          mediaTypes:
          - application/json
          uri: '{$host}'
    responses:
    - !<!Response> 
      language: !<!Languages> 
        default:
          name: ''
          description: ''
      protocol: !<!Protocols> 
        http: !<!HttpResponse> 
          statusCodes:
          - '200'
    exceptions:
    - !<!SchemaResponse> 
      schema: *ref_83
      language: !<!Languages> 
        default:
          name: ''
          description: ''
      protocol: !<!Protocols> 
        http: !<!HttpResponse> 
          knownMediaType: json
          mediaTypes:
          - application/json
          statusCodes:
          - default
    extensions:
      x-ms-requestBody-index: 0
    language: !<!Languages> 
      default:
        name: putByte
        description: Put complex types with byte properties
    protocol: !<!Protocols> {}
  language: !<!Languages> 
    default:
      name: primitive
      description: ''
  protocol: !<!Protocols> {}
- !<!OperationGroup> 
  $key: array
  operations:
  - !<!Operation> 
    apiVersions:
    - !<!ApiVersion> 
      version: '2016-02-29'
    request: !<!Request> 
      parameters:
      - *ref_81
      language: !<!Languages> 
        default:
          name: ''
          description: ''
      protocol: !<!Protocols> 
        http: !<!HttpRequest> 
          path: /complex/array/valid
          method: get
          uri: '{$host}'
    responses:
    - !<!SchemaResponse> 
      schema: *ref_96
      language: !<!Languages> 
        default:
          name: ''
          description: ''
      protocol: !<!Protocols> 
        http: !<!HttpResponse> 
          knownMediaType: json
          mediaTypes:
          - application/json
          statusCodes:
          - '200'
    exceptions:
    - !<!SchemaResponse> 
      schema: *ref_83
      language: !<!Languages> 
        default:
          name: ''
          description: ''
      protocol: !<!Protocols> 
        http: !<!HttpResponse> 
          knownMediaType: json
          mediaTypes:
          - application/json
          statusCodes:
          - default
    language: !<!Languages> 
      default:
        name: getValid
        description: Get complex types with array property
    protocol: !<!Protocols> {}
  - !<!Operation> 
    apiVersions:
    - !<!ApiVersion> 
      version: '2016-02-29'
    request: !<!Request> 
      parameters:
      - *ref_81
      - !<!Parameter> 
        schema: *ref_96
        implementation: Method
        required: true
        extensions:
          x-ms-requestBody-name: complexBody
        language: !<!Languages> 
          default:
            name: complexBody
            description: 'Please put an array with 4 items: "1, 2, 3, 4", "", null, "&S#$(*Y", "The quick brown fox jumps over the lazy dog"'
        protocol: !<!Protocols> 
          http: !<!HttpParameter> 
            in: body
            style: json
      language: !<!Languages> 
        default:
          name: ''
          description: ''
      protocol: !<!Protocols> 
        http: !<!HttpWithBodyRequest> 
          path: /complex/array/valid
          method: put
          knownMediaType: json
          mediaTypes:
          - application/json
          uri: '{$host}'
    responses:
    - !<!Response> 
      language: !<!Languages> 
        default:
          name: ''
          description: ''
      protocol: !<!Protocols> 
        http: !<!HttpResponse> 
          statusCodes:
          - '200'
    exceptions:
    - !<!SchemaResponse> 
      schema: *ref_83
      language: !<!Languages> 
        default:
          name: ''
          description: ''
      protocol: !<!Protocols> 
        http: !<!HttpResponse> 
          knownMediaType: json
          mediaTypes:
          - application/json
          statusCodes:
          - default
    extensions:
      x-ms-requestBody-index: 0
    language: !<!Languages> 
      default:
        name: putValid
        description: Put complex types with array property
    protocol: !<!Protocols> {}
  - !<!Operation> 
    apiVersions:
    - !<!ApiVersion> 
      version: '2016-02-29'
    request: !<!Request> 
      parameters:
      - *ref_81
      language: !<!Languages> 
        default:
          name: ''
          description: ''
      protocol: !<!Protocols> 
        http: !<!HttpRequest> 
          path: /complex/array/empty
          method: get
          uri: '{$host}'
    responses:
    - !<!SchemaResponse> 
      schema: *ref_96
      language: !<!Languages> 
        default:
          name: ''
          description: ''
      protocol: !<!Protocols> 
        http: !<!HttpResponse> 
          knownMediaType: json
          mediaTypes:
          - application/json
          statusCodes:
          - '200'
    exceptions:
    - !<!SchemaResponse> 
      schema: *ref_83
      language: !<!Languages> 
        default:
          name: ''
          description: ''
      protocol: !<!Protocols> 
        http: !<!HttpResponse> 
          knownMediaType: json
          mediaTypes:
          - application/json
          statusCodes:
          - default
    language: !<!Languages> 
      default:
        name: getEmpty
        description: Get complex types with array property which is empty
    protocol: !<!Protocols> {}
  - !<!Operation> 
    apiVersions:
    - !<!ApiVersion> 
      version: '2016-02-29'
    request: !<!Request> 
      parameters:
      - *ref_81
      - !<!Parameter> 
        schema: *ref_96
        implementation: Method
        required: true
        extensions:
          x-ms-requestBody-name: complexBody
        language: !<!Languages> 
          default:
            name: complexBody
            description: 'Please put an array with 4 items: "1, 2, 3, 4", "", null, "&S#$(*Y", "The quick brown fox jumps over the lazy dog"'
        protocol: !<!Protocols> 
          http: !<!HttpParameter> 
            in: body
            style: json
      language: !<!Languages> 
        default:
          name: ''
          description: ''
      protocol: !<!Protocols> 
        http: !<!HttpWithBodyRequest> 
          path: /complex/array/empty
          method: put
          knownMediaType: json
          mediaTypes:
          - application/json
          uri: '{$host}'
    responses:
    - !<!Response> 
      language: !<!Languages> 
        default:
          name: ''
          description: ''
      protocol: !<!Protocols> 
        http: !<!HttpResponse> 
          statusCodes:
          - '200'
    exceptions:
    - !<!SchemaResponse> 
      schema: *ref_83
      language: !<!Languages> 
        default:
          name: ''
          description: ''
      protocol: !<!Protocols> 
        http: !<!HttpResponse> 
          knownMediaType: json
          mediaTypes:
          - application/json
          statusCodes:
          - default
    extensions:
      x-ms-requestBody-index: 0
    language: !<!Languages> 
      default:
        name: putEmpty
        description: Put complex types with array property which is empty
    protocol: !<!Protocols> {}
  - !<!Operation> 
    apiVersions:
    - !<!ApiVersion> 
      version: '2016-02-29'
    request: !<!Request> 
      parameters:
      - *ref_81
      language: !<!Languages> 
        default:
          name: ''
          description: ''
      protocol: !<!Protocols> 
        http: !<!HttpRequest> 
          path: /complex/array/notprovided
          method: get
          uri: '{$host}'
    responses:
    - !<!SchemaResponse> 
      schema: *ref_96
      language: !<!Languages> 
        default:
          name: ''
          description: ''
      protocol: !<!Protocols> 
        http: !<!HttpResponse> 
          knownMediaType: json
          mediaTypes:
          - application/json
          statusCodes:
          - '200'
    exceptions:
    - !<!SchemaResponse> 
      schema: *ref_83
      language: !<!Languages> 
        default:
          name: ''
          description: ''
      protocol: !<!Protocols> 
        http: !<!HttpResponse> 
          knownMediaType: json
          mediaTypes:
          - application/json
          statusCodes:
          - default
    language: !<!Languages> 
      default:
        name: getNotProvided
        description: Get complex types with array property while server doesn't provide a response payload
    protocol: !<!Protocols> {}
  language: !<!Languages> 
    default:
      name: array
      description: ''
  protocol: !<!Protocols> {}
- !<!OperationGroup> 
  $key: dictionary
  operations:
  - !<!Operation> 
    apiVersions:
    - !<!ApiVersion> 
      version: '2016-02-29'
    request: !<!Request> 
      parameters:
      - *ref_81
      language: !<!Languages> 
        default:
          name: ''
          description: ''
      protocol: !<!Protocols> 
        http: !<!HttpRequest> 
          path: /complex/dictionary/typed/valid
          method: get
          uri: '{$host}'
    responses:
    - !<!SchemaResponse> 
      schema: *ref_97
      language: !<!Languages> 
        default:
          name: ''
          description: ''
      protocol: !<!Protocols> 
        http: !<!HttpResponse> 
          knownMediaType: json
          mediaTypes:
          - application/json
          statusCodes:
          - '200'
    exceptions:
    - !<!SchemaResponse> 
      schema: *ref_83
      language: !<!Languages> 
        default:
          name: ''
          description: ''
      protocol: !<!Protocols> 
        http: !<!HttpResponse> 
          knownMediaType: json
          mediaTypes:
          - application/json
          statusCodes:
          - default
    language: !<!Languages> 
      default:
        name: getValid
        description: Get complex types with dictionary property
    protocol: !<!Protocols> {}
  - !<!Operation> 
    apiVersions:
    - !<!ApiVersion> 
      version: '2016-02-29'
    request: !<!Request> 
      parameters:
      - *ref_81
      - !<!Parameter> 
        schema: *ref_97
        implementation: Method
        required: true
        extensions:
          x-ms-requestBody-name: complexBody
        language: !<!Languages> 
          default:
            name: complexBody
            description: 'Please put a dictionary with 5 key-value pairs: "txt":"notepad", "bmp":"mspaint", "xls":"excel", "exe":"", "":null'
        protocol: !<!Protocols> 
          http: !<!HttpParameter> 
            in: body
            style: json
      language: !<!Languages> 
        default:
          name: ''
          description: ''
      protocol: !<!Protocols> 
        http: !<!HttpWithBodyRequest> 
          path: /complex/dictionary/typed/valid
          method: put
          knownMediaType: json
          mediaTypes:
          - application/json
          uri: '{$host}'
    responses:
    - !<!Response> 
      language: !<!Languages> 
        default:
          name: ''
          description: ''
      protocol: !<!Protocols> 
        http: !<!HttpResponse> 
          statusCodes:
          - '200'
    exceptions:
    - !<!SchemaResponse> 
      schema: *ref_83
      language: !<!Languages> 
        default:
          name: ''
          description: ''
      protocol: !<!Protocols> 
        http: !<!HttpResponse> 
          knownMediaType: json
          mediaTypes:
          - application/json
          statusCodes:
          - default
    extensions:
      x-ms-requestBody-index: 0
    language: !<!Languages> 
      default:
        name: putValid
        description: Put complex types with dictionary property
    protocol: !<!Protocols> {}
  - !<!Operation> 
    apiVersions:
    - !<!ApiVersion> 
      version: '2016-02-29'
    request: !<!Request> 
      parameters:
      - *ref_81
      language: !<!Languages> 
        default:
          name: ''
          description: ''
      protocol: !<!Protocols> 
        http: !<!HttpRequest> 
          path: /complex/dictionary/typed/empty
          method: get
          uri: '{$host}'
    responses:
    - !<!SchemaResponse> 
      schema: *ref_97
      language: !<!Languages> 
        default:
          name: ''
          description: ''
      protocol: !<!Protocols> 
        http: !<!HttpResponse> 
          knownMediaType: json
          mediaTypes:
          - application/json
          statusCodes:
          - '200'
    exceptions:
    - !<!SchemaResponse> 
      schema: *ref_83
      language: !<!Languages> 
        default:
          name: ''
          description: ''
      protocol: !<!Protocols> 
        http: !<!HttpResponse> 
          knownMediaType: json
          mediaTypes:
          - application/json
          statusCodes:
          - default
    language: !<!Languages> 
      default:
        name: getEmpty
        description: Get complex types with dictionary property which is empty
    protocol: !<!Protocols> {}
  - !<!Operation> 
    apiVersions:
    - !<!ApiVersion> 
      version: '2016-02-29'
    request: !<!Request> 
      parameters:
      - *ref_81
      - !<!Parameter> 
        schema: *ref_97
        implementation: Method
        required: true
        extensions:
          x-ms-requestBody-name: complexBody
        language: !<!Languages> 
          default:
            name: complexBody
            description: 'Please put a dictionary with 5 key-value pairs: "txt":"notepad", "bmp":"mspaint", "xls":"excel", "exe":"", "":null'
        protocol: !<!Protocols> 
          http: !<!HttpParameter> 
            in: body
            style: json
      language: !<!Languages> 
        default:
          name: ''
          description: ''
      protocol: !<!Protocols> 
        http: !<!HttpWithBodyRequest> 
          path: /complex/dictionary/typed/empty
          method: put
          knownMediaType: json
          mediaTypes:
          - application/json
          uri: '{$host}'
    responses:
    - !<!Response> 
      language: !<!Languages> 
        default:
          name: ''
          description: ''
      protocol: !<!Protocols> 
        http: !<!HttpResponse> 
          statusCodes:
          - '200'
    exceptions:
    - !<!SchemaResponse> 
      schema: *ref_83
      language: !<!Languages> 
        default:
          name: ''
          description: ''
      protocol: !<!Protocols> 
        http: !<!HttpResponse> 
          knownMediaType: json
          mediaTypes:
          - application/json
          statusCodes:
          - default
    extensions:
      x-ms-requestBody-index: 0
    language: !<!Languages> 
      default:
        name: putEmpty
        description: Put complex types with dictionary property which is empty
    protocol: !<!Protocols> {}
  - !<!Operation> 
    apiVersions:
    - !<!ApiVersion> 
      version: '2016-02-29'
    request: !<!Request> 
      parameters:
      - *ref_81
      language: !<!Languages> 
        default:
          name: ''
          description: ''
      protocol: !<!Protocols> 
        http: !<!HttpRequest> 
          path: /complex/dictionary/typed/null
          method: get
          uri: '{$host}'
    responses:
    - !<!SchemaResponse> 
      schema: *ref_97
      language: !<!Languages> 
        default:
          name: ''
          description: ''
      protocol: !<!Protocols> 
        http: !<!HttpResponse> 
          knownMediaType: json
          mediaTypes:
          - application/json
          statusCodes:
          - '200'
    exceptions:
    - !<!SchemaResponse> 
      schema: *ref_83
      language: !<!Languages> 
        default:
          name: ''
          description: ''
      protocol: !<!Protocols> 
        http: !<!HttpResponse> 
          knownMediaType: json
          mediaTypes:
          - application/json
          statusCodes:
          - default
    language: !<!Languages> 
      default:
        name: getNull
        description: Get complex types with dictionary property which is null
    protocol: !<!Protocols> {}
  - !<!Operation> 
    apiVersions:
    - !<!ApiVersion> 
      version: '2016-02-29'
    request: !<!Request> 
      parameters:
      - *ref_81
      language: !<!Languages> 
        default:
          name: ''
          description: ''
      protocol: !<!Protocols> 
        http: !<!HttpRequest> 
          path: /complex/dictionary/typed/notprovided
          method: get
          uri: '{$host}'
    responses:
    - !<!SchemaResponse> 
      schema: *ref_97
      language: !<!Languages> 
        default:
          name: ''
          description: ''
      protocol: !<!Protocols> 
        http: !<!HttpResponse> 
          knownMediaType: json
          mediaTypes:
          - application/json
          statusCodes:
          - '200'
    exceptions:
    - !<!SchemaResponse> 
      schema: *ref_83
      language: !<!Languages> 
        default:
          name: ''
          description: ''
      protocol: !<!Protocols> 
        http: !<!HttpResponse> 
          knownMediaType: json
          mediaTypes:
          - application/json
          statusCodes:
          - default
    language: !<!Languages> 
      default:
        name: getNotProvided
        description: Get complex types with dictionary property while server doesn't provide a response payload
    protocol: !<!Protocols> {}
  language: !<!Languages> 
    default:
      name: dictionary
      description: ''
  protocol: !<!Protocols> {}
- !<!OperationGroup> 
  $key: inheritance
  operations:
  - !<!Operation> 
    apiVersions:
    - !<!ApiVersion> 
      version: '2016-02-29'
    request: !<!Request> 
      parameters:
      - *ref_81
      language: !<!Languages> 
        default:
          name: ''
          description: ''
      protocol: !<!Protocols> 
        http: !<!HttpRequest> 
          path: /complex/inheritance/valid
          method: get
          uri: '{$host}'
    responses:
    - !<!SchemaResponse> 
      schema: *ref_2
      language: !<!Languages> 
        default:
          name: ''
          description: ''
      protocol: !<!Protocols> 
        http: !<!HttpResponse> 
          knownMediaType: json
          mediaTypes:
          - application/json
          statusCodes:
          - '200'
    exceptions:
    - !<!SchemaResponse> 
      schema: *ref_83
      language: !<!Languages> 
        default:
          name: ''
          description: ''
      protocol: !<!Protocols> 
        http: !<!HttpResponse> 
          knownMediaType: json
          mediaTypes:
          - application/json
          statusCodes:
          - default
    language: !<!Languages> 
      default:
        name: getValid
        description: Get complex types that extend others
    protocol: !<!Protocols> {}
  - !<!Operation> 
    apiVersions:
    - !<!ApiVersion> 
      version: '2016-02-29'
    request: !<!Request> 
      parameters:
      - *ref_81
      - !<!Parameter> 
        schema: *ref_2
        implementation: Method
        required: true
        extensions:
          x-ms-requestBody-name: complexBody
        language: !<!Languages> 
          default:
            name: complexBody
            description: 'Please put a siamese with id=2, name="Siameee", color=green, breed=persion, which hates 2 dogs, the 1st one named "Potato" with id=1 and food="tomato", and the 2nd one named "Tomato" with id=-1 and food="french fries".'
        protocol: !<!Protocols> 
          http: !<!HttpParameter> 
            in: body
            style: json
      language: !<!Languages> 
        default:
          name: ''
          description: ''
      protocol: !<!Protocols> 
        http: !<!HttpWithBodyRequest> 
          path: /complex/inheritance/valid
          method: put
          knownMediaType: json
          mediaTypes:
          - application/json
          uri: '{$host}'
    responses:
    - !<!Response> 
      language: !<!Languages> 
        default:
          name: ''
          description: ''
      protocol: !<!Protocols> 
        http: !<!HttpResponse> 
          statusCodes:
          - '200'
    exceptions:
    - !<!SchemaResponse> 
      schema: *ref_83
      language: !<!Languages> 
        default:
          name: ''
          description: ''
      protocol: !<!Protocols> 
        http: !<!HttpResponse> 
          knownMediaType: json
          mediaTypes:
          - application/json
          statusCodes:
          - default
    extensions:
      x-ms-requestBody-index: 0
    language: !<!Languages> 
      default:
        name: putValid
        description: Put complex types that extend others
    protocol: !<!Protocols> {}
  language: !<!Languages> 
    default:
      name: inheritance
      description: ''
  protocol: !<!Protocols> {}
- !<!OperationGroup> 
  $key: polymorphism
  operations:
  - !<!Operation> 
    apiVersions:
    - !<!ApiVersion> 
      version: '2016-02-29'
    request: !<!Request> 
      parameters:
      - *ref_81
      language: !<!Languages> 
        default:
          name: ''
          description: ''
      protocol: !<!Protocols> 
        http: !<!HttpRequest> 
          path: /complex/polymorphism/valid
          method: get
          uri: '{$host}'
    responses:
    - !<!SchemaResponse> 
      schema: *ref_5
      language: !<!Languages> 
        default:
          name: ''
          description: ''
      protocol: !<!Protocols> 
        http: !<!HttpResponse> 
          knownMediaType: json
          mediaTypes:
          - application/json
          statusCodes:
          - '200'
    exceptions:
    - !<!SchemaResponse> 
      schema: *ref_83
      language: !<!Languages> 
        default:
          name: ''
          description: ''
      protocol: !<!Protocols> 
        http: !<!HttpResponse> 
          knownMediaType: json
          mediaTypes:
          - application/json
          statusCodes:
          - default
    language: !<!Languages> 
      default:
        name: getValid
        description: Get complex types that are polymorphic
    protocol: !<!Protocols> {}
  - !<!Operation> 
    apiVersions:
    - !<!ApiVersion> 
      version: '2016-02-29'
    request: !<!Request> 
      parameters:
      - *ref_81
      - !<!Parameter> 
        schema: *ref_5
        implementation: Method
        required: true
        extensions:
          x-ms-requestBody-name: complexBody
        language: !<!Languages> 
          default:
            name: complexBody
            description: |-
              Please put a salmon that looks like this:
              {
                      'fishtype':'Salmon',
                      'location':'alaska',
                      'iswild':true,
                      'species':'king',
                      'length':1.0,
                      'siblings':[
                        {
                          'fishtype':'Shark',
                          'age':6,
                          'birthday': '2012-01-05T01:00:00Z',
                          'length':20.0,
                          'species':'predator',
                        },
                        {
                          'fishtype':'Sawshark',
                          'age':105,
                          'birthday': '1900-01-05T01:00:00Z',
                          'length':10.0,
                          'picture': new Buffer([255, 255, 255, 255, 254]).toString('base64'),
                          'species':'dangerous',
                        },
                        {
                          'fishtype': 'goblin',
                          'age': 1,
                          'birthday': '2015-08-08T00:00:00Z',
                          'length': 30.0,
                          'species': 'scary',
                          'jawsize': 5
                        }
                      ]
                    };
        protocol: !<!Protocols> 
          http: !<!HttpParameter> 
            in: body
            style: json
      language: !<!Languages> 
        default:
          name: ''
          description: ''
      protocol: !<!Protocols> 
        http: !<!HttpWithBodyRequest> 
          path: /complex/polymorphism/valid
          method: put
          knownMediaType: json
          mediaTypes:
          - application/json
          uri: '{$host}'
    responses:
    - !<!Response> 
      language: !<!Languages> 
        default:
          name: ''
          description: ''
      protocol: !<!Protocols> 
        http: !<!HttpResponse> 
          statusCodes:
          - '200'
    exceptions:
    - !<!SchemaResponse> 
      schema: *ref_83
      language: !<!Languages> 
        default:
          name: ''
          description: ''
      protocol: !<!Protocols> 
        http: !<!HttpResponse> 
          knownMediaType: json
          mediaTypes:
          - application/json
          statusCodes:
          - default
    extensions:
      x-ms-requestBody-index: 0
    language: !<!Languages> 
      default:
        name: putValid
        description: Put complex types that are polymorphic
    protocol: !<!Protocols> {}
  - !<!Operation> 
    apiVersions:
    - !<!ApiVersion> 
      version: '2016-02-29'
    request: !<!Request> 
      parameters:
      - *ref_81
      language: !<!Languages> 
        default:
          name: ''
          description: ''
      protocol: !<!Protocols> 
        http: !<!HttpRequest> 
          path: /complex/polymorphism/dotsyntax
          method: get
          uri: '{$host}'
    responses:
    - !<!SchemaResponse> 
      schema: *ref_14
      language: !<!Languages> 
        default:
          name: ''
          description: ''
      protocol: !<!Protocols> 
        http: !<!HttpResponse> 
          knownMediaType: json
          mediaTypes:
          - application/json
          statusCodes:
          - '200'
    exceptions:
    - !<!SchemaResponse> 
      schema: *ref_83
      language: !<!Languages> 
        default:
          name: ''
          description: ''
      protocol: !<!Protocols> 
        http: !<!HttpResponse> 
          knownMediaType: json
          mediaTypes:
          - application/json
          statusCodes:
          - default
    language: !<!Languages> 
      default:
        name: getDotSyntax
        description: 'Get complex types that are polymorphic, JSON key contains a dot'
    protocol: !<!Protocols> {}
  - !<!Operation> 
    apiVersions:
    - !<!ApiVersion> 
      version: '2016-02-29'
    request: !<!Request> 
      parameters:
      - *ref_81
      language: !<!Languages> 
        default:
          name: ''
          description: ''
      protocol: !<!Protocols> 
        http: !<!HttpRequest> 
          path: /complex/polymorphism/composedWithDiscriminator
          method: get
          uri: '{$host}'
    responses:
    - !<!SchemaResponse> 
      schema: *ref_98
      language: !<!Languages> 
        default:
          name: ''
          description: ''
      protocol: !<!Protocols> 
        http: !<!HttpResponse> 
          knownMediaType: json
          mediaTypes:
          - application/json
          statusCodes:
          - '200'
    exceptions:
    - !<!SchemaResponse> 
      schema: *ref_83
      language: !<!Languages> 
        default:
          name: ''
          description: ''
      protocol: !<!Protocols> 
        http: !<!HttpResponse> 
          knownMediaType: json
          mediaTypes:
          - application/json
          statusCodes:
          - default
    language: !<!Languages> 
      default:
        name: getComposedWithDiscriminator
        description: 'Get complex object composing a polymorphic scalar property and array property with polymorphic element type, with discriminator specified. Deserialization must NOT fail and use the discriminator type specified on the wire.'
    protocol: !<!Protocols> {}
  - !<!Operation> 
    apiVersions:
    - !<!ApiVersion> 
      version: '2016-02-29'
    request: !<!Request> 
      parameters:
      - *ref_81
      language: !<!Languages> 
        default:
          name: ''
          description: ''
      protocol: !<!Protocols> 
        http: !<!HttpRequest> 
          path: /complex/polymorphism/composedWithoutDiscriminator
          method: get
          uri: '{$host}'
    responses:
    - !<!SchemaResponse> 
      schema: *ref_98
      language: !<!Languages> 
        default:
          name: ''
          description: ''
      protocol: !<!Protocols> 
        http: !<!HttpResponse> 
          knownMediaType: json
          mediaTypes:
          - application/json
          statusCodes:
          - '200'
    exceptions:
    - !<!SchemaResponse> 
      schema: *ref_83
      language: !<!Languages> 
        default:
          name: ''
          description: ''
      protocol: !<!Protocols> 
        http: !<!HttpResponse> 
          knownMediaType: json
          mediaTypes:
          - application/json
          statusCodes:
          - default
    language: !<!Languages> 
      default:
        name: getComposedWithoutDiscriminator
        description: 'Get complex object composing a polymorphic scalar property and array property with polymorphic element type, without discriminator specified on wire. Deserialization must NOT fail and use the explicit type of the property.'
    protocol: !<!Protocols> {}
  - !<!Operation> 
    apiVersions:
    - !<!ApiVersion> 
      version: '2016-02-29'
    request: !<!Request> 
      parameters:
      - *ref_81
      language: !<!Languages> 
        default:
          name: ''
          description: ''
      protocol: !<!Protocols> 
        http: !<!HttpRequest> 
          path: /complex/polymorphism/complicated
          method: get
          uri: '{$host}'
    responses:
    - !<!SchemaResponse> 
      schema: *ref_4
      language: !<!Languages> 
        default:
          name: ''
          description: ''
      protocol: !<!Protocols> 
        http: !<!HttpResponse> 
          knownMediaType: json
          mediaTypes:
          - application/json
          statusCodes:
          - '200'
    exceptions:
    - !<!SchemaResponse> 
      schema: *ref_83
      language: !<!Languages> 
        default:
          name: ''
          description: ''
      protocol: !<!Protocols> 
        http: !<!HttpResponse> 
          knownMediaType: json
          mediaTypes:
          - application/json
          statusCodes:
          - default
    language: !<!Languages> 
      default:
        name: getComplicated
        description: 'Get complex types that are polymorphic, but not at the root of the hierarchy; also have additional properties'
    protocol: !<!Protocols> {}
  - !<!Operation> 
    apiVersions:
    - !<!ApiVersion> 
      version: '2016-02-29'
    request: !<!Request> 
      parameters:
      - *ref_81
      - !<!Parameter> 
        schema: *ref_4
        implementation: Method
        required: true
        extensions:
          x-ms-requestBody-name: complexBody
        language: !<!Languages> 
          default:
            name: complexBody
            description: ''
        protocol: !<!Protocols> 
          http: !<!HttpParameter> 
            in: body
            style: json
      language: !<!Languages> 
        default:
          name: ''
          description: ''
      protocol: !<!Protocols> 
        http: !<!HttpWithBodyRequest> 
          path: /complex/polymorphism/complicated
          method: put
          knownMediaType: json
          mediaTypes:
          - application/json
          uri: '{$host}'
    responses:
    - !<!Response> 
      language: !<!Languages> 
        default:
          name: ''
          description: ''
      protocol: !<!Protocols> 
        http: !<!HttpResponse> 
          statusCodes:
          - '200'
    exceptions:
    - !<!SchemaResponse> 
      schema: *ref_83
      language: !<!Languages> 
        default:
          name: ''
          description: ''
      protocol: !<!Protocols> 
        http: !<!HttpResponse> 
          knownMediaType: json
          mediaTypes:
          - application/json
          statusCodes:
          - default
    extensions:
      x-ms-requestBody-index: 0
    language: !<!Languages> 
      default:
        name: putComplicated
        description: 'Put complex types that are polymorphic, but not at the root of the hierarchy; also have additional properties'
    protocol: !<!Protocols> {}
  - !<!Operation> 
    apiVersions:
    - !<!ApiVersion> 
      version: '2016-02-29'
    request: !<!Request> 
      parameters:
      - *ref_81
      - !<!Parameter> 
        schema: *ref_4
        implementation: Method
        required: true
        extensions:
          x-ms-requestBody-name: complexBody
        language: !<!Languages> 
          default:
            name: complexBody
            description: ''
        protocol: !<!Protocols> 
          http: !<!HttpParameter> 
            in: body
            style: json
      language: !<!Languages> 
        default:
          name: ''
          description: ''
      protocol: !<!Protocols> 
        http: !<!HttpWithBodyRequest> 
          path: /complex/polymorphism/missingdiscriminator
          method: put
          knownMediaType: json
          mediaTypes:
          - application/json
          uri: '{$host}'
    responses:
    - !<!SchemaResponse> 
      schema: *ref_4
      language: !<!Languages> 
        default:
          name: ''
          description: ''
      protocol: !<!Protocols> 
        http: !<!HttpResponse> 
          knownMediaType: json
          mediaTypes:
          - application/json
          statusCodes:
          - '200'
    exceptions:
    - !<!SchemaResponse> 
      schema: *ref_83
      language: !<!Languages> 
        default:
          name: ''
          description: ''
      protocol: !<!Protocols> 
        http: !<!HttpResponse> 
          knownMediaType: json
          mediaTypes:
          - application/json
          statusCodes:
          - default
    extensions:
      x-ms-requestBody-index: 0
    language: !<!Languages> 
      default:
        name: putMissingDiscriminator
        description: 'Put complex types that are polymorphic, omitting the discriminator'
    protocol: !<!Protocols> {}
  - !<!Operation> 
    apiVersions:
    - !<!ApiVersion> 
      version: '2016-02-29'
    request: !<!Request> 
      parameters:
      - *ref_81
      - !<!Parameter> 
        schema: *ref_5
        implementation: Method
        required: true
        extensions:
          x-ms-requestBody-name: complexBody
        language: !<!Languages> 
          default:
            name: complexBody
            description: |-
              Please put a salmon that looks like this:
              {
                      'fishtype':'Salmon',
                      'location':'alaska',
                      'iswild':true,
                      'species':'king',
                      'length':1.0,
                      'siblings':[
                        {
                          'fishtype':'Shark',
                          'age':6,
                          'birthday': '2012-01-05T01:00:00Z',
                          'length':20.0,
                          'species':'predator',
                        },
                        {
                          'fishtype':'Sawshark',
                          'age':105,
                          'birthday': '1900-01-05T01:00:00Z',
                          'length':10.0,
                          'picture': new Buffer([255, 255, 255, 255, 254]).toString('base64'),
                          'species':'dangerous',
                        },
                        {
                          'fishtype': 'goblin',
                          'age': 1,
                          'birthday': '2015-08-08T00:00:00Z',
                          'length': 30.0,
                          'species': 'scary',
                          'jawsize': 5
                        }
                      ]
                    };
        protocol: !<!Protocols> 
          http: !<!HttpParameter> 
            in: body
            style: json
      language: !<!Languages> 
        default:
          name: ''
          description: ''
      protocol: !<!Protocols> 
        http: !<!HttpWithBodyRequest> 
          path: /complex/polymorphism/missingrequired/invalid
          method: put
          knownMediaType: json
          mediaTypes:
          - application/json
          uri: '{$host}'
    responses:
    - !<!Response> 
      language: !<!Languages> 
        default:
          name: ''
          description: ''
      protocol: !<!Protocols> 
        http: !<!HttpResponse> 
          statusCodes:
          - '200'
    exceptions:
    - !<!SchemaResponse> 
      schema: *ref_83
      language: !<!Languages> 
        default:
          name: ''
          description: ''
      protocol: !<!Protocols> 
        http: !<!HttpResponse> 
          knownMediaType: json
          mediaTypes:
          - application/json
          statusCodes:
          - default
    extensions:
      x-ms-requestBody-index: 0
    language: !<!Languages> 
      default:
        name: putValidMissingRequired
        description: 'Put complex types that are polymorphic, attempting to omit required ''birthday'' field - the request should not be allowed from the client'
    protocol: !<!Protocols> {}
  language: !<!Languages> 
    default:
      name: polymorphism
      description: ''
  protocol: !<!Protocols> {}
- !<!OperationGroup> 
  $key: polymorphicrecursive
  operations:
  - !<!Operation> 
    apiVersions:
    - !<!ApiVersion> 
      version: '2016-02-29'
    request: !<!Request> 
      parameters:
      - *ref_81
      language: !<!Languages> 
        default:
          name: ''
          description: ''
      protocol: !<!Protocols> 
        http: !<!HttpRequest> 
          path: /complex/polymorphicrecursive/valid
          method: get
          uri: '{$host}'
    responses:
    - !<!SchemaResponse> 
      schema: *ref_5
      language: !<!Languages> 
        default:
          name: ''
          description: ''
      protocol: !<!Protocols> 
        http: !<!HttpResponse> 
          knownMediaType: json
          mediaTypes:
          - application/json
          statusCodes:
          - '200'
    exceptions:
    - !<!SchemaResponse> 
      schema: *ref_83
      language: !<!Languages> 
        default:
          name: ''
          description: ''
      protocol: !<!Protocols> 
        http: !<!HttpResponse> 
          knownMediaType: json
          mediaTypes:
          - application/json
          statusCodes:
          - default
    language: !<!Languages> 
      default:
        name: getValid
        description: Get complex types that are polymorphic and have recursive references
    protocol: !<!Protocols> {}
  - !<!Operation> 
    apiVersions:
    - !<!ApiVersion> 
      version: '2016-02-29'
    request: !<!Request> 
      parameters:
      - *ref_81
      - !<!Parameter> 
        schema: *ref_5
        implementation: Method
        required: true
        extensions:
          x-ms-requestBody-name: complexBody
        language: !<!Languages> 
          default:
            name: complexBody
            description: |-
              Please put a salmon that looks like this:
              {
                      'fishtype':'Salmon',
                      'location':'alaska',
                      'iswild':true,
                      'species':'king',
                      'length':1.0,
                      'siblings':[
                        {
                          'fishtype':'Shark',
                          'age':6,
                          'birthday': '2012-01-05T01:00:00Z',
                          'length':20.0,
                          'species':'predator',
                        },
                        {
                          'fishtype':'Sawshark',
                          'age':105,
                          'birthday': '1900-01-05T01:00:00Z',
                          'length':10.0,
                          'picture': new Buffer([255, 255, 255, 255, 254]).toString('base64'),
                          'species':'dangerous',
                        },
                        {
                          'fishtype': 'goblin',
                          'age': 1,
                          'birthday': '2015-08-08T00:00:00Z',
                          'length': 30.0,
                          'species': 'scary',
                          'jawsize': 5
                        }
                      ]
                    };
        protocol: !<!Protocols> 
          http: !<!HttpParameter> 
            in: body
            style: json
      language: !<!Languages> 
        default:
          name: ''
          description: ''
      protocol: !<!Protocols> 
        http: !<!HttpWithBodyRequest> 
          path: /complex/polymorphicrecursive/valid
          method: put
          knownMediaType: json
          mediaTypes:
          - application/json
          uri: '{$host}'
    responses:
    - !<!Response> 
      language: !<!Languages> 
        default:
          name: ''
          description: ''
      protocol: !<!Protocols> 
        http: !<!HttpResponse> 
          statusCodes:
          - '200'
    exceptions:
    - !<!SchemaResponse> 
      schema: *ref_83
      language: !<!Languages> 
        default:
          name: ''
          description: ''
      protocol: !<!Protocols> 
        http: !<!HttpResponse> 
          knownMediaType: json
          mediaTypes:
          - application/json
          statusCodes:
          - default
    extensions:
      x-ms-requestBody-index: 0
    language: !<!Languages> 
      default:
        name: putValid
        description: Put complex types that are polymorphic and have recursive references
    protocol: !<!Protocols> {}
  language: !<!Languages> 
    default:
      name: polymorphicrecursive
      description: ''
  protocol: !<!Protocols> {}
- !<!OperationGroup> 
  $key: readonlyproperty
  operations:
  - !<!Operation> 
    apiVersions:
    - !<!ApiVersion> 
      version: '2016-02-29'
    request: !<!Request> 
      parameters:
      - *ref_81
      language: !<!Languages> 
        default:
          name: ''
          description: ''
      protocol: !<!Protocols> 
        http: !<!HttpRequest> 
          path: /complex/readonlyproperty/valid
          method: get
          uri: '{$host}'
    responses:
    - !<!SchemaResponse> 
      schema: *ref_99
      language: !<!Languages> 
        default:
          name: ''
          description: ''
      protocol: !<!Protocols> 
        http: !<!HttpResponse> 
          knownMediaType: json
          mediaTypes:
          - application/json
          statusCodes:
          - '200'
    exceptions:
    - !<!SchemaResponse> 
      schema: *ref_83
      language: !<!Languages> 
        default:
          name: ''
          description: ''
      protocol: !<!Protocols> 
        http: !<!HttpResponse> 
          knownMediaType: json
          mediaTypes:
          - application/json
          statusCodes:
          - default
    language: !<!Languages> 
      default:
        name: getValid
        description: Get complex types that have readonly properties
    protocol: !<!Protocols> {}
  - !<!Operation> 
    apiVersions:
    - !<!ApiVersion> 
      version: '2016-02-29'
    request: !<!Request> 
      parameters:
      - *ref_81
      - !<!Parameter> 
        schema: *ref_99
        implementation: Method
        required: true
        extensions:
          x-ms-requestBody-name: complexBody
        language: !<!Languages> 
          default:
            name: complexBody
            description: ''
        protocol: !<!Protocols> 
          http: !<!HttpParameter> 
            in: body
            style: json
      language: !<!Languages> 
        default:
          name: ''
          description: ''
      protocol: !<!Protocols> 
        http: !<!HttpWithBodyRequest> 
          path: /complex/readonlyproperty/valid
          method: put
          knownMediaType: json
          mediaTypes:
          - application/json
          uri: '{$host}'
    responses:
    - !<!Response> 
      language: !<!Languages> 
        default:
          name: ''
          description: ''
      protocol: !<!Protocols> 
        http: !<!HttpResponse> 
          statusCodes:
          - '200'
    exceptions:
    - !<!SchemaResponse> 
      schema: *ref_83
      language: !<!Languages> 
        default:
          name: ''
          description: ''
      protocol: !<!Protocols> 
        http: !<!HttpResponse> 
          knownMediaType: json
          mediaTypes:
          - application/json
          statusCodes:
          - default
    extensions:
      x-ms-requestBody-index: 0
    language: !<!Languages> 
      default:
        name: putValid
        description: Put complex types that have readonly properties
    protocol: !<!Protocols> {}
  language: !<!Languages> 
    default:
      name: readonlyproperty
      description: ''
  protocol: !<!Protocols> {}
- !<!OperationGroup> 
  $key: flattencomplex
  operations:
  - !<!Operation> 
    apiVersions:
    - !<!ApiVersion> 
      version: '2016-02-29'
    request: !<!Request> 
      parameters:
      - *ref_81
      language: !<!Languages> 
        default:
          name: ''
          description: ''
      protocol: !<!Protocols> 
        http: !<!HttpRequest> 
          path: /complex/flatten/valid
          method: get
          uri: '{$host}'
    responses:
    - !<!SchemaResponse> 
      schema: *ref_17
      language: !<!Languages> 
        default:
          name: ''
          description: ''
      protocol: !<!Protocols> 
        http: !<!HttpResponse> 
          knownMediaType: json
          mediaTypes:
          - application/json
          statusCodes:
          - '200'
    language: !<!Languages> 
      default:
        name: getValid
        description: MISSING·OPERATION-DESCRIPTION
    protocol: !<!Protocols> {}
  language: !<!Languages> 
    default:
      name: flattencomplex
      description: ''
  protocol: !<!Protocols> {}
language: !<!Languages> 
  default:
    name: ''
    description: ''
protocol: !<!Protocols> 
  http: !<!HttpModel> {}<|MERGE_RESOLUTION|>--- conflicted
+++ resolved
@@ -1670,8 +1670,6 @@
         apiVersions:
         - !<!ApiVersion> 
           version: '2016-02-29'
-<<<<<<< HEAD
-=======
         properties:
         - !<!Property> 
           schema: !<!StringSchema> &ref_78
@@ -1691,7 +1689,6 @@
               description: ''
               originalName: propBH1
           protocol: !<!Protocols> {}
->>>>>>> f75c5991
         language: !<!Languages> 
           default:
             name: MyBaseHelperType-propBH1
@@ -1704,14 +1701,9 @@
       serializedName: propBH1
       language: !<!Languages> 
         default:
-<<<<<<< HEAD
           name: propBH1
           description: MISSING·SCHEMA-DESCRIPTION-STRING
-=======
-          name: helper
-          description: MISSING·SCHEMA-DESCRIPTION-OBJECTSCHEMA
           originalName: helper
->>>>>>> f75c5991
       protocol: !<!Protocols> {}
     language: !<!Languages> 
       default:
