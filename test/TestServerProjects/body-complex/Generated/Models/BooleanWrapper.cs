// Copyright (c) Microsoft Corporation. All rights reserved.
// Licensed under the MIT License.

// <auto-generated/>

#nullable disable

namespace body_complex.Models
{
    /// <summary> The BooleanWrapper. </summary>
    public partial class BooleanWrapper
    {
        /// <summary> Initializes a new instance of BooleanWrapper. </summary>
<<<<<<< HEAD
        internal BooleanWrapper()
=======
        public BooleanWrapper()
>>>>>>> 1d02b9c5
        {
        }

        /// <summary> Initializes a new instance of BooleanWrapper. </summary>
        /// <param name="fieldTrue"> . </param>
        /// <param name="fieldFalse"> . </param>
        internal BooleanWrapper(bool? fieldTrue, bool? fieldFalse)
        {
            FieldTrue = fieldTrue;
            FieldFalse = fieldFalse;
        }

        public bool? FieldTrue { get; set; }
        public bool? FieldFalse { get; set; }
    }
}<|MERGE_RESOLUTION|>--- conflicted
+++ resolved
@@ -11,11 +11,7 @@
     public partial class BooleanWrapper
     {
         /// <summary> Initializes a new instance of BooleanWrapper. </summary>
-<<<<<<< HEAD
-        internal BooleanWrapper()
-=======
         public BooleanWrapper()
->>>>>>> 1d02b9c5
         {
         }
 
