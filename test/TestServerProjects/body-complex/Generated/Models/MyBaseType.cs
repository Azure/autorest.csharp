--- conflicted
+++ resolved
@@ -15,13 +15,7 @@
         }
         /// <summary> The constant value Kind1. </summary>
         public string Kind { get; internal set; } = "Kind1";
-<<<<<<< HEAD
-        public string? PropB1 { get; set; }
+        public string PropB1 { get; set; }
         public string? PropBH1 { get; set; }
-=======
-        public string PropB1 { get; set; }
-        /// <summary> MISSING·SCHEMA-DESCRIPTION-OBJECTSCHEMA. </summary>
-        public MyBaseHelperType Helper { get; set; }
->>>>>>> 7768c6fc
     }
 }