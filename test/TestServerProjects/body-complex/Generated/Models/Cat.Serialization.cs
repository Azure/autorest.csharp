--- conflicted
+++ resolved
@@ -17,17 +17,12 @@
             }
             if (Hates != null)
             {
-<<<<<<< HEAD
                 writer.WriteStartArray("hates");
                 foreach (var item in Hates)
                 {
-                    writer.WritePropertyName("hates");
                     item.Serialize(writer);
                 }
                 writer.WriteEndArray();
-=======
-                item.Serialize(writer);
->>>>>>> 15585ee1
             }
             writer.WriteEndObject();
         }
