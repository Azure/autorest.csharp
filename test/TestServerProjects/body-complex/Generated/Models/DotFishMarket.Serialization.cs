// Copyright (c) Microsoft Corporation. All rights reserved.
// Licensed under the MIT License.

using System.Text.Json;

namespace body_complex.Models.V20160229
{
    public partial class DotFishMarket
    {
        internal void Serialize(Utf8JsonWriter writer)
        {
            writer.WriteStartObject();
            if (SampleSalmon != null)
            {
                writer.WritePropertyName("sampleSalmon");
                SampleSalmon?.Serialize(writer);
            }
            if (Salmons != null)
            {
<<<<<<< HEAD
                writer.WriteStartArray("salmons");
                foreach (var item in Salmons)
                {
                    writer.WritePropertyName("salmons");
                    item.Serialize(writer);
                }
                writer.WriteEndArray();
=======
                item.Serialize(writer);
>>>>>>> 15585ee1
            }
            if (SampleFish != null)
            {
                writer.WritePropertyName("sampleFish");
                SampleFish?.Serialize(writer);
            }
            if (Fishes != null)
            {
<<<<<<< HEAD
                writer.WriteStartArray("fishes");
                foreach (var item in Fishes)
                {
                    writer.WritePropertyName("fishes");
                    item.Serialize(writer);
                }
                writer.WriteEndArray();
=======
                item.Serialize(writer);
>>>>>>> 15585ee1
            }
            writer.WriteEndObject();
        }
        internal static DotFishMarket Deserialize(JsonElement element)
        {
            var result = new DotFishMarket();
            foreach (var property in element.EnumerateObject())
            {
                if (property.NameEquals("sampleSalmon"))
                {
                    result.SampleSalmon = DotSalmon.Deserialize(property.Value);
                    continue;
                }
                if (property.NameEquals("salmons"))
                {
                    foreach (var item in property.Value.EnumerateArray())
                    {
                        result.Salmons.Add(DotSalmon.Deserialize(item));
                    }
                    continue;
                }
                if (property.NameEquals("sampleFish"))
                {
                    result.SampleFish = DotFish.Deserialize(property.Value);
                    continue;
                }
                if (property.NameEquals("fishes"))
                {
                    foreach (var item in property.Value.EnumerateArray())
                    {
                        result.Fishes.Add(DotFish.Deserialize(item));
                    }
                    continue;
                }
            }
            return result;
        }
    }
}<|MERGE_RESOLUTION|>--- conflicted
+++ resolved
@@ -17,17 +17,12 @@
             }
             if (Salmons != null)
             {
-<<<<<<< HEAD
                 writer.WriteStartArray("salmons");
                 foreach (var item in Salmons)
                 {
-                    writer.WritePropertyName("salmons");
                     item.Serialize(writer);
                 }
                 writer.WriteEndArray();
-=======
-                item.Serialize(writer);
->>>>>>> 15585ee1
             }
             if (SampleFish != null)
             {
@@ -36,17 +31,12 @@
             }
             if (Fishes != null)
             {
-<<<<<<< HEAD
                 writer.WriteStartArray("fishes");
                 foreach (var item in Fishes)
                 {
-                    writer.WritePropertyName("fishes");
                     item.Serialize(writer);
                 }
                 writer.WriteEndArray();
-=======
-                item.Serialize(writer);
->>>>>>> 15585ee1
             }
             writer.WriteEndObject();
         }
