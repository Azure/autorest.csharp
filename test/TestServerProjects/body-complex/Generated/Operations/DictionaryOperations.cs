// Copyright (c) Microsoft Corporation. All rights reserved.
// Licensed under the MIT License.

using System;
using System.Text.Json;
using System.Threading;
using System.Threading.Tasks;
using Azure;
using Azure.Core;
using Azure.Core.Pipeline;
using body_complex.Models.V20160229;

namespace body_complex
{
    internal partial class DictionaryOperations
    {
        private string host;
        private ClientDiagnostics clientDiagnostics;
        private HttpPipeline pipeline;
        /// <summary> Initializes a new instance of DictionaryOperations. </summary>
        public DictionaryOperations(ClientDiagnostics clientDiagnostics, HttpPipeline pipeline, string host = "http://localhost:3000")
        {
            if (host == null)
            {
                throw new ArgumentNullException(nameof(host));
            }

            this.host = host;
            this.clientDiagnostics = clientDiagnostics;
            this.pipeline = pipeline;
        }
<<<<<<< HEAD
        /// <summary> Get complex types with dictionary property. </summary>
        /// <param name="cancellationToken"> The cancellation token to use. </param>
=======
        internal HttpMessage CreateGetValidRequest()
        {
            var message = pipeline.CreateMessage();
            var request = message.Request;
            request.Method = RequestMethod.Get;
            request.Uri.Reset(new Uri($"{host}"));
            request.Uri.AppendPath("/complex/dictionary/typed/valid", false);
            return message;
        }
>>>>>>> 3eefb33b
        public async ValueTask<Response<DictionaryWrapper>> GetValidAsync(CancellationToken cancellationToken = default)
        {

            using var scope = clientDiagnostics.CreateScope("DictionaryOperations.GetValid");
            scope.Start();
            try
            {
                using var message = CreateGetValidRequest();
                await pipeline.SendAsync(message, cancellationToken).ConfigureAwait(false);
                switch (message.Response.Status)
                {
                    case 200:
                        {
                            using var document = await JsonDocument.ParseAsync(message.Response.ContentStream, default, cancellationToken).ConfigureAwait(false);
                            var value = DictionaryWrapper.DeserializeDictionaryWrapper(document.RootElement);
                            return Response.FromValue(value, message.Response);
                        }
                    default:
                        throw await message.Response.CreateRequestFailedExceptionAsync().ConfigureAwait(false);
                }
            }
            catch (Exception e)
            {
                scope.Failed(e);
                throw;
            }
        }
<<<<<<< HEAD
        /// <summary> Put complex types with dictionary property. </summary>
        /// <param name="complexBody"> Please put a dictionary with 5 key-value pairs: &quot;txt&quot;:&quot;notepad&quot;, &quot;bmp&quot;:&quot;mspaint&quot;, &quot;xls&quot;:&quot;excel&quot;, &quot;exe&quot;:&quot;&quot;, &quot;&quot;:null. </param>
        /// <param name="cancellationToken"> The cancellation token to use. </param>
=======
        public Response<DictionaryWrapper> GetValid(CancellationToken cancellationToken = default)
        {

            using var scope = clientDiagnostics.CreateScope("DictionaryOperations.GetValid");
            scope.Start();
            try
            {
                using var message = CreateGetValidRequest();
                pipeline.Send(message, cancellationToken);
                switch (message.Response.Status)
                {
                    case 200:
                        {
                            using var document = JsonDocument.Parse(message.Response.ContentStream);
                            var value = DictionaryWrapper.DeserializeDictionaryWrapper(document.RootElement);
                            return Response.FromValue(value, message.Response);
                        }
                    default:
                        throw message.Response.CreateRequestFailedException();
                }
            }
            catch (Exception e)
            {
                scope.Failed(e);
                throw;
            }
        }
        internal HttpMessage CreatePutValidRequest(DictionaryWrapper complexBody)
        {
            var message = pipeline.CreateMessage();
            var request = message.Request;
            request.Method = RequestMethod.Put;
            request.Uri.Reset(new Uri($"{host}"));
            request.Uri.AppendPath("/complex/dictionary/typed/valid", false);
            request.Headers.Add("Content-Type", "application/json");
            using var content = new Utf8JsonRequestContent();
            content.JsonWriter.WriteObjectValue(complexBody);
            request.Content = content;
            return message;
        }
>>>>>>> 3eefb33b
        public async ValueTask<Response> PutValidAsync(DictionaryWrapper complexBody, CancellationToken cancellationToken = default)
        {
            if (complexBody == null)
            {
                throw new ArgumentNullException(nameof(complexBody));
            }

            using var scope = clientDiagnostics.CreateScope("DictionaryOperations.PutValid");
            scope.Start();
            try
            {
                using var message = CreatePutValidRequest(complexBody);
                await pipeline.SendAsync(message, cancellationToken).ConfigureAwait(false);
                switch (message.Response.Status)
                {
                    case 200:
                        return message.Response;
                    default:
                        throw await message.Response.CreateRequestFailedExceptionAsync().ConfigureAwait(false);
                }
            }
            catch (Exception e)
            {
                scope.Failed(e);
                throw;
            }
        }
<<<<<<< HEAD
        /// <summary> Get complex types with dictionary property which is empty. </summary>
        /// <param name="cancellationToken"> The cancellation token to use. </param>
=======
        public Response PutValid(DictionaryWrapper complexBody, CancellationToken cancellationToken = default)
        {
            if (complexBody == null)
            {
                throw new ArgumentNullException(nameof(complexBody));
            }

            using var scope = clientDiagnostics.CreateScope("DictionaryOperations.PutValid");
            scope.Start();
            try
            {
                using var message = CreatePutValidRequest(complexBody);
                pipeline.Send(message, cancellationToken);
                switch (message.Response.Status)
                {
                    case 200:
                        return message.Response;
                    default:
                        throw message.Response.CreateRequestFailedException();
                }
            }
            catch (Exception e)
            {
                scope.Failed(e);
                throw;
            }
        }
        internal HttpMessage CreateGetEmptyRequest()
        {
            var message = pipeline.CreateMessage();
            var request = message.Request;
            request.Method = RequestMethod.Get;
            request.Uri.Reset(new Uri($"{host}"));
            request.Uri.AppendPath("/complex/dictionary/typed/empty", false);
            return message;
        }
>>>>>>> 3eefb33b
        public async ValueTask<Response<DictionaryWrapper>> GetEmptyAsync(CancellationToken cancellationToken = default)
        {

            using var scope = clientDiagnostics.CreateScope("DictionaryOperations.GetEmpty");
            scope.Start();
            try
            {
                using var message = CreateGetEmptyRequest();
                await pipeline.SendAsync(message, cancellationToken).ConfigureAwait(false);
                switch (message.Response.Status)
                {
                    case 200:
                        {
                            using var document = await JsonDocument.ParseAsync(message.Response.ContentStream, default, cancellationToken).ConfigureAwait(false);
                            var value = DictionaryWrapper.DeserializeDictionaryWrapper(document.RootElement);
                            return Response.FromValue(value, message.Response);
                        }
                    default:
                        throw await message.Response.CreateRequestFailedExceptionAsync().ConfigureAwait(false);
                }
            }
            catch (Exception e)
            {
                scope.Failed(e);
                throw;
            }
        }
<<<<<<< HEAD
        /// <summary> Put complex types with dictionary property which is empty. </summary>
        /// <param name="complexBody"> Please put a dictionary with 5 key-value pairs: &quot;txt&quot;:&quot;notepad&quot;, &quot;bmp&quot;:&quot;mspaint&quot;, &quot;xls&quot;:&quot;excel&quot;, &quot;exe&quot;:&quot;&quot;, &quot;&quot;:null. </param>
        /// <param name="cancellationToken"> The cancellation token to use. </param>
=======
        public Response<DictionaryWrapper> GetEmpty(CancellationToken cancellationToken = default)
        {

            using var scope = clientDiagnostics.CreateScope("DictionaryOperations.GetEmpty");
            scope.Start();
            try
            {
                using var message = CreateGetEmptyRequest();
                pipeline.Send(message, cancellationToken);
                switch (message.Response.Status)
                {
                    case 200:
                        {
                            using var document = JsonDocument.Parse(message.Response.ContentStream);
                            var value = DictionaryWrapper.DeserializeDictionaryWrapper(document.RootElement);
                            return Response.FromValue(value, message.Response);
                        }
                    default:
                        throw message.Response.CreateRequestFailedException();
                }
            }
            catch (Exception e)
            {
                scope.Failed(e);
                throw;
            }
        }
        internal HttpMessage CreatePutEmptyRequest(DictionaryWrapper complexBody)
        {
            var message = pipeline.CreateMessage();
            var request = message.Request;
            request.Method = RequestMethod.Put;
            request.Uri.Reset(new Uri($"{host}"));
            request.Uri.AppendPath("/complex/dictionary/typed/empty", false);
            request.Headers.Add("Content-Type", "application/json");
            using var content = new Utf8JsonRequestContent();
            content.JsonWriter.WriteObjectValue(complexBody);
            request.Content = content;
            return message;
        }
>>>>>>> 3eefb33b
        public async ValueTask<Response> PutEmptyAsync(DictionaryWrapper complexBody, CancellationToken cancellationToken = default)
        {
            if (complexBody == null)
            {
                throw new ArgumentNullException(nameof(complexBody));
            }

            using var scope = clientDiagnostics.CreateScope("DictionaryOperations.PutEmpty");
            scope.Start();
            try
            {
                using var message = CreatePutEmptyRequest(complexBody);
                await pipeline.SendAsync(message, cancellationToken).ConfigureAwait(false);
                switch (message.Response.Status)
                {
                    case 200:
                        return message.Response;
                    default:
                        throw await message.Response.CreateRequestFailedExceptionAsync().ConfigureAwait(false);
                }
            }
            catch (Exception e)
            {
                scope.Failed(e);
                throw;
            }
        }
<<<<<<< HEAD
        /// <summary> Get complex types with dictionary property which is null. </summary>
        /// <param name="cancellationToken"> The cancellation token to use. </param>
=======
        public Response PutEmpty(DictionaryWrapper complexBody, CancellationToken cancellationToken = default)
        {
            if (complexBody == null)
            {
                throw new ArgumentNullException(nameof(complexBody));
            }

            using var scope = clientDiagnostics.CreateScope("DictionaryOperations.PutEmpty");
            scope.Start();
            try
            {
                using var message = CreatePutEmptyRequest(complexBody);
                pipeline.Send(message, cancellationToken);
                switch (message.Response.Status)
                {
                    case 200:
                        return message.Response;
                    default:
                        throw message.Response.CreateRequestFailedException();
                }
            }
            catch (Exception e)
            {
                scope.Failed(e);
                throw;
            }
        }
        internal HttpMessage CreateGetNullRequest()
        {
            var message = pipeline.CreateMessage();
            var request = message.Request;
            request.Method = RequestMethod.Get;
            request.Uri.Reset(new Uri($"{host}"));
            request.Uri.AppendPath("/complex/dictionary/typed/null", false);
            return message;
        }
>>>>>>> 3eefb33b
        public async ValueTask<Response<DictionaryWrapper>> GetNullAsync(CancellationToken cancellationToken = default)
        {

            using var scope = clientDiagnostics.CreateScope("DictionaryOperations.GetNull");
            scope.Start();
            try
            {
                using var message = CreateGetNullRequest();
                await pipeline.SendAsync(message, cancellationToken).ConfigureAwait(false);
                switch (message.Response.Status)
                {
                    case 200:
                        {
                            using var document = await JsonDocument.ParseAsync(message.Response.ContentStream, default, cancellationToken).ConfigureAwait(false);
                            var value = DictionaryWrapper.DeserializeDictionaryWrapper(document.RootElement);
                            return Response.FromValue(value, message.Response);
                        }
                    default:
                        throw await message.Response.CreateRequestFailedExceptionAsync().ConfigureAwait(false);
                }
            }
            catch (Exception e)
            {
                scope.Failed(e);
                throw;
            }
        }
<<<<<<< HEAD
        /// <summary> Get complex types with dictionary property while server doesn&apos;t provide a response payload. </summary>
        /// <param name="cancellationToken"> The cancellation token to use. </param>
=======
        public Response<DictionaryWrapper> GetNull(CancellationToken cancellationToken = default)
        {

            using var scope = clientDiagnostics.CreateScope("DictionaryOperations.GetNull");
            scope.Start();
            try
            {
                using var message = CreateGetNullRequest();
                pipeline.Send(message, cancellationToken);
                switch (message.Response.Status)
                {
                    case 200:
                        {
                            using var document = JsonDocument.Parse(message.Response.ContentStream);
                            var value = DictionaryWrapper.DeserializeDictionaryWrapper(document.RootElement);
                            return Response.FromValue(value, message.Response);
                        }
                    default:
                        throw message.Response.CreateRequestFailedException();
                }
            }
            catch (Exception e)
            {
                scope.Failed(e);
                throw;
            }
        }
        internal HttpMessage CreateGetNotProvidedRequest()
        {
            var message = pipeline.CreateMessage();
            var request = message.Request;
            request.Method = RequestMethod.Get;
            request.Uri.Reset(new Uri($"{host}"));
            request.Uri.AppendPath("/complex/dictionary/typed/notprovided", false);
            return message;
        }
>>>>>>> 3eefb33b
        public async ValueTask<Response<DictionaryWrapper>> GetNotProvidedAsync(CancellationToken cancellationToken = default)
        {

            using var scope = clientDiagnostics.CreateScope("DictionaryOperations.GetNotProvided");
            scope.Start();
            try
            {
                using var message = CreateGetNotProvidedRequest();
                await pipeline.SendAsync(message, cancellationToken).ConfigureAwait(false);
                switch (message.Response.Status)
                {
                    case 200:
                        {
                            using var document = await JsonDocument.ParseAsync(message.Response.ContentStream, default, cancellationToken).ConfigureAwait(false);
                            var value = DictionaryWrapper.DeserializeDictionaryWrapper(document.RootElement);
                            return Response.FromValue(value, message.Response);
                        }
                    default:
                        throw await message.Response.CreateRequestFailedExceptionAsync().ConfigureAwait(false);
                }
            }
            catch (Exception e)
            {
                scope.Failed(e);
                throw;
            }
        }
        public Response<DictionaryWrapper> GetNotProvided(CancellationToken cancellationToken = default)
        {

            using var scope = clientDiagnostics.CreateScope("DictionaryOperations.GetNotProvided");
            scope.Start();
            try
            {
                using var message = CreateGetNotProvidedRequest();
                pipeline.Send(message, cancellationToken);
                switch (message.Response.Status)
                {
                    case 200:
                        {
                            using var document = JsonDocument.Parse(message.Response.ContentStream);
                            var value = DictionaryWrapper.DeserializeDictionaryWrapper(document.RootElement);
                            return Response.FromValue(value, message.Response);
                        }
                    default:
                        throw message.Response.CreateRequestFailedException();
                }
            }
            catch (Exception e)
            {
                scope.Failed(e);
                throw;
            }
        }
    }
}<|MERGE_RESOLUTION|>--- conflicted
+++ resolved
@@ -17,7 +17,6 @@
         private string host;
         private ClientDiagnostics clientDiagnostics;
         private HttpPipeline pipeline;
-        /// <summary> Initializes a new instance of DictionaryOperations. </summary>
         public DictionaryOperations(ClientDiagnostics clientDiagnostics, HttpPipeline pipeline, string host = "http://localhost:3000")
         {
             if (host == null)
@@ -29,10 +28,6 @@
             this.clientDiagnostics = clientDiagnostics;
             this.pipeline = pipeline;
         }
-<<<<<<< HEAD
-        /// <summary> Get complex types with dictionary property. </summary>
-        /// <param name="cancellationToken"> The cancellation token to use. </param>
-=======
         internal HttpMessage CreateGetValidRequest()
         {
             var message = pipeline.CreateMessage();
@@ -42,7 +37,6 @@
             request.Uri.AppendPath("/complex/dictionary/typed/valid", false);
             return message;
         }
->>>>>>> 3eefb33b
         public async ValueTask<Response<DictionaryWrapper>> GetValidAsync(CancellationToken cancellationToken = default)
         {
 
@@ -70,11 +64,6 @@
                 throw;
             }
         }
-<<<<<<< HEAD
-        /// <summary> Put complex types with dictionary property. </summary>
-        /// <param name="complexBody"> Please put a dictionary with 5 key-value pairs: &quot;txt&quot;:&quot;notepad&quot;, &quot;bmp&quot;:&quot;mspaint&quot;, &quot;xls&quot;:&quot;excel&quot;, &quot;exe&quot;:&quot;&quot;, &quot;&quot;:null. </param>
-        /// <param name="cancellationToken"> The cancellation token to use. </param>
-=======
         public Response<DictionaryWrapper> GetValid(CancellationToken cancellationToken = default)
         {
 
@@ -115,7 +104,6 @@
             request.Content = content;
             return message;
         }
->>>>>>> 3eefb33b
         public async ValueTask<Response> PutValidAsync(DictionaryWrapper complexBody, CancellationToken cancellationToken = default)
         {
             if (complexBody == null)
@@ -143,10 +131,6 @@
                 throw;
             }
         }
-<<<<<<< HEAD
-        /// <summary> Get complex types with dictionary property which is empty. </summary>
-        /// <param name="cancellationToken"> The cancellation token to use. </param>
-=======
         public Response PutValid(DictionaryWrapper complexBody, CancellationToken cancellationToken = default)
         {
             if (complexBody == null)
@@ -183,7 +167,6 @@
             request.Uri.AppendPath("/complex/dictionary/typed/empty", false);
             return message;
         }
->>>>>>> 3eefb33b
         public async ValueTask<Response<DictionaryWrapper>> GetEmptyAsync(CancellationToken cancellationToken = default)
         {
 
@@ -211,11 +194,6 @@
                 throw;
             }
         }
-<<<<<<< HEAD
-        /// <summary> Put complex types with dictionary property which is empty. </summary>
-        /// <param name="complexBody"> Please put a dictionary with 5 key-value pairs: &quot;txt&quot;:&quot;notepad&quot;, &quot;bmp&quot;:&quot;mspaint&quot;, &quot;xls&quot;:&quot;excel&quot;, &quot;exe&quot;:&quot;&quot;, &quot;&quot;:null. </param>
-        /// <param name="cancellationToken"> The cancellation token to use. </param>
-=======
         public Response<DictionaryWrapper> GetEmpty(CancellationToken cancellationToken = default)
         {
 
@@ -256,7 +234,6 @@
             request.Content = content;
             return message;
         }
->>>>>>> 3eefb33b
         public async ValueTask<Response> PutEmptyAsync(DictionaryWrapper complexBody, CancellationToken cancellationToken = default)
         {
             if (complexBody == null)
@@ -284,10 +261,6 @@
                 throw;
             }
         }
-<<<<<<< HEAD
-        /// <summary> Get complex types with dictionary property which is null. </summary>
-        /// <param name="cancellationToken"> The cancellation token to use. </param>
-=======
         public Response PutEmpty(DictionaryWrapper complexBody, CancellationToken cancellationToken = default)
         {
             if (complexBody == null)
@@ -324,7 +297,6 @@
             request.Uri.AppendPath("/complex/dictionary/typed/null", false);
             return message;
         }
->>>>>>> 3eefb33b
         public async ValueTask<Response<DictionaryWrapper>> GetNullAsync(CancellationToken cancellationToken = default)
         {
 
@@ -352,10 +324,6 @@
                 throw;
             }
         }
-<<<<<<< HEAD
-        /// <summary> Get complex types with dictionary property while server doesn&apos;t provide a response payload. </summary>
-        /// <param name="cancellationToken"> The cancellation token to use. </param>
-=======
         public Response<DictionaryWrapper> GetNull(CancellationToken cancellationToken = default)
         {
 
@@ -392,7 +360,6 @@
             request.Uri.AppendPath("/complex/dictionary/typed/notprovided", false);
             return message;
         }
->>>>>>> 3eefb33b
         public async ValueTask<Response<DictionaryWrapper>> GetNotProvidedAsync(CancellationToken cancellationToken = default)
         {
 
