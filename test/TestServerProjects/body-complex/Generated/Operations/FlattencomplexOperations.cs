// Copyright (c) Microsoft Corporation. All rights reserved.
// Licensed under the MIT License.

using System;
using System.Text.Json;
using System.Threading;
using System.Threading.Tasks;
using Azure;
using Azure.Core;
using Azure.Core.Pipeline;
using body_complex.Models.V20160229;

namespace body_complex
{
    internal partial class FlattencomplexOperations
    {
        private string host;
        private ClientDiagnostics clientDiagnostics;
        private HttpPipeline pipeline;
        /// <summary> Initializes a new instance of FlattencomplexOperations. </summary>
        public FlattencomplexOperations(ClientDiagnostics clientDiagnostics, HttpPipeline pipeline, string host = "http://localhost:3000")
        {
            if (host == null)
            {
                throw new ArgumentNullException(nameof(host));
            }

            this.host = host;
            this.clientDiagnostics = clientDiagnostics;
            this.pipeline = pipeline;
        }
<<<<<<< HEAD
        /// <summary> MISSING·OPERATION-DESCRIPTION. </summary>
        /// <param name="cancellationToken"> The cancellation token to use. </param>
=======
        internal HttpMessage CreateGetValidRequest()
        {
            var message = pipeline.CreateMessage();
            var request = message.Request;
            request.Method = RequestMethod.Get;
            request.Uri.Reset(new Uri($"{host}"));
            request.Uri.AppendPath("/complex/flatten/valid", false);
            return message;
        }
>>>>>>> 3eefb33b
        public async ValueTask<Response<MyBaseType>> GetValidAsync(CancellationToken cancellationToken = default)
        {

            using var scope = clientDiagnostics.CreateScope("FlattencomplexOperations.GetValid");
            scope.Start();
            try
            {
                using var message = CreateGetValidRequest();
                await pipeline.SendAsync(message, cancellationToken).ConfigureAwait(false);
                switch (message.Response.Status)
                {
                    case 200:
                        {
                            using var document = await JsonDocument.ParseAsync(message.Response.ContentStream, default, cancellationToken).ConfigureAwait(false);
                            var value = MyBaseType.DeserializeMyBaseType(document.RootElement);
                            return Response.FromValue(value, message.Response);
                        }
                    default:
                        throw await message.Response.CreateRequestFailedExceptionAsync().ConfigureAwait(false);
                }
            }
            catch (Exception e)
            {
                scope.Failed(e);
                throw;
            }
        }
        public Response<MyBaseType> GetValid(CancellationToken cancellationToken = default)
        {

            using var scope = clientDiagnostics.CreateScope("FlattencomplexOperations.GetValid");
            scope.Start();
            try
            {
                using var message = CreateGetValidRequest();
                pipeline.Send(message, cancellationToken);
                switch (message.Response.Status)
                {
                    case 200:
                        {
                            using var document = JsonDocument.Parse(message.Response.ContentStream);
                            var value = MyBaseType.DeserializeMyBaseType(document.RootElement);
                            return Response.FromValue(value, message.Response);
                        }
                    default:
                        throw message.Response.CreateRequestFailedException();
                }
            }
            catch (Exception e)
            {
                scope.Failed(e);
                throw;
            }
        }
    }
}<|MERGE_RESOLUTION|>--- conflicted
+++ resolved
@@ -17,7 +17,6 @@
         private string host;
         private ClientDiagnostics clientDiagnostics;
         private HttpPipeline pipeline;
-        /// <summary> Initializes a new instance of FlattencomplexOperations. </summary>
         public FlattencomplexOperations(ClientDiagnostics clientDiagnostics, HttpPipeline pipeline, string host = "http://localhost:3000")
         {
             if (host == null)
@@ -29,10 +28,6 @@
             this.clientDiagnostics = clientDiagnostics;
             this.pipeline = pipeline;
         }
-<<<<<<< HEAD
-        /// <summary> MISSING·OPERATION-DESCRIPTION. </summary>
-        /// <param name="cancellationToken"> The cancellation token to use. </param>
-=======
         internal HttpMessage CreateGetValidRequest()
         {
             var message = pipeline.CreateMessage();
@@ -42,7 +37,6 @@
             request.Uri.AppendPath("/complex/flatten/valid", false);
             return message;
         }
->>>>>>> 3eefb33b
         public async ValueTask<Response<MyBaseType>> GetValidAsync(CancellationToken cancellationToken = default)
         {
 
