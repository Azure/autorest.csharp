// Copyright (c) Microsoft Corporation. All rights reserved.
// Licensed under the MIT License.

using System;
using System.Text.Json;
using System.Threading;
using System.Threading.Tasks;
using Azure;
using Azure.Core;
using Azure.Core.Pipeline;
using body_complex.Models.V20160229;

namespace body_complex
{
    internal partial class ArrayOperations
    {
        private string host;
        private ClientDiagnostics clientDiagnostics;
        private HttpPipeline pipeline;
        /// <summary> Initializes a new instance of ArrayOperations. </summary>
        public ArrayOperations(ClientDiagnostics clientDiagnostics, HttpPipeline pipeline, string host = "http://localhost:3000")
        {
            if (host == null)
            {
                throw new ArgumentNullException(nameof(host));
            }

            this.host = host;
            this.clientDiagnostics = clientDiagnostics;
            this.pipeline = pipeline;
        }
<<<<<<< HEAD
        /// <summary> Get complex types with array property. </summary>
        /// <param name="cancellationToken"> The cancellation token to use. </param>
=======
        internal HttpMessage CreateGetValidRequest()
        {
            var message = pipeline.CreateMessage();
            var request = message.Request;
            request.Method = RequestMethod.Get;
            request.Uri.Reset(new Uri($"{host}"));
            request.Uri.AppendPath("/complex/array/valid", false);
            return message;
        }
>>>>>>> 3eefb33b
        public async ValueTask<Response<ArrayWrapper>> GetValidAsync(CancellationToken cancellationToken = default)
        {

            using var scope = clientDiagnostics.CreateScope("ArrayOperations.GetValid");
            scope.Start();
            try
            {
                using var message = CreateGetValidRequest();
                await pipeline.SendAsync(message, cancellationToken).ConfigureAwait(false);
                switch (message.Response.Status)
                {
                    case 200:
                        {
                            using var document = await JsonDocument.ParseAsync(message.Response.ContentStream, default, cancellationToken).ConfigureAwait(false);
                            var value = ArrayWrapper.DeserializeArrayWrapper(document.RootElement);
                            return Response.FromValue(value, message.Response);
                        }
                    default:
                        throw await message.Response.CreateRequestFailedExceptionAsync().ConfigureAwait(false);
                }
            }
            catch (Exception e)
            {
                scope.Failed(e);
                throw;
            }
        }
<<<<<<< HEAD
        /// <summary> Put complex types with array property. </summary>
        /// <param name="complexBody"> Please put an array with 4 items: &quot;1, 2, 3, 4&quot;, &quot;&quot;, null, &quot;&amp;S#$(*Y&quot;, &quot;The quick brown fox jumps over the lazy dog&quot;. </param>
        /// <param name="cancellationToken"> The cancellation token to use. </param>
=======
        public Response<ArrayWrapper> GetValid(CancellationToken cancellationToken = default)
        {

            using var scope = clientDiagnostics.CreateScope("ArrayOperations.GetValid");
            scope.Start();
            try
            {
                using var message = CreateGetValidRequest();
                pipeline.Send(message, cancellationToken);
                switch (message.Response.Status)
                {
                    case 200:
                        {
                            using var document = JsonDocument.Parse(message.Response.ContentStream);
                            var value = ArrayWrapper.DeserializeArrayWrapper(document.RootElement);
                            return Response.FromValue(value, message.Response);
                        }
                    default:
                        throw message.Response.CreateRequestFailedException();
                }
            }
            catch (Exception e)
            {
                scope.Failed(e);
                throw;
            }
        }
        internal HttpMessage CreatePutValidRequest(ArrayWrapper complexBody)
        {
            var message = pipeline.CreateMessage();
            var request = message.Request;
            request.Method = RequestMethod.Put;
            request.Uri.Reset(new Uri($"{host}"));
            request.Uri.AppendPath("/complex/array/valid", false);
            request.Headers.Add("Content-Type", "application/json");
            using var content = new Utf8JsonRequestContent();
            content.JsonWriter.WriteObjectValue(complexBody);
            request.Content = content;
            return message;
        }
>>>>>>> 3eefb33b
        public async ValueTask<Response> PutValidAsync(ArrayWrapper complexBody, CancellationToken cancellationToken = default)
        {
            if (complexBody == null)
            {
                throw new ArgumentNullException(nameof(complexBody));
            }

            using var scope = clientDiagnostics.CreateScope("ArrayOperations.PutValid");
            scope.Start();
            try
            {
                using var message = CreatePutValidRequest(complexBody);
                await pipeline.SendAsync(message, cancellationToken).ConfigureAwait(false);
                switch (message.Response.Status)
                {
                    case 200:
                        return message.Response;
                    default:
                        throw await message.Response.CreateRequestFailedExceptionAsync().ConfigureAwait(false);
                }
            }
            catch (Exception e)
            {
                scope.Failed(e);
                throw;
            }
        }
<<<<<<< HEAD
        /// <summary> Get complex types with array property which is empty. </summary>
        /// <param name="cancellationToken"> The cancellation token to use. </param>
=======
        public Response PutValid(ArrayWrapper complexBody, CancellationToken cancellationToken = default)
        {
            if (complexBody == null)
            {
                throw new ArgumentNullException(nameof(complexBody));
            }

            using var scope = clientDiagnostics.CreateScope("ArrayOperations.PutValid");
            scope.Start();
            try
            {
                using var message = CreatePutValidRequest(complexBody);
                pipeline.Send(message, cancellationToken);
                switch (message.Response.Status)
                {
                    case 200:
                        return message.Response;
                    default:
                        throw message.Response.CreateRequestFailedException();
                }
            }
            catch (Exception e)
            {
                scope.Failed(e);
                throw;
            }
        }
        internal HttpMessage CreateGetEmptyRequest()
        {
            var message = pipeline.CreateMessage();
            var request = message.Request;
            request.Method = RequestMethod.Get;
            request.Uri.Reset(new Uri($"{host}"));
            request.Uri.AppendPath("/complex/array/empty", false);
            return message;
        }
>>>>>>> 3eefb33b
        public async ValueTask<Response<ArrayWrapper>> GetEmptyAsync(CancellationToken cancellationToken = default)
        {

            using var scope = clientDiagnostics.CreateScope("ArrayOperations.GetEmpty");
            scope.Start();
            try
            {
                using var message = CreateGetEmptyRequest();
                await pipeline.SendAsync(message, cancellationToken).ConfigureAwait(false);
                switch (message.Response.Status)
                {
                    case 200:
                        {
                            using var document = await JsonDocument.ParseAsync(message.Response.ContentStream, default, cancellationToken).ConfigureAwait(false);
                            var value = ArrayWrapper.DeserializeArrayWrapper(document.RootElement);
                            return Response.FromValue(value, message.Response);
                        }
                    default:
                        throw await message.Response.CreateRequestFailedExceptionAsync().ConfigureAwait(false);
                }
            }
            catch (Exception e)
            {
                scope.Failed(e);
                throw;
            }
        }
<<<<<<< HEAD
        /// <summary> Put complex types with array property which is empty. </summary>
        /// <param name="complexBody"> Please put an array with 4 items: &quot;1, 2, 3, 4&quot;, &quot;&quot;, null, &quot;&amp;S#$(*Y&quot;, &quot;The quick brown fox jumps over the lazy dog&quot;. </param>
        /// <param name="cancellationToken"> The cancellation token to use. </param>
=======
        public Response<ArrayWrapper> GetEmpty(CancellationToken cancellationToken = default)
        {

            using var scope = clientDiagnostics.CreateScope("ArrayOperations.GetEmpty");
            scope.Start();
            try
            {
                using var message = CreateGetEmptyRequest();
                pipeline.Send(message, cancellationToken);
                switch (message.Response.Status)
                {
                    case 200:
                        {
                            using var document = JsonDocument.Parse(message.Response.ContentStream);
                            var value = ArrayWrapper.DeserializeArrayWrapper(document.RootElement);
                            return Response.FromValue(value, message.Response);
                        }
                    default:
                        throw message.Response.CreateRequestFailedException();
                }
            }
            catch (Exception e)
            {
                scope.Failed(e);
                throw;
            }
        }
        internal HttpMessage CreatePutEmptyRequest(ArrayWrapper complexBody)
        {
            var message = pipeline.CreateMessage();
            var request = message.Request;
            request.Method = RequestMethod.Put;
            request.Uri.Reset(new Uri($"{host}"));
            request.Uri.AppendPath("/complex/array/empty", false);
            request.Headers.Add("Content-Type", "application/json");
            using var content = new Utf8JsonRequestContent();
            content.JsonWriter.WriteObjectValue(complexBody);
            request.Content = content;
            return message;
        }
>>>>>>> 3eefb33b
        public async ValueTask<Response> PutEmptyAsync(ArrayWrapper complexBody, CancellationToken cancellationToken = default)
        {
            if (complexBody == null)
            {
                throw new ArgumentNullException(nameof(complexBody));
            }

            using var scope = clientDiagnostics.CreateScope("ArrayOperations.PutEmpty");
            scope.Start();
            try
            {
                using var message = CreatePutEmptyRequest(complexBody);
                await pipeline.SendAsync(message, cancellationToken).ConfigureAwait(false);
                switch (message.Response.Status)
                {
                    case 200:
                        return message.Response;
                    default:
                        throw await message.Response.CreateRequestFailedExceptionAsync().ConfigureAwait(false);
                }
            }
            catch (Exception e)
            {
                scope.Failed(e);
                throw;
            }
        }
<<<<<<< HEAD
        /// <summary> Get complex types with array property while server doesn&apos;t provide a response payload. </summary>
        /// <param name="cancellationToken"> The cancellation token to use. </param>
=======
        public Response PutEmpty(ArrayWrapper complexBody, CancellationToken cancellationToken = default)
        {
            if (complexBody == null)
            {
                throw new ArgumentNullException(nameof(complexBody));
            }

            using var scope = clientDiagnostics.CreateScope("ArrayOperations.PutEmpty");
            scope.Start();
            try
            {
                using var message = CreatePutEmptyRequest(complexBody);
                pipeline.Send(message, cancellationToken);
                switch (message.Response.Status)
                {
                    case 200:
                        return message.Response;
                    default:
                        throw message.Response.CreateRequestFailedException();
                }
            }
            catch (Exception e)
            {
                scope.Failed(e);
                throw;
            }
        }
        internal HttpMessage CreateGetNotProvidedRequest()
        {
            var message = pipeline.CreateMessage();
            var request = message.Request;
            request.Method = RequestMethod.Get;
            request.Uri.Reset(new Uri($"{host}"));
            request.Uri.AppendPath("/complex/array/notprovided", false);
            return message;
        }
>>>>>>> 3eefb33b
        public async ValueTask<Response<ArrayWrapper>> GetNotProvidedAsync(CancellationToken cancellationToken = default)
        {

            using var scope = clientDiagnostics.CreateScope("ArrayOperations.GetNotProvided");
            scope.Start();
            try
            {
                using var message = CreateGetNotProvidedRequest();
                await pipeline.SendAsync(message, cancellationToken).ConfigureAwait(false);
                switch (message.Response.Status)
                {
                    case 200:
                        {
                            using var document = await JsonDocument.ParseAsync(message.Response.ContentStream, default, cancellationToken).ConfigureAwait(false);
                            var value = ArrayWrapper.DeserializeArrayWrapper(document.RootElement);
                            return Response.FromValue(value, message.Response);
                        }
                    default:
                        throw await message.Response.CreateRequestFailedExceptionAsync().ConfigureAwait(false);
                }
            }
            catch (Exception e)
            {
                scope.Failed(e);
                throw;
            }
        }
        public Response<ArrayWrapper> GetNotProvided(CancellationToken cancellationToken = default)
        {

            using var scope = clientDiagnostics.CreateScope("ArrayOperations.GetNotProvided");
            scope.Start();
            try
            {
                using var message = CreateGetNotProvidedRequest();
                pipeline.Send(message, cancellationToken);
                switch (message.Response.Status)
                {
                    case 200:
                        {
                            using var document = JsonDocument.Parse(message.Response.ContentStream);
                            var value = ArrayWrapper.DeserializeArrayWrapper(document.RootElement);
                            return Response.FromValue(value, message.Response);
                        }
                    default:
                        throw message.Response.CreateRequestFailedException();
                }
            }
            catch (Exception e)
            {
                scope.Failed(e);
                throw;
            }
        }
    }
}<|MERGE_RESOLUTION|>--- conflicted
+++ resolved
@@ -17,7 +17,6 @@
         private string host;
         private ClientDiagnostics clientDiagnostics;
         private HttpPipeline pipeline;
-        /// <summary> Initializes a new instance of ArrayOperations. </summary>
         public ArrayOperations(ClientDiagnostics clientDiagnostics, HttpPipeline pipeline, string host = "http://localhost:3000")
         {
             if (host == null)
@@ -29,10 +28,6 @@
             this.clientDiagnostics = clientDiagnostics;
             this.pipeline = pipeline;
         }
-<<<<<<< HEAD
-        /// <summary> Get complex types with array property. </summary>
-        /// <param name="cancellationToken"> The cancellation token to use. </param>
-=======
         internal HttpMessage CreateGetValidRequest()
         {
             var message = pipeline.CreateMessage();
@@ -42,7 +37,6 @@
             request.Uri.AppendPath("/complex/array/valid", false);
             return message;
         }
->>>>>>> 3eefb33b
         public async ValueTask<Response<ArrayWrapper>> GetValidAsync(CancellationToken cancellationToken = default)
         {
 
@@ -70,11 +64,6 @@
                 throw;
             }
         }
-<<<<<<< HEAD
-        /// <summary> Put complex types with array property. </summary>
-        /// <param name="complexBody"> Please put an array with 4 items: &quot;1, 2, 3, 4&quot;, &quot;&quot;, null, &quot;&amp;S#$(*Y&quot;, &quot;The quick brown fox jumps over the lazy dog&quot;. </param>
-        /// <param name="cancellationToken"> The cancellation token to use. </param>
-=======
         public Response<ArrayWrapper> GetValid(CancellationToken cancellationToken = default)
         {
 
@@ -115,7 +104,6 @@
             request.Content = content;
             return message;
         }
->>>>>>> 3eefb33b
         public async ValueTask<Response> PutValidAsync(ArrayWrapper complexBody, CancellationToken cancellationToken = default)
         {
             if (complexBody == null)
@@ -143,10 +131,6 @@
                 throw;
             }
         }
-<<<<<<< HEAD
-        /// <summary> Get complex types with array property which is empty. </summary>
-        /// <param name="cancellationToken"> The cancellation token to use. </param>
-=======
         public Response PutValid(ArrayWrapper complexBody, CancellationToken cancellationToken = default)
         {
             if (complexBody == null)
@@ -183,7 +167,6 @@
             request.Uri.AppendPath("/complex/array/empty", false);
             return message;
         }
->>>>>>> 3eefb33b
         public async ValueTask<Response<ArrayWrapper>> GetEmptyAsync(CancellationToken cancellationToken = default)
         {
 
@@ -211,11 +194,6 @@
                 throw;
             }
         }
-<<<<<<< HEAD
-        /// <summary> Put complex types with array property which is empty. </summary>
-        /// <param name="complexBody"> Please put an array with 4 items: &quot;1, 2, 3, 4&quot;, &quot;&quot;, null, &quot;&amp;S#$(*Y&quot;, &quot;The quick brown fox jumps over the lazy dog&quot;. </param>
-        /// <param name="cancellationToken"> The cancellation token to use. </param>
-=======
         public Response<ArrayWrapper> GetEmpty(CancellationToken cancellationToken = default)
         {
 
@@ -256,7 +234,6 @@
             request.Content = content;
             return message;
         }
->>>>>>> 3eefb33b
         public async ValueTask<Response> PutEmptyAsync(ArrayWrapper complexBody, CancellationToken cancellationToken = default)
         {
             if (complexBody == null)
@@ -284,10 +261,6 @@
                 throw;
             }
         }
-<<<<<<< HEAD
-        /// <summary> Get complex types with array property while server doesn&apos;t provide a response payload. </summary>
-        /// <param name="cancellationToken"> The cancellation token to use. </param>
-=======
         public Response PutEmpty(ArrayWrapper complexBody, CancellationToken cancellationToken = default)
         {
             if (complexBody == null)
@@ -324,7 +297,6 @@
             request.Uri.AppendPath("/complex/array/notprovided", false);
             return message;
         }
->>>>>>> 3eefb33b
         public async ValueTask<Response<ArrayWrapper>> GetNotProvidedAsync(CancellationToken cancellationToken = default)
         {
 
