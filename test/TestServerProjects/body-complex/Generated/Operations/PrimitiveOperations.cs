// Copyright (c) Microsoft Corporation. All rights reserved.
// Licensed under the MIT License.

using System;
using System.Text.Json;
using System.Threading;
using System.Threading.Tasks;
using Azure;
using Azure.Core;
using Azure.Core.Pipeline;
using body_complex.Models.V20160229;

namespace body_complex
{
    internal partial class PrimitiveOperations
    {
        private string host;
        private ClientDiagnostics clientDiagnostics;
        private HttpPipeline pipeline;
        /// <summary> Initializes a new instance of PrimitiveOperations. </summary>
        public PrimitiveOperations(ClientDiagnostics clientDiagnostics, HttpPipeline pipeline, string host = "http://localhost:3000")
        {
            if (host == null)
            {
                throw new ArgumentNullException(nameof(host));
            }

            this.host = host;
            this.clientDiagnostics = clientDiagnostics;
            this.pipeline = pipeline;
        }
<<<<<<< HEAD
        /// <summary> Get complex types with integer properties. </summary>
        /// <param name="cancellationToken"> The cancellation token to use. </param>
=======
        internal HttpMessage CreateGetIntRequest()
        {
            var message = pipeline.CreateMessage();
            var request = message.Request;
            request.Method = RequestMethod.Get;
            request.Uri.Reset(new Uri($"{host}"));
            request.Uri.AppendPath("/complex/primitive/integer", false);
            return message;
        }
>>>>>>> 3eefb33b
        public async ValueTask<Response<IntWrapper>> GetIntAsync(CancellationToken cancellationToken = default)
        {

            using var scope = clientDiagnostics.CreateScope("PrimitiveOperations.GetInt");
            scope.Start();
            try
            {
                using var message = CreateGetIntRequest();
                await pipeline.SendAsync(message, cancellationToken).ConfigureAwait(false);
                switch (message.Response.Status)
                {
                    case 200:
                        {
                            using var document = await JsonDocument.ParseAsync(message.Response.ContentStream, default, cancellationToken).ConfigureAwait(false);
                            var value = IntWrapper.DeserializeIntWrapper(document.RootElement);
                            return Response.FromValue(value, message.Response);
                        }
                    default:
                        throw await message.Response.CreateRequestFailedExceptionAsync().ConfigureAwait(false);
                }
            }
            catch (Exception e)
            {
                scope.Failed(e);
                throw;
            }
        }
<<<<<<< HEAD
        /// <summary> Put complex types with integer properties. </summary>
        /// <param name="complexBody"> Please put -1 and 2. </param>
        /// <param name="cancellationToken"> The cancellation token to use. </param>
=======
        public Response<IntWrapper> GetInt(CancellationToken cancellationToken = default)
        {

            using var scope = clientDiagnostics.CreateScope("PrimitiveOperations.GetInt");
            scope.Start();
            try
            {
                using var message = CreateGetIntRequest();
                pipeline.Send(message, cancellationToken);
                switch (message.Response.Status)
                {
                    case 200:
                        {
                            using var document = JsonDocument.Parse(message.Response.ContentStream);
                            var value = IntWrapper.DeserializeIntWrapper(document.RootElement);
                            return Response.FromValue(value, message.Response);
                        }
                    default:
                        throw message.Response.CreateRequestFailedException();
                }
            }
            catch (Exception e)
            {
                scope.Failed(e);
                throw;
            }
        }
        internal HttpMessage CreatePutIntRequest(IntWrapper complexBody)
        {
            var message = pipeline.CreateMessage();
            var request = message.Request;
            request.Method = RequestMethod.Put;
            request.Uri.Reset(new Uri($"{host}"));
            request.Uri.AppendPath("/complex/primitive/integer", false);
            request.Headers.Add("Content-Type", "application/json");
            using var content = new Utf8JsonRequestContent();
            content.JsonWriter.WriteObjectValue(complexBody);
            request.Content = content;
            return message;
        }
>>>>>>> 3eefb33b
        public async ValueTask<Response> PutIntAsync(IntWrapper complexBody, CancellationToken cancellationToken = default)
        {
            if (complexBody == null)
            {
                throw new ArgumentNullException(nameof(complexBody));
            }

            using var scope = clientDiagnostics.CreateScope("PrimitiveOperations.PutInt");
            scope.Start();
            try
            {
                using var message = CreatePutIntRequest(complexBody);
                await pipeline.SendAsync(message, cancellationToken).ConfigureAwait(false);
                switch (message.Response.Status)
                {
                    case 200:
                        return message.Response;
                    default:
                        throw await message.Response.CreateRequestFailedExceptionAsync().ConfigureAwait(false);
                }
            }
            catch (Exception e)
            {
                scope.Failed(e);
                throw;
            }
        }
<<<<<<< HEAD
        /// <summary> Get complex types with long properties. </summary>
        /// <param name="cancellationToken"> The cancellation token to use. </param>
=======
        public Response PutInt(IntWrapper complexBody, CancellationToken cancellationToken = default)
        {
            if (complexBody == null)
            {
                throw new ArgumentNullException(nameof(complexBody));
            }

            using var scope = clientDiagnostics.CreateScope("PrimitiveOperations.PutInt");
            scope.Start();
            try
            {
                using var message = CreatePutIntRequest(complexBody);
                pipeline.Send(message, cancellationToken);
                switch (message.Response.Status)
                {
                    case 200:
                        return message.Response;
                    default:
                        throw message.Response.CreateRequestFailedException();
                }
            }
            catch (Exception e)
            {
                scope.Failed(e);
                throw;
            }
        }
        internal HttpMessage CreateGetLongRequest()
        {
            var message = pipeline.CreateMessage();
            var request = message.Request;
            request.Method = RequestMethod.Get;
            request.Uri.Reset(new Uri($"{host}"));
            request.Uri.AppendPath("/complex/primitive/long", false);
            return message;
        }
>>>>>>> 3eefb33b
        public async ValueTask<Response<LongWrapper>> GetLongAsync(CancellationToken cancellationToken = default)
        {

            using var scope = clientDiagnostics.CreateScope("PrimitiveOperations.GetLong");
            scope.Start();
            try
            {
                using var message = CreateGetLongRequest();
                await pipeline.SendAsync(message, cancellationToken).ConfigureAwait(false);
                switch (message.Response.Status)
                {
                    case 200:
                        {
                            using var document = await JsonDocument.ParseAsync(message.Response.ContentStream, default, cancellationToken).ConfigureAwait(false);
                            var value = LongWrapper.DeserializeLongWrapper(document.RootElement);
                            return Response.FromValue(value, message.Response);
                        }
                    default:
                        throw await message.Response.CreateRequestFailedExceptionAsync().ConfigureAwait(false);
                }
            }
            catch (Exception e)
            {
                scope.Failed(e);
                throw;
            }
        }
<<<<<<< HEAD
        /// <summary> Put complex types with long properties. </summary>
        /// <param name="complexBody"> Please put 1099511627775 and -999511627788. </param>
        /// <param name="cancellationToken"> The cancellation token to use. </param>
=======
        public Response<LongWrapper> GetLong(CancellationToken cancellationToken = default)
        {

            using var scope = clientDiagnostics.CreateScope("PrimitiveOperations.GetLong");
            scope.Start();
            try
            {
                using var message = CreateGetLongRequest();
                pipeline.Send(message, cancellationToken);
                switch (message.Response.Status)
                {
                    case 200:
                        {
                            using var document = JsonDocument.Parse(message.Response.ContentStream);
                            var value = LongWrapper.DeserializeLongWrapper(document.RootElement);
                            return Response.FromValue(value, message.Response);
                        }
                    default:
                        throw message.Response.CreateRequestFailedException();
                }
            }
            catch (Exception e)
            {
                scope.Failed(e);
                throw;
            }
        }
        internal HttpMessage CreatePutLongRequest(LongWrapper complexBody)
        {
            var message = pipeline.CreateMessage();
            var request = message.Request;
            request.Method = RequestMethod.Put;
            request.Uri.Reset(new Uri($"{host}"));
            request.Uri.AppendPath("/complex/primitive/long", false);
            request.Headers.Add("Content-Type", "application/json");
            using var content = new Utf8JsonRequestContent();
            content.JsonWriter.WriteObjectValue(complexBody);
            request.Content = content;
            return message;
        }
>>>>>>> 3eefb33b
        public async ValueTask<Response> PutLongAsync(LongWrapper complexBody, CancellationToken cancellationToken = default)
        {
            if (complexBody == null)
            {
                throw new ArgumentNullException(nameof(complexBody));
            }

            using var scope = clientDiagnostics.CreateScope("PrimitiveOperations.PutLong");
            scope.Start();
            try
            {
                using var message = CreatePutLongRequest(complexBody);
                await pipeline.SendAsync(message, cancellationToken).ConfigureAwait(false);
                switch (message.Response.Status)
                {
                    case 200:
                        return message.Response;
                    default:
                        throw await message.Response.CreateRequestFailedExceptionAsync().ConfigureAwait(false);
                }
            }
            catch (Exception e)
            {
                scope.Failed(e);
                throw;
            }
        }
<<<<<<< HEAD
        /// <summary> Get complex types with float properties. </summary>
        /// <param name="cancellationToken"> The cancellation token to use. </param>
=======
        public Response PutLong(LongWrapper complexBody, CancellationToken cancellationToken = default)
        {
            if (complexBody == null)
            {
                throw new ArgumentNullException(nameof(complexBody));
            }

            using var scope = clientDiagnostics.CreateScope("PrimitiveOperations.PutLong");
            scope.Start();
            try
            {
                using var message = CreatePutLongRequest(complexBody);
                pipeline.Send(message, cancellationToken);
                switch (message.Response.Status)
                {
                    case 200:
                        return message.Response;
                    default:
                        throw message.Response.CreateRequestFailedException();
                }
            }
            catch (Exception e)
            {
                scope.Failed(e);
                throw;
            }
        }
        internal HttpMessage CreateGetFloatRequest()
        {
            var message = pipeline.CreateMessage();
            var request = message.Request;
            request.Method = RequestMethod.Get;
            request.Uri.Reset(new Uri($"{host}"));
            request.Uri.AppendPath("/complex/primitive/float", false);
            return message;
        }
>>>>>>> 3eefb33b
        public async ValueTask<Response<FloatWrapper>> GetFloatAsync(CancellationToken cancellationToken = default)
        {

            using var scope = clientDiagnostics.CreateScope("PrimitiveOperations.GetFloat");
            scope.Start();
            try
            {
                using var message = CreateGetFloatRequest();
                await pipeline.SendAsync(message, cancellationToken).ConfigureAwait(false);
                switch (message.Response.Status)
                {
                    case 200:
                        {
                            using var document = await JsonDocument.ParseAsync(message.Response.ContentStream, default, cancellationToken).ConfigureAwait(false);
                            var value = FloatWrapper.DeserializeFloatWrapper(document.RootElement);
                            return Response.FromValue(value, message.Response);
                        }
                    default:
                        throw await message.Response.CreateRequestFailedExceptionAsync().ConfigureAwait(false);
                }
            }
            catch (Exception e)
            {
                scope.Failed(e);
                throw;
            }
        }
<<<<<<< HEAD
        /// <summary> Put complex types with float properties. </summary>
        /// <param name="complexBody"> Please put 1.05 and -0.003. </param>
        /// <param name="cancellationToken"> The cancellation token to use. </param>
        public async ValueTask<Response> PutFloatAsync(FloatWrapper complexBody, CancellationToken cancellationToken = default)
=======
        public Response<FloatWrapper> GetFloat(CancellationToken cancellationToken = default)
>>>>>>> 3eefb33b
        {

            using var scope = clientDiagnostics.CreateScope("PrimitiveOperations.GetFloat");
            scope.Start();
            try
            {
                using var message = CreateGetFloatRequest();
                pipeline.Send(message, cancellationToken);
                switch (message.Response.Status)
                {
                    case 200:
                        {
                            using var document = JsonDocument.Parse(message.Response.ContentStream);
                            var value = FloatWrapper.DeserializeFloatWrapper(document.RootElement);
                            return Response.FromValue(value, message.Response);
                        }
                    default:
                        throw message.Response.CreateRequestFailedException();
                }
            }
            catch (Exception e)
            {
                scope.Failed(e);
                throw;
            }
        }
<<<<<<< HEAD
        /// <summary> Get complex types with double properties. </summary>
        /// <param name="cancellationToken"> The cancellation token to use. </param>
        public async ValueTask<Response<DoubleWrapper>> GetDoubleAsync(CancellationToken cancellationToken = default)
=======
        internal HttpMessage CreatePutFloatRequest(FloatWrapper complexBody)
        {
            var message = pipeline.CreateMessage();
            var request = message.Request;
            request.Method = RequestMethod.Put;
            request.Uri.Reset(new Uri($"{host}"));
            request.Uri.AppendPath("/complex/primitive/float", false);
            request.Headers.Add("Content-Type", "application/json");
            using var content = new Utf8JsonRequestContent();
            content.JsonWriter.WriteObjectValue(complexBody);
            request.Content = content;
            return message;
        }
        public async ValueTask<Response> PutFloatAsync(FloatWrapper complexBody, CancellationToken cancellationToken = default)
>>>>>>> 3eefb33b
        {
            if (complexBody == null)
            {
                throw new ArgumentNullException(nameof(complexBody));
            }

            using var scope = clientDiagnostics.CreateScope("PrimitiveOperations.PutFloat");
            scope.Start();
            try
            {
                using var message = CreatePutFloatRequest(complexBody);
                await pipeline.SendAsync(message, cancellationToken).ConfigureAwait(false);
                switch (message.Response.Status)
                {
                    case 200:
                        return message.Response;
                    default:
                        throw await message.Response.CreateRequestFailedExceptionAsync().ConfigureAwait(false);
                }
            }
            catch (Exception e)
            {
                scope.Failed(e);
                throw;
            }
        }
<<<<<<< HEAD
        /// <summary> Put complex types with double properties. </summary>
        /// <param name="complexBody"> Please put 3e-100 and -0.000000000000000000000000000000000000000000000000000000005. </param>
        /// <param name="cancellationToken"> The cancellation token to use. </param>
        public async ValueTask<Response> PutDoubleAsync(DoubleWrapper complexBody, CancellationToken cancellationToken = default)
=======
        public Response PutFloat(FloatWrapper complexBody, CancellationToken cancellationToken = default)
>>>>>>> 3eefb33b
        {
            if (complexBody == null)
            {
                throw new ArgumentNullException(nameof(complexBody));
            }

            using var scope = clientDiagnostics.CreateScope("PrimitiveOperations.PutFloat");
            scope.Start();
            try
            {
                using var message = CreatePutFloatRequest(complexBody);
                pipeline.Send(message, cancellationToken);
                switch (message.Response.Status)
                {
                    case 200:
                        return message.Response;
                    default:
                        throw message.Response.CreateRequestFailedException();
                }
            }
            catch (Exception e)
            {
                scope.Failed(e);
                throw;
            }
        }
<<<<<<< HEAD
        /// <summary> Get complex types with bool properties. </summary>
        /// <param name="cancellationToken"> The cancellation token to use. </param>
        public async ValueTask<Response<BooleanWrapper>> GetBoolAsync(CancellationToken cancellationToken = default)
=======
        internal HttpMessage CreateGetDoubleRequest()
        {
            var message = pipeline.CreateMessage();
            var request = message.Request;
            request.Method = RequestMethod.Get;
            request.Uri.Reset(new Uri($"{host}"));
            request.Uri.AppendPath("/complex/primitive/double", false);
            return message;
        }
        public async ValueTask<Response<DoubleWrapper>> GetDoubleAsync(CancellationToken cancellationToken = default)
>>>>>>> 3eefb33b
        {

            using var scope = clientDiagnostics.CreateScope("PrimitiveOperations.GetDouble");
            scope.Start();
            try
            {
                using var message = CreateGetDoubleRequest();
                await pipeline.SendAsync(message, cancellationToken).ConfigureAwait(false);
                switch (message.Response.Status)
                {
                    case 200:
                        {
                            using var document = await JsonDocument.ParseAsync(message.Response.ContentStream, default, cancellationToken).ConfigureAwait(false);
                            var value = DoubleWrapper.DeserializeDoubleWrapper(document.RootElement);
                            return Response.FromValue(value, message.Response);
                        }
                    default:
                        throw await message.Response.CreateRequestFailedExceptionAsync().ConfigureAwait(false);
                }
            }
            catch (Exception e)
            {
                scope.Failed(e);
                throw;
            }
        }
<<<<<<< HEAD
        /// <summary> Put complex types with bool properties. </summary>
        /// <param name="complexBody"> Please put true and false. </param>
        /// <param name="cancellationToken"> The cancellation token to use. </param>
        public async ValueTask<Response> PutBoolAsync(BooleanWrapper complexBody, CancellationToken cancellationToken = default)
=======
        public Response<DoubleWrapper> GetDouble(CancellationToken cancellationToken = default)
>>>>>>> 3eefb33b
        {

            using var scope = clientDiagnostics.CreateScope("PrimitiveOperations.GetDouble");
            scope.Start();
            try
            {
                using var message = CreateGetDoubleRequest();
                pipeline.Send(message, cancellationToken);
                switch (message.Response.Status)
                {
                    case 200:
                        {
                            using var document = JsonDocument.Parse(message.Response.ContentStream);
                            var value = DoubleWrapper.DeserializeDoubleWrapper(document.RootElement);
                            return Response.FromValue(value, message.Response);
                        }
                    default:
                        throw message.Response.CreateRequestFailedException();
                }
            }
            catch (Exception e)
            {
                scope.Failed(e);
                throw;
            }
        }
<<<<<<< HEAD
        /// <summary> Get complex types with string properties. </summary>
        /// <param name="cancellationToken"> The cancellation token to use. </param>
        public async ValueTask<Response<StringWrapper>> GetStringAsync(CancellationToken cancellationToken = default)
=======
        internal HttpMessage CreatePutDoubleRequest(DoubleWrapper complexBody)
>>>>>>> 3eefb33b
        {
            var message = pipeline.CreateMessage();
            var request = message.Request;
            request.Method = RequestMethod.Put;
            request.Uri.Reset(new Uri($"{host}"));
            request.Uri.AppendPath("/complex/primitive/double", false);
            request.Headers.Add("Content-Type", "application/json");
            using var content = new Utf8JsonRequestContent();
            content.JsonWriter.WriteObjectValue(complexBody);
            request.Content = content;
            return message;
        }
        public async ValueTask<Response> PutDoubleAsync(DoubleWrapper complexBody, CancellationToken cancellationToken = default)
        {
            if (complexBody == null)
            {
                throw new ArgumentNullException(nameof(complexBody));
            }

            using var scope = clientDiagnostics.CreateScope("PrimitiveOperations.PutDouble");
            scope.Start();
            try
            {
                using var message = CreatePutDoubleRequest(complexBody);
                await pipeline.SendAsync(message, cancellationToken).ConfigureAwait(false);
                switch (message.Response.Status)
                {
                    case 200:
                        return message.Response;
                    default:
                        throw await message.Response.CreateRequestFailedExceptionAsync().ConfigureAwait(false);
                }
            }
            catch (Exception e)
            {
                scope.Failed(e);
                throw;
            }
        }
<<<<<<< HEAD
        /// <summary> Put complex types with string properties. </summary>
        /// <param name="complexBody"> Please put &apos;goodrequest&apos;, &apos;&apos;, and null. </param>
        /// <param name="cancellationToken"> The cancellation token to use. </param>
        public async ValueTask<Response> PutStringAsync(StringWrapper complexBody, CancellationToken cancellationToken = default)
=======
        public Response PutDouble(DoubleWrapper complexBody, CancellationToken cancellationToken = default)
>>>>>>> 3eefb33b
        {
            if (complexBody == null)
            {
                throw new ArgumentNullException(nameof(complexBody));
            }

            using var scope = clientDiagnostics.CreateScope("PrimitiveOperations.PutDouble");
            scope.Start();
            try
            {
                using var message = CreatePutDoubleRequest(complexBody);
                pipeline.Send(message, cancellationToken);
                switch (message.Response.Status)
                {
                    case 200:
                        return message.Response;
                    default:
                        throw message.Response.CreateRequestFailedException();
                }
            }
            catch (Exception e)
            {
                scope.Failed(e);
                throw;
            }
        }
<<<<<<< HEAD
        /// <summary> Get complex types with date properties. </summary>
        /// <param name="cancellationToken"> The cancellation token to use. </param>
        public async ValueTask<Response<DateWrapper>> GetDateAsync(CancellationToken cancellationToken = default)
=======
        internal HttpMessage CreateGetBoolRequest()
        {
            var message = pipeline.CreateMessage();
            var request = message.Request;
            request.Method = RequestMethod.Get;
            request.Uri.Reset(new Uri($"{host}"));
            request.Uri.AppendPath("/complex/primitive/bool", false);
            return message;
        }
        public async ValueTask<Response<BooleanWrapper>> GetBoolAsync(CancellationToken cancellationToken = default)
>>>>>>> 3eefb33b
        {

            using var scope = clientDiagnostics.CreateScope("PrimitiveOperations.GetBool");
            scope.Start();
            try
            {
                using var message = CreateGetBoolRequest();
                await pipeline.SendAsync(message, cancellationToken).ConfigureAwait(false);
                switch (message.Response.Status)
                {
                    case 200:
                        {
                            using var document = await JsonDocument.ParseAsync(message.Response.ContentStream, default, cancellationToken).ConfigureAwait(false);
                            var value = BooleanWrapper.DeserializeBooleanWrapper(document.RootElement);
                            return Response.FromValue(value, message.Response);
                        }
                    default:
                        throw await message.Response.CreateRequestFailedExceptionAsync().ConfigureAwait(false);
                }
            }
            catch (Exception e)
            {
                scope.Failed(e);
                throw;
            }
        }
<<<<<<< HEAD
        /// <summary> Put complex types with date properties. </summary>
        /// <param name="complexBody"> Please put &apos;0001-01-01&apos; and &apos;2016-02-29&apos;. </param>
        /// <param name="cancellationToken"> The cancellation token to use. </param>
        public async ValueTask<Response> PutDateAsync(DateWrapper complexBody, CancellationToken cancellationToken = default)
=======
        public Response<BooleanWrapper> GetBool(CancellationToken cancellationToken = default)
>>>>>>> 3eefb33b
        {

            using var scope = clientDiagnostics.CreateScope("PrimitiveOperations.GetBool");
            scope.Start();
            try
            {
                using var message = CreateGetBoolRequest();
                pipeline.Send(message, cancellationToken);
                switch (message.Response.Status)
                {
                    case 200:
                        {
                            using var document = JsonDocument.Parse(message.Response.ContentStream);
                            var value = BooleanWrapper.DeserializeBooleanWrapper(document.RootElement);
                            return Response.FromValue(value, message.Response);
                        }
                    default:
                        throw message.Response.CreateRequestFailedException();
                }
            }
            catch (Exception e)
            {
                scope.Failed(e);
                throw;
            }
        }
<<<<<<< HEAD
        /// <summary> Get complex types with datetime properties. </summary>
        /// <param name="cancellationToken"> The cancellation token to use. </param>
        public async ValueTask<Response<DatetimeWrapper>> GetDateTimeAsync(CancellationToken cancellationToken = default)
=======
        internal HttpMessage CreatePutBoolRequest(BooleanWrapper complexBody)
        {
            var message = pipeline.CreateMessage();
            var request = message.Request;
            request.Method = RequestMethod.Put;
            request.Uri.Reset(new Uri($"{host}"));
            request.Uri.AppendPath("/complex/primitive/bool", false);
            request.Headers.Add("Content-Type", "application/json");
            using var content = new Utf8JsonRequestContent();
            content.JsonWriter.WriteObjectValue(complexBody);
            request.Content = content;
            return message;
        }
        public async ValueTask<Response> PutBoolAsync(BooleanWrapper complexBody, CancellationToken cancellationToken = default)
>>>>>>> 3eefb33b
        {
            if (complexBody == null)
            {
                throw new ArgumentNullException(nameof(complexBody));
            }

            using var scope = clientDiagnostics.CreateScope("PrimitiveOperations.PutBool");
            scope.Start();
            try
            {
                using var message = CreatePutBoolRequest(complexBody);
                await pipeline.SendAsync(message, cancellationToken).ConfigureAwait(false);
                switch (message.Response.Status)
                {
                    case 200:
                        return message.Response;
                    default:
                        throw await message.Response.CreateRequestFailedExceptionAsync().ConfigureAwait(false);
                }
            }
            catch (Exception e)
            {
                scope.Failed(e);
                throw;
            }
        }
<<<<<<< HEAD
        /// <summary> Put complex types with datetime properties. </summary>
        /// <param name="complexBody"> Please put &apos;0001-01-01T12:00:00-04:00&apos; and &apos;2015-05-18T11:38:00-08:00&apos;. </param>
        /// <param name="cancellationToken"> The cancellation token to use. </param>
        public async ValueTask<Response> PutDateTimeAsync(DatetimeWrapper complexBody, CancellationToken cancellationToken = default)
=======
        public Response PutBool(BooleanWrapper complexBody, CancellationToken cancellationToken = default)
>>>>>>> 3eefb33b
        {
            if (complexBody == null)
            {
                throw new ArgumentNullException(nameof(complexBody));
            }

            using var scope = clientDiagnostics.CreateScope("PrimitiveOperations.PutBool");
            scope.Start();
            try
            {
                using var message = CreatePutBoolRequest(complexBody);
                pipeline.Send(message, cancellationToken);
                switch (message.Response.Status)
                {
                    case 200:
                        return message.Response;
                    default:
                        throw message.Response.CreateRequestFailedException();
                }
            }
            catch (Exception e)
            {
                scope.Failed(e);
                throw;
            }
        }
<<<<<<< HEAD
        /// <summary> Get complex types with datetimeRfc1123 properties. </summary>
        /// <param name="cancellationToken"> The cancellation token to use. </param>
        public async ValueTask<Response<Datetimerfc1123Wrapper>> GetDateTimeRfc1123Async(CancellationToken cancellationToken = default)
=======
        internal HttpMessage CreateGetStringRequest()
        {
            var message = pipeline.CreateMessage();
            var request = message.Request;
            request.Method = RequestMethod.Get;
            request.Uri.Reset(new Uri($"{host}"));
            request.Uri.AppendPath("/complex/primitive/string", false);
            return message;
        }
        public async ValueTask<Response<StringWrapper>> GetStringAsync(CancellationToken cancellationToken = default)
>>>>>>> 3eefb33b
        {

            using var scope = clientDiagnostics.CreateScope("PrimitiveOperations.GetString");
            scope.Start();
            try
            {
                using var message = CreateGetStringRequest();
                await pipeline.SendAsync(message, cancellationToken).ConfigureAwait(false);
                switch (message.Response.Status)
                {
                    case 200:
                        {
                            using var document = await JsonDocument.ParseAsync(message.Response.ContentStream, default, cancellationToken).ConfigureAwait(false);
                            var value = StringWrapper.DeserializeStringWrapper(document.RootElement);
                            return Response.FromValue(value, message.Response);
                        }
                    default:
                        throw await message.Response.CreateRequestFailedExceptionAsync().ConfigureAwait(false);
                }
            }
            catch (Exception e)
            {
                scope.Failed(e);
                throw;
            }
        }
<<<<<<< HEAD
        /// <summary> Put complex types with datetimeRfc1123 properties. </summary>
        /// <param name="complexBody"> Please put &apos;Mon, 01 Jan 0001 12:00:00 GMT&apos; and &apos;Mon, 18 May 2015 11:38:00 GMT&apos;. </param>
        /// <param name="cancellationToken"> The cancellation token to use. </param>
        public async ValueTask<Response> PutDateTimeRfc1123Async(Datetimerfc1123Wrapper complexBody, CancellationToken cancellationToken = default)
=======
        public Response<StringWrapper> GetString(CancellationToken cancellationToken = default)
>>>>>>> 3eefb33b
        {

            using var scope = clientDiagnostics.CreateScope("PrimitiveOperations.GetString");
            scope.Start();
            try
            {
                using var message = CreateGetStringRequest();
                pipeline.Send(message, cancellationToken);
                switch (message.Response.Status)
                {
                    case 200:
                        {
                            using var document = JsonDocument.Parse(message.Response.ContentStream);
                            var value = StringWrapper.DeserializeStringWrapper(document.RootElement);
                            return Response.FromValue(value, message.Response);
                        }
                    default:
                        throw message.Response.CreateRequestFailedException();
                }
            }
            catch (Exception e)
            {
                scope.Failed(e);
                throw;
            }
        }
<<<<<<< HEAD
        /// <summary> Get complex types with duration properties. </summary>
        /// <param name="cancellationToken"> The cancellation token to use. </param>
        public async ValueTask<Response<DurationWrapper>> GetDurationAsync(CancellationToken cancellationToken = default)
=======
        internal HttpMessage CreatePutStringRequest(StringWrapper complexBody)
        {
            var message = pipeline.CreateMessage();
            var request = message.Request;
            request.Method = RequestMethod.Put;
            request.Uri.Reset(new Uri($"{host}"));
            request.Uri.AppendPath("/complex/primitive/string", false);
            request.Headers.Add("Content-Type", "application/json");
            using var content = new Utf8JsonRequestContent();
            content.JsonWriter.WriteObjectValue(complexBody);
            request.Content = content;
            return message;
        }
        public async ValueTask<Response> PutStringAsync(StringWrapper complexBody, CancellationToken cancellationToken = default)
>>>>>>> 3eefb33b
        {
            if (complexBody == null)
            {
                throw new ArgumentNullException(nameof(complexBody));
            }

            using var scope = clientDiagnostics.CreateScope("PrimitiveOperations.PutString");
            scope.Start();
            try
            {
                using var message = CreatePutStringRequest(complexBody);
                await pipeline.SendAsync(message, cancellationToken).ConfigureAwait(false);
                switch (message.Response.Status)
                {
                    case 200:
                        return message.Response;
                    default:
                        throw await message.Response.CreateRequestFailedExceptionAsync().ConfigureAwait(false);
                }
            }
            catch (Exception e)
            {
                scope.Failed(e);
                throw;
            }
        }
<<<<<<< HEAD
        /// <summary> Put complex types with duration properties. </summary>
        /// <param name="complexBody"> Please put &apos;P123DT22H14M12.011S&apos;. </param>
        /// <param name="cancellationToken"> The cancellation token to use. </param>
        public async ValueTask<Response> PutDurationAsync(DurationWrapper complexBody, CancellationToken cancellationToken = default)
=======
        public Response PutString(StringWrapper complexBody, CancellationToken cancellationToken = default)
>>>>>>> 3eefb33b
        {
            if (complexBody == null)
            {
                throw new ArgumentNullException(nameof(complexBody));
            }

            using var scope = clientDiagnostics.CreateScope("PrimitiveOperations.PutString");
            scope.Start();
            try
            {
                using var message = CreatePutStringRequest(complexBody);
                pipeline.Send(message, cancellationToken);
                switch (message.Response.Status)
                {
                    case 200:
                        return message.Response;
                    default:
                        throw message.Response.CreateRequestFailedException();
                }
            }
            catch (Exception e)
            {
                scope.Failed(e);
                throw;
            }
        }
<<<<<<< HEAD
        /// <summary> Get complex types with byte properties. </summary>
        /// <param name="cancellationToken"> The cancellation token to use. </param>
        public async ValueTask<Response<ByteWrapper>> GetByteAsync(CancellationToken cancellationToken = default)
=======
        internal HttpMessage CreateGetDateRequest()
        {
            var message = pipeline.CreateMessage();
            var request = message.Request;
            request.Method = RequestMethod.Get;
            request.Uri.Reset(new Uri($"{host}"));
            request.Uri.AppendPath("/complex/primitive/date", false);
            return message;
        }
        public async ValueTask<Response<DateWrapper>> GetDateAsync(CancellationToken cancellationToken = default)
>>>>>>> 3eefb33b
        {

            using var scope = clientDiagnostics.CreateScope("PrimitiveOperations.GetDate");
            scope.Start();
            try
            {
                using var message = CreateGetDateRequest();
                await pipeline.SendAsync(message, cancellationToken).ConfigureAwait(false);
                switch (message.Response.Status)
                {
                    case 200:
                        {
                            using var document = await JsonDocument.ParseAsync(message.Response.ContentStream, default, cancellationToken).ConfigureAwait(false);
                            var value = DateWrapper.DeserializeDateWrapper(document.RootElement);
                            return Response.FromValue(value, message.Response);
                        }
                    default:
                        throw await message.Response.CreateRequestFailedExceptionAsync().ConfigureAwait(false);
                }
            }
            catch (Exception e)
            {
                scope.Failed(e);
                throw;
            }
        }
<<<<<<< HEAD
        /// <summary> Put complex types with byte properties. </summary>
        /// <param name="complexBody"> Please put non-ascii byte string hex(FF FE FD FC 00 FA F9 F8 F7 F6). </param>
        /// <param name="cancellationToken"> The cancellation token to use. </param>
        public async ValueTask<Response> PutByteAsync(ByteWrapper complexBody, CancellationToken cancellationToken = default)
=======
        public Response<DateWrapper> GetDate(CancellationToken cancellationToken = default)
>>>>>>> 3eefb33b
        {

            using var scope = clientDiagnostics.CreateScope("PrimitiveOperations.GetDate");
            scope.Start();
            try
            {
                using var message = CreateGetDateRequest();
                pipeline.Send(message, cancellationToken);
                switch (message.Response.Status)
                {
                    case 200:
                        {
                            using var document = JsonDocument.Parse(message.Response.ContentStream);
                            var value = DateWrapper.DeserializeDateWrapper(document.RootElement);
                            return Response.FromValue(value, message.Response);
                        }
                    default:
                        throw message.Response.CreateRequestFailedException();
                }
            }
            catch (Exception e)
            {
                scope.Failed(e);
                throw;
            }
        }
        internal HttpMessage CreatePutDateRequest(DateWrapper complexBody)
        {
            var message = pipeline.CreateMessage();
            var request = message.Request;
            request.Method = RequestMethod.Put;
            request.Uri.Reset(new Uri($"{host}"));
            request.Uri.AppendPath("/complex/primitive/date", false);
            request.Headers.Add("Content-Type", "application/json");
            using var content = new Utf8JsonRequestContent();
            content.JsonWriter.WriteObjectValue(complexBody);
            request.Content = content;
            return message;
        }
        public async ValueTask<Response> PutDateAsync(DateWrapper complexBody, CancellationToken cancellationToken = default)
        {
            if (complexBody == null)
            {
                throw new ArgumentNullException(nameof(complexBody));
            }

            using var scope = clientDiagnostics.CreateScope("PrimitiveOperations.PutDate");
            scope.Start();
            try
            {
                using var message = CreatePutDateRequest(complexBody);
                await pipeline.SendAsync(message, cancellationToken).ConfigureAwait(false);
                switch (message.Response.Status)
                {
                    case 200:
                        return message.Response;
                    default:
                        throw await message.Response.CreateRequestFailedExceptionAsync().ConfigureAwait(false);
                }
            }
            catch (Exception e)
            {
                scope.Failed(e);
                throw;
            }
        }
        public Response PutDate(DateWrapper complexBody, CancellationToken cancellationToken = default)
        {
            if (complexBody == null)
            {
                throw new ArgumentNullException(nameof(complexBody));
            }

            using var scope = clientDiagnostics.CreateScope("PrimitiveOperations.PutDate");
            scope.Start();
            try
            {
                using var message = CreatePutDateRequest(complexBody);
                pipeline.Send(message, cancellationToken);
                switch (message.Response.Status)
                {
                    case 200:
                        return message.Response;
                    default:
                        throw message.Response.CreateRequestFailedException();
                }
            }
            catch (Exception e)
            {
                scope.Failed(e);
                throw;
            }
        }
        internal HttpMessage CreateGetDateTimeRequest()
        {
            var message = pipeline.CreateMessage();
            var request = message.Request;
            request.Method = RequestMethod.Get;
            request.Uri.Reset(new Uri($"{host}"));
            request.Uri.AppendPath("/complex/primitive/datetime", false);
            return message;
        }
        public async ValueTask<Response<DatetimeWrapper>> GetDateTimeAsync(CancellationToken cancellationToken = default)
        {

            using var scope = clientDiagnostics.CreateScope("PrimitiveOperations.GetDateTime");
            scope.Start();
            try
            {
                using var message = CreateGetDateTimeRequest();
                await pipeline.SendAsync(message, cancellationToken).ConfigureAwait(false);
                switch (message.Response.Status)
                {
                    case 200:
                        {
                            using var document = await JsonDocument.ParseAsync(message.Response.ContentStream, default, cancellationToken).ConfigureAwait(false);
                            var value = DatetimeWrapper.DeserializeDatetimeWrapper(document.RootElement);
                            return Response.FromValue(value, message.Response);
                        }
                    default:
                        throw await message.Response.CreateRequestFailedExceptionAsync().ConfigureAwait(false);
                }
            }
            catch (Exception e)
            {
                scope.Failed(e);
                throw;
            }
        }
        public Response<DatetimeWrapper> GetDateTime(CancellationToken cancellationToken = default)
        {

            using var scope = clientDiagnostics.CreateScope("PrimitiveOperations.GetDateTime");
            scope.Start();
            try
            {
                using var message = CreateGetDateTimeRequest();
                pipeline.Send(message, cancellationToken);
                switch (message.Response.Status)
                {
                    case 200:
                        {
                            using var document = JsonDocument.Parse(message.Response.ContentStream);
                            var value = DatetimeWrapper.DeserializeDatetimeWrapper(document.RootElement);
                            return Response.FromValue(value, message.Response);
                        }
                    default:
                        throw message.Response.CreateRequestFailedException();
                }
            }
            catch (Exception e)
            {
                scope.Failed(e);
                throw;
            }
        }
        internal HttpMessage CreatePutDateTimeRequest(DatetimeWrapper complexBody)
        {
            var message = pipeline.CreateMessage();
            var request = message.Request;
            request.Method = RequestMethod.Put;
            request.Uri.Reset(new Uri($"{host}"));
            request.Uri.AppendPath("/complex/primitive/datetime", false);
            request.Headers.Add("Content-Type", "application/json");
            using var content = new Utf8JsonRequestContent();
            content.JsonWriter.WriteObjectValue(complexBody);
            request.Content = content;
            return message;
        }
        public async ValueTask<Response> PutDateTimeAsync(DatetimeWrapper complexBody, CancellationToken cancellationToken = default)
        {
            if (complexBody == null)
            {
                throw new ArgumentNullException(nameof(complexBody));
            }

            using var scope = clientDiagnostics.CreateScope("PrimitiveOperations.PutDateTime");
            scope.Start();
            try
            {
                using var message = CreatePutDateTimeRequest(complexBody);
                await pipeline.SendAsync(message, cancellationToken).ConfigureAwait(false);
                switch (message.Response.Status)
                {
                    case 200:
                        return message.Response;
                    default:
                        throw await message.Response.CreateRequestFailedExceptionAsync().ConfigureAwait(false);
                }
            }
            catch (Exception e)
            {
                scope.Failed(e);
                throw;
            }
        }
        public Response PutDateTime(DatetimeWrapper complexBody, CancellationToken cancellationToken = default)
        {
            if (complexBody == null)
            {
                throw new ArgumentNullException(nameof(complexBody));
            }

            using var scope = clientDiagnostics.CreateScope("PrimitiveOperations.PutDateTime");
            scope.Start();
            try
            {
                using var message = CreatePutDateTimeRequest(complexBody);
                pipeline.Send(message, cancellationToken);
                switch (message.Response.Status)
                {
                    case 200:
                        return message.Response;
                    default:
                        throw message.Response.CreateRequestFailedException();
                }
            }
            catch (Exception e)
            {
                scope.Failed(e);
                throw;
            }
        }
        internal HttpMessage CreateGetDateTimeRfc1123Request()
        {
            var message = pipeline.CreateMessage();
            var request = message.Request;
            request.Method = RequestMethod.Get;
            request.Uri.Reset(new Uri($"{host}"));
            request.Uri.AppendPath("/complex/primitive/datetimerfc1123", false);
            return message;
        }
        public async ValueTask<Response<Datetimerfc1123Wrapper>> GetDateTimeRfc1123Async(CancellationToken cancellationToken = default)
        {

            using var scope = clientDiagnostics.CreateScope("PrimitiveOperations.GetDateTimeRfc1123");
            scope.Start();
            try
            {
                using var message = CreateGetDateTimeRfc1123Request();
                await pipeline.SendAsync(message, cancellationToken).ConfigureAwait(false);
                switch (message.Response.Status)
                {
                    case 200:
                        {
                            using var document = await JsonDocument.ParseAsync(message.Response.ContentStream, default, cancellationToken).ConfigureAwait(false);
                            var value = Datetimerfc1123Wrapper.DeserializeDatetimerfc1123Wrapper(document.RootElement);
                            return Response.FromValue(value, message.Response);
                        }
                    default:
                        throw await message.Response.CreateRequestFailedExceptionAsync().ConfigureAwait(false);
                }
            }
            catch (Exception e)
            {
                scope.Failed(e);
                throw;
            }
        }
        public Response<Datetimerfc1123Wrapper> GetDateTimeRfc1123(CancellationToken cancellationToken = default)
        {

            using var scope = clientDiagnostics.CreateScope("PrimitiveOperations.GetDateTimeRfc1123");
            scope.Start();
            try
            {
                using var message = CreateGetDateTimeRfc1123Request();
                pipeline.Send(message, cancellationToken);
                switch (message.Response.Status)
                {
                    case 200:
                        {
                            using var document = JsonDocument.Parse(message.Response.ContentStream);
                            var value = Datetimerfc1123Wrapper.DeserializeDatetimerfc1123Wrapper(document.RootElement);
                            return Response.FromValue(value, message.Response);
                        }
                    default:
                        throw message.Response.CreateRequestFailedException();
                }
            }
            catch (Exception e)
            {
                scope.Failed(e);
                throw;
            }
        }
        internal HttpMessage CreatePutDateTimeRfc1123Request(Datetimerfc1123Wrapper complexBody)
        {
            var message = pipeline.CreateMessage();
            var request = message.Request;
            request.Method = RequestMethod.Put;
            request.Uri.Reset(new Uri($"{host}"));
            request.Uri.AppendPath("/complex/primitive/datetimerfc1123", false);
            request.Headers.Add("Content-Type", "application/json");
            using var content = new Utf8JsonRequestContent();
            content.JsonWriter.WriteObjectValue(complexBody);
            request.Content = content;
            return message;
        }
        public async ValueTask<Response> PutDateTimeRfc1123Async(Datetimerfc1123Wrapper complexBody, CancellationToken cancellationToken = default)
        {
            if (complexBody == null)
            {
                throw new ArgumentNullException(nameof(complexBody));
            }

            using var scope = clientDiagnostics.CreateScope("PrimitiveOperations.PutDateTimeRfc1123");
            scope.Start();
            try
            {
                using var message = CreatePutDateTimeRfc1123Request(complexBody);
                await pipeline.SendAsync(message, cancellationToken).ConfigureAwait(false);
                switch (message.Response.Status)
                {
                    case 200:
                        return message.Response;
                    default:
                        throw await message.Response.CreateRequestFailedExceptionAsync().ConfigureAwait(false);
                }
            }
            catch (Exception e)
            {
                scope.Failed(e);
                throw;
            }
        }
        public Response PutDateTimeRfc1123(Datetimerfc1123Wrapper complexBody, CancellationToken cancellationToken = default)
        {
            if (complexBody == null)
            {
                throw new ArgumentNullException(nameof(complexBody));
            }

            using var scope = clientDiagnostics.CreateScope("PrimitiveOperations.PutDateTimeRfc1123");
            scope.Start();
            try
            {
                using var message = CreatePutDateTimeRfc1123Request(complexBody);
                pipeline.Send(message, cancellationToken);
                switch (message.Response.Status)
                {
                    case 200:
                        return message.Response;
                    default:
                        throw message.Response.CreateRequestFailedException();
                }
            }
            catch (Exception e)
            {
                scope.Failed(e);
                throw;
            }
        }
        internal HttpMessage CreateGetDurationRequest()
        {
            var message = pipeline.CreateMessage();
            var request = message.Request;
            request.Method = RequestMethod.Get;
            request.Uri.Reset(new Uri($"{host}"));
            request.Uri.AppendPath("/complex/primitive/duration", false);
            return message;
        }
        public async ValueTask<Response<DurationWrapper>> GetDurationAsync(CancellationToken cancellationToken = default)
        {

            using var scope = clientDiagnostics.CreateScope("PrimitiveOperations.GetDuration");
            scope.Start();
            try
            {
                using var message = CreateGetDurationRequest();
                await pipeline.SendAsync(message, cancellationToken).ConfigureAwait(false);
                switch (message.Response.Status)
                {
                    case 200:
                        {
                            using var document = await JsonDocument.ParseAsync(message.Response.ContentStream, default, cancellationToken).ConfigureAwait(false);
                            var value = DurationWrapper.DeserializeDurationWrapper(document.RootElement);
                            return Response.FromValue(value, message.Response);
                        }
                    default:
                        throw await message.Response.CreateRequestFailedExceptionAsync().ConfigureAwait(false);
                }
            }
            catch (Exception e)
            {
                scope.Failed(e);
                throw;
            }
        }
        public Response<DurationWrapper> GetDuration(CancellationToken cancellationToken = default)
        {

            using var scope = clientDiagnostics.CreateScope("PrimitiveOperations.GetDuration");
            scope.Start();
            try
            {
                using var message = CreateGetDurationRequest();
                pipeline.Send(message, cancellationToken);
                switch (message.Response.Status)
                {
                    case 200:
                        {
                            using var document = JsonDocument.Parse(message.Response.ContentStream);
                            var value = DurationWrapper.DeserializeDurationWrapper(document.RootElement);
                            return Response.FromValue(value, message.Response);
                        }
                    default:
                        throw message.Response.CreateRequestFailedException();
                }
            }
            catch (Exception e)
            {
                scope.Failed(e);
                throw;
            }
        }
        internal HttpMessage CreatePutDurationRequest(DurationWrapper complexBody)
        {
            var message = pipeline.CreateMessage();
            var request = message.Request;
            request.Method = RequestMethod.Put;
            request.Uri.Reset(new Uri($"{host}"));
            request.Uri.AppendPath("/complex/primitive/duration", false);
            request.Headers.Add("Content-Type", "application/json");
            using var content = new Utf8JsonRequestContent();
            content.JsonWriter.WriteObjectValue(complexBody);
            request.Content = content;
            return message;
        }
        public async ValueTask<Response> PutDurationAsync(DurationWrapper complexBody, CancellationToken cancellationToken = default)
        {
            if (complexBody == null)
            {
                throw new ArgumentNullException(nameof(complexBody));
            }

            using var scope = clientDiagnostics.CreateScope("PrimitiveOperations.PutDuration");
            scope.Start();
            try
            {
                using var message = CreatePutDurationRequest(complexBody);
                await pipeline.SendAsync(message, cancellationToken).ConfigureAwait(false);
                switch (message.Response.Status)
                {
                    case 200:
                        return message.Response;
                    default:
                        throw await message.Response.CreateRequestFailedExceptionAsync().ConfigureAwait(false);
                }
            }
            catch (Exception e)
            {
                scope.Failed(e);
                throw;
            }
        }
        public Response PutDuration(DurationWrapper complexBody, CancellationToken cancellationToken = default)
        {
            if (complexBody == null)
            {
                throw new ArgumentNullException(nameof(complexBody));
            }

            using var scope = clientDiagnostics.CreateScope("PrimitiveOperations.PutDuration");
            scope.Start();
            try
            {
                using var message = CreatePutDurationRequest(complexBody);
                pipeline.Send(message, cancellationToken);
                switch (message.Response.Status)
                {
                    case 200:
                        return message.Response;
                    default:
                        throw message.Response.CreateRequestFailedException();
                }
            }
            catch (Exception e)
            {
                scope.Failed(e);
                throw;
            }
        }
        internal HttpMessage CreateGetByteRequest()
        {
            var message = pipeline.CreateMessage();
            var request = message.Request;
            request.Method = RequestMethod.Get;
            request.Uri.Reset(new Uri($"{host}"));
            request.Uri.AppendPath("/complex/primitive/byte", false);
            return message;
        }
        public async ValueTask<Response<ByteWrapper>> GetByteAsync(CancellationToken cancellationToken = default)
        {

            using var scope = clientDiagnostics.CreateScope("PrimitiveOperations.GetByte");
            scope.Start();
            try
            {
                using var message = CreateGetByteRequest();
                await pipeline.SendAsync(message, cancellationToken).ConfigureAwait(false);
                switch (message.Response.Status)
                {
                    case 200:
                        {
                            using var document = await JsonDocument.ParseAsync(message.Response.ContentStream, default, cancellationToken).ConfigureAwait(false);
                            var value = ByteWrapper.DeserializeByteWrapper(document.RootElement);
                            return Response.FromValue(value, message.Response);
                        }
                    default:
                        throw await message.Response.CreateRequestFailedExceptionAsync().ConfigureAwait(false);
                }
            }
            catch (Exception e)
            {
                scope.Failed(e);
                throw;
            }
        }
        public Response<ByteWrapper> GetByte(CancellationToken cancellationToken = default)
        {

            using var scope = clientDiagnostics.CreateScope("PrimitiveOperations.GetByte");
            scope.Start();
            try
            {
                using var message = CreateGetByteRequest();
                pipeline.Send(message, cancellationToken);
                switch (message.Response.Status)
                {
                    case 200:
                        {
                            using var document = JsonDocument.Parse(message.Response.ContentStream);
                            var value = ByteWrapper.DeserializeByteWrapper(document.RootElement);
                            return Response.FromValue(value, message.Response);
                        }
                    default:
                        throw message.Response.CreateRequestFailedException();
                }
            }
            catch (Exception e)
            {
                scope.Failed(e);
                throw;
            }
        }
        internal HttpMessage CreatePutByteRequest(ByteWrapper complexBody)
        {
            var message = pipeline.CreateMessage();
            var request = message.Request;
            request.Method = RequestMethod.Put;
            request.Uri.Reset(new Uri($"{host}"));
            request.Uri.AppendPath("/complex/primitive/byte", false);
            request.Headers.Add("Content-Type", "application/json");
            using var content = new Utf8JsonRequestContent();
            content.JsonWriter.WriteObjectValue(complexBody);
            request.Content = content;
            return message;
        }
        public async ValueTask<Response> PutByteAsync(ByteWrapper complexBody, CancellationToken cancellationToken = default)
        {
            if (complexBody == null)
            {
                throw new ArgumentNullException(nameof(complexBody));
            }

            using var scope = clientDiagnostics.CreateScope("PrimitiveOperations.PutByte");
            scope.Start();
            try
            {
                using var message = CreatePutByteRequest(complexBody);
                await pipeline.SendAsync(message, cancellationToken).ConfigureAwait(false);
                switch (message.Response.Status)
                {
                    case 200:
                        return message.Response;
                    default:
                        throw await message.Response.CreateRequestFailedExceptionAsync().ConfigureAwait(false);
                }
            }
            catch (Exception e)
            {
                scope.Failed(e);
                throw;
            }
        }
        public Response PutByte(ByteWrapper complexBody, CancellationToken cancellationToken = default)
        {
            if (complexBody == null)
            {
                throw new ArgumentNullException(nameof(complexBody));
            }

            using var scope = clientDiagnostics.CreateScope("PrimitiveOperations.PutByte");
            scope.Start();
            try
            {
                using var message = CreatePutByteRequest(complexBody);
                pipeline.Send(message, cancellationToken);
                switch (message.Response.Status)
                {
                    case 200:
                        return message.Response;
                    default:
                        throw message.Response.CreateRequestFailedException();
                }
            }
            catch (Exception e)
            {
                scope.Failed(e);
                throw;
            }
        }
    }
}<|MERGE_RESOLUTION|>--- conflicted
+++ resolved
@@ -17,7 +17,6 @@
         private string host;
         private ClientDiagnostics clientDiagnostics;
         private HttpPipeline pipeline;
-        /// <summary> Initializes a new instance of PrimitiveOperations. </summary>
         public PrimitiveOperations(ClientDiagnostics clientDiagnostics, HttpPipeline pipeline, string host = "http://localhost:3000")
         {
             if (host == null)
@@ -29,10 +28,6 @@
             this.clientDiagnostics = clientDiagnostics;
             this.pipeline = pipeline;
         }
-<<<<<<< HEAD
-        /// <summary> Get complex types with integer properties. </summary>
-        /// <param name="cancellationToken"> The cancellation token to use. </param>
-=======
         internal HttpMessage CreateGetIntRequest()
         {
             var message = pipeline.CreateMessage();
@@ -42,7 +37,6 @@
             request.Uri.AppendPath("/complex/primitive/integer", false);
             return message;
         }
->>>>>>> 3eefb33b
         public async ValueTask<Response<IntWrapper>> GetIntAsync(CancellationToken cancellationToken = default)
         {
 
@@ -70,11 +64,6 @@
                 throw;
             }
         }
-<<<<<<< HEAD
-        /// <summary> Put complex types with integer properties. </summary>
-        /// <param name="complexBody"> Please put -1 and 2. </param>
-        /// <param name="cancellationToken"> The cancellation token to use. </param>
-=======
         public Response<IntWrapper> GetInt(CancellationToken cancellationToken = default)
         {
 
@@ -115,7 +104,6 @@
             request.Content = content;
             return message;
         }
->>>>>>> 3eefb33b
         public async ValueTask<Response> PutIntAsync(IntWrapper complexBody, CancellationToken cancellationToken = default)
         {
             if (complexBody == null)
@@ -143,10 +131,6 @@
                 throw;
             }
         }
-<<<<<<< HEAD
-        /// <summary> Get complex types with long properties. </summary>
-        /// <param name="cancellationToken"> The cancellation token to use. </param>
-=======
         public Response PutInt(IntWrapper complexBody, CancellationToken cancellationToken = default)
         {
             if (complexBody == null)
@@ -183,7 +167,6 @@
             request.Uri.AppendPath("/complex/primitive/long", false);
             return message;
         }
->>>>>>> 3eefb33b
         public async ValueTask<Response<LongWrapper>> GetLongAsync(CancellationToken cancellationToken = default)
         {
 
@@ -211,11 +194,6 @@
                 throw;
             }
         }
-<<<<<<< HEAD
-        /// <summary> Put complex types with long properties. </summary>
-        /// <param name="complexBody"> Please put 1099511627775 and -999511627788. </param>
-        /// <param name="cancellationToken"> The cancellation token to use. </param>
-=======
         public Response<LongWrapper> GetLong(CancellationToken cancellationToken = default)
         {
 
@@ -256,7 +234,6 @@
             request.Content = content;
             return message;
         }
->>>>>>> 3eefb33b
         public async ValueTask<Response> PutLongAsync(LongWrapper complexBody, CancellationToken cancellationToken = default)
         {
             if (complexBody == null)
@@ -284,10 +261,6 @@
                 throw;
             }
         }
-<<<<<<< HEAD
-        /// <summary> Get complex types with float properties. </summary>
-        /// <param name="cancellationToken"> The cancellation token to use. </param>
-=======
         public Response PutLong(LongWrapper complexBody, CancellationToken cancellationToken = default)
         {
             if (complexBody == null)
@@ -324,7 +297,6 @@
             request.Uri.AppendPath("/complex/primitive/float", false);
             return message;
         }
->>>>>>> 3eefb33b
         public async ValueTask<Response<FloatWrapper>> GetFloatAsync(CancellationToken cancellationToken = default)
         {
 
@@ -352,14 +324,7 @@
                 throw;
             }
         }
-<<<<<<< HEAD
-        /// <summary> Put complex types with float properties. </summary>
-        /// <param name="complexBody"> Please put 1.05 and -0.003. </param>
-        /// <param name="cancellationToken"> The cancellation token to use. </param>
-        public async ValueTask<Response> PutFloatAsync(FloatWrapper complexBody, CancellationToken cancellationToken = default)
-=======
         public Response<FloatWrapper> GetFloat(CancellationToken cancellationToken = default)
->>>>>>> 3eefb33b
         {
 
             using var scope = clientDiagnostics.CreateScope("PrimitiveOperations.GetFloat");
@@ -386,11 +351,6 @@
                 throw;
             }
         }
-<<<<<<< HEAD
-        /// <summary> Get complex types with double properties. </summary>
-        /// <param name="cancellationToken"> The cancellation token to use. </param>
-        public async ValueTask<Response<DoubleWrapper>> GetDoubleAsync(CancellationToken cancellationToken = default)
-=======
         internal HttpMessage CreatePutFloatRequest(FloatWrapper complexBody)
         {
             var message = pipeline.CreateMessage();
@@ -405,7 +365,6 @@
             return message;
         }
         public async ValueTask<Response> PutFloatAsync(FloatWrapper complexBody, CancellationToken cancellationToken = default)
->>>>>>> 3eefb33b
         {
             if (complexBody == null)
             {
@@ -432,14 +391,7 @@
                 throw;
             }
         }
-<<<<<<< HEAD
-        /// <summary> Put complex types with double properties. </summary>
-        /// <param name="complexBody"> Please put 3e-100 and -0.000000000000000000000000000000000000000000000000000000005. </param>
-        /// <param name="cancellationToken"> The cancellation token to use. </param>
-        public async ValueTask<Response> PutDoubleAsync(DoubleWrapper complexBody, CancellationToken cancellationToken = default)
-=======
         public Response PutFloat(FloatWrapper complexBody, CancellationToken cancellationToken = default)
->>>>>>> 3eefb33b
         {
             if (complexBody == null)
             {
@@ -466,11 +418,6 @@
                 throw;
             }
         }
-<<<<<<< HEAD
-        /// <summary> Get complex types with bool properties. </summary>
-        /// <param name="cancellationToken"> The cancellation token to use. </param>
-        public async ValueTask<Response<BooleanWrapper>> GetBoolAsync(CancellationToken cancellationToken = default)
-=======
         internal HttpMessage CreateGetDoubleRequest()
         {
             var message = pipeline.CreateMessage();
@@ -481,7 +428,6 @@
             return message;
         }
         public async ValueTask<Response<DoubleWrapper>> GetDoubleAsync(CancellationToken cancellationToken = default)
->>>>>>> 3eefb33b
         {
 
             using var scope = clientDiagnostics.CreateScope("PrimitiveOperations.GetDouble");
@@ -508,14 +454,7 @@
                 throw;
             }
         }
-<<<<<<< HEAD
-        /// <summary> Put complex types with bool properties. </summary>
-        /// <param name="complexBody"> Please put true and false. </param>
-        /// <param name="cancellationToken"> The cancellation token to use. </param>
-        public async ValueTask<Response> PutBoolAsync(BooleanWrapper complexBody, CancellationToken cancellationToken = default)
-=======
         public Response<DoubleWrapper> GetDouble(CancellationToken cancellationToken = default)
->>>>>>> 3eefb33b
         {
 
             using var scope = clientDiagnostics.CreateScope("PrimitiveOperations.GetDouble");
@@ -542,13 +481,7 @@
                 throw;
             }
         }
-<<<<<<< HEAD
-        /// <summary> Get complex types with string properties. </summary>
-        /// <param name="cancellationToken"> The cancellation token to use. </param>
-        public async ValueTask<Response<StringWrapper>> GetStringAsync(CancellationToken cancellationToken = default)
-=======
         internal HttpMessage CreatePutDoubleRequest(DoubleWrapper complexBody)
->>>>>>> 3eefb33b
         {
             var message = pipeline.CreateMessage();
             var request = message.Request;
@@ -588,14 +521,7 @@
                 throw;
             }
         }
-<<<<<<< HEAD
-        /// <summary> Put complex types with string properties. </summary>
-        /// <param name="complexBody"> Please put &apos;goodrequest&apos;, &apos;&apos;, and null. </param>
-        /// <param name="cancellationToken"> The cancellation token to use. </param>
-        public async ValueTask<Response> PutStringAsync(StringWrapper complexBody, CancellationToken cancellationToken = default)
-=======
         public Response PutDouble(DoubleWrapper complexBody, CancellationToken cancellationToken = default)
->>>>>>> 3eefb33b
         {
             if (complexBody == null)
             {
@@ -622,11 +548,6 @@
                 throw;
             }
         }
-<<<<<<< HEAD
-        /// <summary> Get complex types with date properties. </summary>
-        /// <param name="cancellationToken"> The cancellation token to use. </param>
-        public async ValueTask<Response<DateWrapper>> GetDateAsync(CancellationToken cancellationToken = default)
-=======
         internal HttpMessage CreateGetBoolRequest()
         {
             var message = pipeline.CreateMessage();
@@ -637,7 +558,6 @@
             return message;
         }
         public async ValueTask<Response<BooleanWrapper>> GetBoolAsync(CancellationToken cancellationToken = default)
->>>>>>> 3eefb33b
         {
 
             using var scope = clientDiagnostics.CreateScope("PrimitiveOperations.GetBool");
@@ -664,14 +584,7 @@
                 throw;
             }
         }
-<<<<<<< HEAD
-        /// <summary> Put complex types with date properties. </summary>
-        /// <param name="complexBody"> Please put &apos;0001-01-01&apos; and &apos;2016-02-29&apos;. </param>
-        /// <param name="cancellationToken"> The cancellation token to use. </param>
-        public async ValueTask<Response> PutDateAsync(DateWrapper complexBody, CancellationToken cancellationToken = default)
-=======
         public Response<BooleanWrapper> GetBool(CancellationToken cancellationToken = default)
->>>>>>> 3eefb33b
         {
 
             using var scope = clientDiagnostics.CreateScope("PrimitiveOperations.GetBool");
@@ -698,11 +611,6 @@
                 throw;
             }
         }
-<<<<<<< HEAD
-        /// <summary> Get complex types with datetime properties. </summary>
-        /// <param name="cancellationToken"> The cancellation token to use. </param>
-        public async ValueTask<Response<DatetimeWrapper>> GetDateTimeAsync(CancellationToken cancellationToken = default)
-=======
         internal HttpMessage CreatePutBoolRequest(BooleanWrapper complexBody)
         {
             var message = pipeline.CreateMessage();
@@ -717,7 +625,6 @@
             return message;
         }
         public async ValueTask<Response> PutBoolAsync(BooleanWrapper complexBody, CancellationToken cancellationToken = default)
->>>>>>> 3eefb33b
         {
             if (complexBody == null)
             {
@@ -744,14 +651,7 @@
                 throw;
             }
         }
-<<<<<<< HEAD
-        /// <summary> Put complex types with datetime properties. </summary>
-        /// <param name="complexBody"> Please put &apos;0001-01-01T12:00:00-04:00&apos; and &apos;2015-05-18T11:38:00-08:00&apos;. </param>
-        /// <param name="cancellationToken"> The cancellation token to use. </param>
-        public async ValueTask<Response> PutDateTimeAsync(DatetimeWrapper complexBody, CancellationToken cancellationToken = default)
-=======
         public Response PutBool(BooleanWrapper complexBody, CancellationToken cancellationToken = default)
->>>>>>> 3eefb33b
         {
             if (complexBody == null)
             {
@@ -778,11 +678,6 @@
                 throw;
             }
         }
-<<<<<<< HEAD
-        /// <summary> Get complex types with datetimeRfc1123 properties. </summary>
-        /// <param name="cancellationToken"> The cancellation token to use. </param>
-        public async ValueTask<Response<Datetimerfc1123Wrapper>> GetDateTimeRfc1123Async(CancellationToken cancellationToken = default)
-=======
         internal HttpMessage CreateGetStringRequest()
         {
             var message = pipeline.CreateMessage();
@@ -793,7 +688,6 @@
             return message;
         }
         public async ValueTask<Response<StringWrapper>> GetStringAsync(CancellationToken cancellationToken = default)
->>>>>>> 3eefb33b
         {
 
             using var scope = clientDiagnostics.CreateScope("PrimitiveOperations.GetString");
@@ -820,14 +714,7 @@
                 throw;
             }
         }
-<<<<<<< HEAD
-        /// <summary> Put complex types with datetimeRfc1123 properties. </summary>
-        /// <param name="complexBody"> Please put &apos;Mon, 01 Jan 0001 12:00:00 GMT&apos; and &apos;Mon, 18 May 2015 11:38:00 GMT&apos;. </param>
-        /// <param name="cancellationToken"> The cancellation token to use. </param>
-        public async ValueTask<Response> PutDateTimeRfc1123Async(Datetimerfc1123Wrapper complexBody, CancellationToken cancellationToken = default)
-=======
         public Response<StringWrapper> GetString(CancellationToken cancellationToken = default)
->>>>>>> 3eefb33b
         {
 
             using var scope = clientDiagnostics.CreateScope("PrimitiveOperations.GetString");
@@ -854,11 +741,6 @@
                 throw;
             }
         }
-<<<<<<< HEAD
-        /// <summary> Get complex types with duration properties. </summary>
-        /// <param name="cancellationToken"> The cancellation token to use. </param>
-        public async ValueTask<Response<DurationWrapper>> GetDurationAsync(CancellationToken cancellationToken = default)
-=======
         internal HttpMessage CreatePutStringRequest(StringWrapper complexBody)
         {
             var message = pipeline.CreateMessage();
@@ -873,7 +755,6 @@
             return message;
         }
         public async ValueTask<Response> PutStringAsync(StringWrapper complexBody, CancellationToken cancellationToken = default)
->>>>>>> 3eefb33b
         {
             if (complexBody == null)
             {
@@ -900,14 +781,7 @@
                 throw;
             }
         }
-<<<<<<< HEAD
-        /// <summary> Put complex types with duration properties. </summary>
-        /// <param name="complexBody"> Please put &apos;P123DT22H14M12.011S&apos;. </param>
-        /// <param name="cancellationToken"> The cancellation token to use. </param>
-        public async ValueTask<Response> PutDurationAsync(DurationWrapper complexBody, CancellationToken cancellationToken = default)
-=======
         public Response PutString(StringWrapper complexBody, CancellationToken cancellationToken = default)
->>>>>>> 3eefb33b
         {
             if (complexBody == null)
             {
@@ -934,11 +808,6 @@
                 throw;
             }
         }
-<<<<<<< HEAD
-        /// <summary> Get complex types with byte properties. </summary>
-        /// <param name="cancellationToken"> The cancellation token to use. </param>
-        public async ValueTask<Response<ByteWrapper>> GetByteAsync(CancellationToken cancellationToken = default)
-=======
         internal HttpMessage CreateGetDateRequest()
         {
             var message = pipeline.CreateMessage();
@@ -949,7 +818,6 @@
             return message;
         }
         public async ValueTask<Response<DateWrapper>> GetDateAsync(CancellationToken cancellationToken = default)
->>>>>>> 3eefb33b
         {
 
             using var scope = clientDiagnostics.CreateScope("PrimitiveOperations.GetDate");
@@ -976,14 +844,7 @@
                 throw;
             }
         }
-<<<<<<< HEAD
-        /// <summary> Put complex types with byte properties. </summary>
-        /// <param name="complexBody"> Please put non-ascii byte string hex(FF FE FD FC 00 FA F9 F8 F7 F6). </param>
-        /// <param name="cancellationToken"> The cancellation token to use. </param>
-        public async ValueTask<Response> PutByteAsync(ByteWrapper complexBody, CancellationToken cancellationToken = default)
-=======
         public Response<DateWrapper> GetDate(CancellationToken cancellationToken = default)
->>>>>>> 3eefb33b
         {
 
             using var scope = clientDiagnostics.CreateScope("PrimitiveOperations.GetDate");
