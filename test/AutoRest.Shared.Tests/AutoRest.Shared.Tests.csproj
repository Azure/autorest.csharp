--- conflicted
+++ resolved
@@ -8,20 +8,12 @@
   </PropertyGroup>
 
   <ItemGroup>
-<<<<<<< HEAD
-    <PackageReference Include="Azure.Core" Version="1.23.0-alpha.20220318.3" />
-=======
     <PackageReference Include="Azure.Core" Version="1.23.0-alpha.20220318.4" />
->>>>>>> 8cd1580a
 
     <PackageReference Include="nunit" Version="3.12.0" />
     <PackageReference Include="NUnit3TestAdapter" Version="3.15.1" />
     <PackageReference Include="Microsoft.NET.Test.Sdk" Version="16.2.0" />
-<<<<<<< HEAD
-    <PackageReference Include="Azure.ResourceManager" Version="1.0.0-alpha.20220318.3" />
-=======
     <PackageReference Include="Azure.ResourceManager" Version="1.0.0-alpha.20220318.4" />
->>>>>>> 8cd1580a
   </ItemGroup>
 
   <ItemGroup>
