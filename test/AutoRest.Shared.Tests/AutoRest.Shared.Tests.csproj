﻿<Project Sdk="Microsoft.NET.Sdk">

  <PropertyGroup>
    <TargetFrameworks>net6.0</TargetFrameworks>
    <TargetFrameworks Condition="'$(OS)' == 'Windows_NT'">$(TargetFrameworks);net461</TargetFrameworks>
    <IsPackable>false</IsPackable>
    <Nullable>annotations</Nullable>
    <NoWarn>SA1649;SA1633</NoWarn>
  </PropertyGroup>

  <ItemGroup>
<<<<<<< HEAD
    <PackageReference Include="Azure.Core" Version="1.35.0-alpha.20230718.3" />
=======
    <PackageReference Include="Azure.Core" />
>>>>>>> b9fe5041

    <PackageReference Include="nunit" />
    <PackageReference Include="NUnit3TestAdapter" />
    <PackageReference Include="Microsoft.NET.Test.Sdk" />
    <PackageReference Include="Azure.ResourceManager" />
  </ItemGroup>

  <ItemGroup>
    <Compile Include="../../src/assets/**/*.cs" />
  </ItemGroup>

</Project><|MERGE_RESOLUTION|>--- conflicted
+++ resolved
@@ -9,11 +9,7 @@
   </PropertyGroup>
 
   <ItemGroup>
-<<<<<<< HEAD
-    <PackageReference Include="Azure.Core" Version="1.35.0-alpha.20230718.3" />
-=======
     <PackageReference Include="Azure.Core" />
->>>>>>> b9fe5041
 
     <PackageReference Include="nunit" />
     <PackageReference Include="NUnit3TestAdapter" />
