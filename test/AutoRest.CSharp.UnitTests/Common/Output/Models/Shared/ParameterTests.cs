﻿using System;
using System.Collections.Generic;
using System.Globalization;
using AutoRest.CSharp.Common.Input;
using AutoRest.CSharp.Common.Input.InputTypes;
using AutoRest.CSharp.Generation.Types;
using AutoRest.CSharp.Generation.Writers;
using AutoRest.CSharp.Output.Models.Shared;
using AutoRest.CSharp.Output.Models.Types;
using AutoRest.CSharp.Utilities;
using Moq;
using NUnit.Framework;

namespace AutoRest.CSharp.Tests.Common.Output.Models.Shared
{
    public class ParameterTests
    {
        private TypeFactory typeFactory;
        private Mock<OutputLibrary> library;
        private Mock<TypeProvider> typeProvider;

        [SetUp]
        public void TestSetup()
        {
            library = new Mock<OutputLibrary>();
            typeFactory = new TypeFactory(library.Object, typeof(BinaryData));
            typeProvider = new Mock<TypeProvider>("test", null);
        }

        // Validates that the parameter description is constructed correctly using the default description.
        [Test]
        public void TestCreateDescription_DefaultDescription()
        {
            IReadOnlyList<InputModelProperty> modelProps = new List<InputModelProperty>();
            var derivedModels = new List<InputModelType>();
            InputModelType inputModel = new InputModelType(
                Name: "testInputModel",
                Namespace: "ns",
                Access: "accessibility",
                Deprecation: "test",
                Description: "sample",
                DiscriminatorValue: null,
                DiscriminatorProperty: null,
                DiscriminatedSubtypes: null,
                Usage: new InputModelTypeUsage(),
                Properties: modelProps,
                BaseModel: null,
                DerivedModels: derivedModels,
<<<<<<< HEAD
                AdditionalProperties: null,
                IsNullable: true);
=======
                InheritedDictionaryType: null);
>>>>>>> 25dabbd4
            InputParameter opParam = new InputParameter(
                Name: "testParam",
                NameInRequest: "testParam",
                Description: "default",
                Type: inputModel,
                Location: new RequestLocation(),
                DefaultValue: null,
                GroupedBy: null,
                FlattenedBodyProperty: null,
                Kind: InputOperationParameterKind.Method,
                IsRequired: false,
                IsApiVersion: false,
                IsResourceParameter: false,
                IsContentType: false,
                IsEndpoint: false,
                SkipUrlEncoding: false,
                Explode: false,
                ArraySerializationDelimiter: null,
                HeaderCollectionPrefix: null);
            // mock the type
            var type = new Mock<CSharpType>(typeProvider.Object, null, true);
            type.Setup(t => t.Namespace).Returns(inputModel.Namespace);
            type.Setup(t => t.Name).Returns(inputModel.Name);
            type.Setup(t => t.WithNullable(It.IsAny<bool>())).Returns(type.Object);

            // mock ResolveModel
            library.Setup(l => l.ResolveModel(inputModel)).Returns(type.Object);

            CSharpType cSharpType = typeFactory.CreateType(inputModel);

            FormattableString result = Parameter.CreateDescription(opParam, cSharpType, null, null);
            FormattableString expectedResult = $"default";

            Assert.AreEqual(expectedResult.ToString(), result.ToString());
        }

        // Validates that the parameter description is constructed correctly for a given input model type
        [Test]
        public void TestCreateDescription_InputModelType()
        {
            IReadOnlyList<InputModelProperty> modelProps = new List<InputModelProperty>();
            var derivedModels = new List<InputModelType>();
            InputModelType inputModel = new InputModelType(
                Name: "testInputModel",
                Namespace: "ns",
                Access: "accessibility",
                Deprecation: "test",
                Description: "sample",
                DiscriminatorValue: null,
                DiscriminatorProperty: null,
                DiscriminatedSubtypes: null,
                Usage: new InputModelTypeUsage(),
                Properties: modelProps,
                BaseModel: null,
                DerivedModels: derivedModels,
<<<<<<< HEAD
                AdditionalProperties: null,
                IsNullable: true);
=======
                InheritedDictionaryType: null);
            InputNullableType nullableInputModel = new InputNullableType(inputModel);
>>>>>>> 25dabbd4
            InputParameter opParam = new InputParameter(
                Name: "testParam",
                NameInRequest: "testParam",
                Description: string.Empty,
                Type: nullableInputModel,
                Location: new RequestLocation(),
                DefaultValue: null,
                GroupedBy: null,
                FlattenedBodyProperty: null,
                Kind: InputOperationParameterKind.Method,
                IsRequired: false,
                IsApiVersion: false,
                IsResourceParameter: false,
                IsContentType: false,
                IsEndpoint: false,
                SkipUrlEncoding: false,
                Explode: false,
                ArraySerializationDelimiter: null,
                HeaderCollectionPrefix: null);
            // mock the type
            var type = new Mock<CSharpType>(typeProvider.Object, null, true);
            type.Setup(t => t.Namespace).Returns(inputModel.Namespace);
            type.Setup(t => t.Name).Returns(inputModel.Name);
            // because `WithNullable` returns a new instance of CSharpType when nullability is different, we have to mock it so that we always use this instance
            type.Setup(t => t.WithNullable(It.IsAny<bool>())).Returns(type.Object);

            // mock ResolveModel
            library.Setup(l => l.ResolveModel(inputModel)).Returns(type.Object);

            CSharpType cSharpType = typeFactory.CreateType(nullableInputModel);

            FormattableString result = Parameter.CreateDescription(opParam, cSharpType, null, null);
            var writer = new CodeWriter();
            writer.AppendXmlDocumentation($"<test>", $"</test>", result);
            var r = writer.ToString(false).Trim();
            var expected = $"/// <test> The <see cref=\"global::ns.{inputModel.Name}\"/> to use. </test>";

            Assert.AreEqual(expected, r);
        }

        // Validates that the input parameter description is constructed correctly for a given type that is not a model
        [Test]
        public void TestCreateDescription_NonInputModelType()
        {
            InputType literalValueType = new InputPrimitiveType(InputPrimitiveTypeKind.Int32);
            InputLiteralType literalType = new InputLiteralType(literalValueType, 21);
            InputParameter opParam = new InputParameter(
                Name: "testParam",
                NameInRequest: "testParam",
                Description: string.Empty,
                Type: literalType,
                Location: new RequestLocation(),
                DefaultValue: null,
                GroupedBy: null,
                FlattenedBodyProperty: null,
                Kind: InputOperationParameterKind.Method,
                IsRequired: false,
                IsApiVersion: false,
                IsResourceParameter: false,
                IsContentType: false,
                IsEndpoint: false,
                SkipUrlEncoding: false,
                Explode: false,
                ArraySerializationDelimiter: null,
                HeaderCollectionPrefix: null);

            CSharpType cSharpType = typeFactory.CreateType(literalType);

            FormattableString result = Parameter.CreateDescription(opParam, cSharpType, null, null);
            FormattableString expectedResult = $"The int to use.";

            bool areStringsEqual = string.Compare(result.ToString(), expectedResult.ToString(), CultureInfo.CurrentCulture,
               CompareOptions.IgnoreSymbols) == 0;

            Assert.True(areStringsEqual);
        }

        // Validates that the parameter object is constructed correctly for a given input model type
        [Test]
        public void TestFromInputParameter_InputModelType()
        {
            IReadOnlyList<InputModelProperty> modelProps = new List<InputModelProperty>();
            var derivedModels = new List<InputModelType>();
            InputModelType inputModel = new InputModelType(
                Name: "testInputModel",
                Namespace: "ns",
                Access: "accessibility",
                Deprecation: "test",
                Description: "sample",
                DiscriminatorValue: null,
                DiscriminatorProperty: null,
                DiscriminatedSubtypes: null,
                Usage: new InputModelTypeUsage(),
                Properties: modelProps,
                BaseModel: null,
                DerivedModels: derivedModels,
<<<<<<< HEAD
                AdditionalProperties: null,
                IsNullable: true);
=======
                InheritedDictionaryType: null);
            InputNullableType nullableInputModel = new InputNullableType(inputModel);
>>>>>>> 25dabbd4
            InputParameter inputParam = new InputParameter(
                Name: "testParam",
                NameInRequest: "testParam",
                Description: "sampleDescription",
                Type: nullableInputModel,
                Location: new RequestLocation(),
                DefaultValue: null,
                GroupedBy: null,
                FlattenedBodyProperty: null,
                Kind: InputOperationParameterKind.Method,
                IsRequired: false,
                IsApiVersion: false,
                IsResourceParameter: false,
                IsContentType: false,
                IsEndpoint: false,
                SkipUrlEncoding: false,
                Explode: false,
                ArraySerializationDelimiter: null,
                HeaderCollectionPrefix: null);
            // mock the type
            var type = new Mock<CSharpType>(typeProvider.Object, null, true);
            type.Setup(t => t.Namespace).Returns(inputModel.Namespace);
            type.Setup(t => t.Name).Returns(inputModel.Name);
            type.Setup(t => t.WithNullable(It.IsAny<bool>())).Returns(type.Object);

            // mock ResolveModel
            library.Setup(l => l.ResolveModel(inputModel)).Returns(type.Object);

            CSharpType cSharpType = typeFactory.CreateType(nullableInputModel);

            var parameter = Parameter.FromInputParameter(inputParam, cSharpType, typeFactory);
            Assert.IsNotNull(parameter);

            var result = parameter.Name;
            string expectedResult = inputParam.Name.ToVariableName();

            Assert.AreEqual(expectedResult, result);
        }

        // Validates that the parameter object is constructed correctly for a given type that is not a model
        [Test]
        public void TestFromInputParameter_NonInputModelType()
        {
            InputType literalValueType = new InputPrimitiveType(InputPrimitiveTypeKind.Int32);
            InputLiteralType literalType = new InputLiteralType(literalValueType, 21);
            InputParameter inputParam = new InputParameter(
                Name: "testParam",
                NameInRequest: "testParam",
                Description: "sampleDescription",
                Type: literalType,
                Location: new RequestLocation(),
                DefaultValue: null,
                GroupedBy: null,
                FlattenedBodyProperty: null,
                Kind: InputOperationParameterKind.Method,
                IsRequired: false,
                IsApiVersion: false,
                IsResourceParameter: false,
                IsContentType: false,
                IsEndpoint: false,
                SkipUrlEncoding: false,
                Explode: false,
                ArraySerializationDelimiter: null,
                HeaderCollectionPrefix: null);

            CSharpType cSharpType = typeFactory.CreateType(literalType);

            var parameter = Parameter.FromInputParameter(inputParam, cSharpType, typeFactory);
            Assert.IsNotNull(parameter);

            var result = parameter.Name;
            string expectedResult = inputParam.Name.ToVariableName();

            Assert.AreEqual(expectedResult, result);
        }
    }
}<|MERGE_RESOLUTION|>--- conflicted
+++ resolved
@@ -46,12 +46,7 @@
                 Properties: modelProps,
                 BaseModel: null,
                 DerivedModels: derivedModels,
-<<<<<<< HEAD
-                AdditionalProperties: null,
-                IsNullable: true);
-=======
-                InheritedDictionaryType: null);
->>>>>>> 25dabbd4
+                AdditionalProperties: null);
             InputParameter opParam = new InputParameter(
                 Name: "testParam",
                 NameInRequest: "testParam",
@@ -107,13 +102,8 @@
                 Properties: modelProps,
                 BaseModel: null,
                 DerivedModels: derivedModels,
-<<<<<<< HEAD
-                AdditionalProperties: null,
-                IsNullable: true);
-=======
-                InheritedDictionaryType: null);
+                AdditionalProperties: null);
             InputNullableType nullableInputModel = new InputNullableType(inputModel);
->>>>>>> 25dabbd4
             InputParameter opParam = new InputParameter(
                 Name: "testParam",
                 NameInRequest: "testParam",
@@ -210,13 +200,8 @@
                 Properties: modelProps,
                 BaseModel: null,
                 DerivedModels: derivedModels,
-<<<<<<< HEAD
-                AdditionalProperties: null,
-                IsNullable: true);
-=======
-                InheritedDictionaryType: null);
+                AdditionalProperties: null);
             InputNullableType nullableInputModel = new InputNullableType(inputModel);
->>>>>>> 25dabbd4
             InputParameter inputParam = new InputParameter(
                 Name: "testParam",
                 NameInRequest: "testParam",
