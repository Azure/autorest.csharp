﻿using AutoRest.CSharp.Common.Input;
using NUnit.Framework;
using AutoRest.CSharp.Output.Models.Types;
using System.Collections.Generic;
using AutoRest.CSharp.Generation.Types;
using System;
using System.Globalization;
using System.Linq;
using AutoRest.CSharp.Generation.Writers;

namespace AutoRest.CSharp.Tests.Common.Output.Models.Types
{
    public class ObjectTypePropertyTests
    {
        private TypeFactory typeFactory;
        [SetUp]
        public void TestSetup()
        {
            typeFactory = new TypeFactory(null, typeof(BinaryData));
        }

        // Validates that the type string is constructed correctly for a given primitive type
        [Test]
        public void TestConstructDetailsForListType_PrimitiveType()
        {
            bool isBaseElement = true;
            InputPrimitiveType type = InputPrimitiveType.Boolean;
            CSharpType cSharpType = typeFactory.CreateType(type);

            FormattableString result = ObjectTypeProperty.ConstructDetailsForListType(cSharpType, isBaseElement);
            FormattableString expectedResult = $"<see cref=\"bool\"/>";

            bool areStringsEqual = string.Compare(result.ToString(), expectedResult.ToString(), CultureInfo.CurrentCulture,
                CompareOptions.IgnoreSymbols) == 0;

            Assert.True(areStringsEqual);
        }

        // Validates that the type string is constructed correctly for a given list type
        [Test]
        public void TestConstructDetailsForListType_ListType()
        {
            bool isBaseElement = true;
<<<<<<< HEAD
            InputType elementType = InputPrimitiveType.Boolean;
            InputListType type = new InputListType("InputListType", elementType, false);
=======
            InputType elementType = new InputPrimitiveType(InputPrimitiveTypeKind.Boolean);
            InputListType type = new InputListType("InputListType", "TypeSpec.Array", elementType);
>>>>>>> d4a5bea0

            CSharpType cSharpType = typeFactory.CreateType(type);

            FormattableString result = ObjectTypeProperty.ConstructDetailsForListType(cSharpType, isBaseElement);
            FormattableString expectedResult = $"<c>IList{{bool}}</c>";

            Assert.AreEqual(expectedResult.ToString(), result.ToString());
        }

        // Validates that the type string is constructed correctly for a given nested list type
        [Test]
        public void TestConstructDetailsForListType_NestedListType()
        {
            bool isBaseElement = true;
<<<<<<< HEAD
            InputType elementType = InputPrimitiveType.Boolean;
            InputType listElementType = new InputListType("InputListType1", elementType, false);
            InputListType type = new InputListType("InputListType2", listElementType, false);
=======
            InputType elementType = new InputPrimitiveType(InputPrimitiveTypeKind.Boolean);
            InputType listElementType = new InputListType("InputListType1", "TypeSpec.Array", elementType);
            InputListType type = new InputListType("InputListType2", "TypeSpec.Array", listElementType);
>>>>>>> d4a5bea0

            CSharpType cSharpType = typeFactory.CreateType(type);

            FormattableString result = ObjectTypeProperty.ConstructDetailsForListType(cSharpType, isBaseElement);
            FormattableString expectedResult = $"<c>IList{{IList{{bool}}}}</c>";

            Assert.AreEqual(expectedResult.ToString(), result.ToString());
        }

        // Validates that the type string is constructed correctly for a list of dictionary type
        [Test]
        public void TestConstructDetailsForListType_ListOfDictType()
        {
            bool isBaseElement = true;
            InputType keyType = InputPrimitiveType.String;
            InputType valueType = InputPrimitiveType.Int32;
            InputDictionaryType dictionaryType = new InputDictionaryType("InputDictionaryType", keyType, valueType);
            InputType listElementType = new InputListType("InputListType1", "TypeSpec.Array", dictionaryType);

            CSharpType cSharpType = typeFactory.CreateType(listElementType);

            FormattableString result = ObjectTypeProperty.ConstructDetailsForListType(cSharpType, isBaseElement);
            FormattableString expectedResult = $"<c>IList{{IDictionary{{TKey, TValue}}}}</c>";

            Assert.AreEqual(expectedResult.ToString(), result.ToString());
        }

        // Validates that the summary description string is constructed correctly for several types
        [Test]
        public void TestGetUnionTypesDescriptions()
        {
            // dictionary type
            InputType keyType = InputPrimitiveType.String;
            InputType valueType = InputPrimitiveType.Int32;
            InputType dictionaryType = new InputDictionaryType("InputDictionaryType", keyType, valueType);

            // literal types
            InputType literalValueType = InputPrimitiveType.Int32;
            InputLiteralType literalType = new InputLiteralType(literalValueType, 21);

            InputType stringLiteralValueType = InputPrimitiveType.String;
            InputLiteralType stringLiteralType = new InputLiteralType(stringLiteralValueType, "test");

            InputType boolLiteralValueType = InputPrimitiveType.Boolean;
            InputLiteralType boolLiteralType = new InputLiteralType(boolLiteralValueType, true);

            var unionItems = new List<CSharpType>
            {
                typeFactory.CreateType(InputPrimitiveType.Boolean),
                typeFactory.CreateType(InputPrimitiveType.Int32),
                typeFactory.CreateType(dictionaryType),
                typeFactory.CreateType(literalType),
                typeFactory.CreateType(stringLiteralType),
                typeFactory.CreateType(boolLiteralType),
            };

            IReadOnlyList<FormattableString> descriptions = ObjectTypeProperty.GetUnionTypesDescriptions(unionItems);

            Assert.AreEqual(6, descriptions.Count);

            var codeWriter = new CodeWriter();
            codeWriter.AppendXmlDocumentation($"<test>", $"</test>", descriptions.ToList().Join(Environment.NewLine));
            var actual = codeWriter.ToString(false);

            var expected = string.Join(Environment.NewLine,
                "/// <test>",
                "/// <description><see cref=\"bool\"/></description>",
                "/// <description><see cref=\"int\"/></description>",
                "/// <description><see cref=\"global::System.Collections.Generic.IDictionary{TKey,TValue}\"/> where <c>TKey</c> is of type <see cref=\"string\"/>, where <c>TValue</c> is of type <see cref=\"int\"/></description>",
                "/// <description>21</description>",
                "/// <description>\"test\"</description>",
                "/// <description>True</description>",
                "/// </test>") + Environment.NewLine;

            Assert.AreEqual(expected, actual);
        }
    }

}<|MERGE_RESOLUTION|>--- conflicted
+++ resolved
@@ -41,13 +41,8 @@
         public void TestConstructDetailsForListType_ListType()
         {
             bool isBaseElement = true;
-<<<<<<< HEAD
             InputType elementType = InputPrimitiveType.Boolean;
-            InputListType type = new InputListType("InputListType", elementType, false);
-=======
-            InputType elementType = new InputPrimitiveType(InputPrimitiveTypeKind.Boolean);
             InputListType type = new InputListType("InputListType", "TypeSpec.Array", elementType);
->>>>>>> d4a5bea0
 
             CSharpType cSharpType = typeFactory.CreateType(type);
 
@@ -62,15 +57,9 @@
         public void TestConstructDetailsForListType_NestedListType()
         {
             bool isBaseElement = true;
-<<<<<<< HEAD
             InputType elementType = InputPrimitiveType.Boolean;
-            InputType listElementType = new InputListType("InputListType1", elementType, false);
-            InputListType type = new InputListType("InputListType2", listElementType, false);
-=======
-            InputType elementType = new InputPrimitiveType(InputPrimitiveTypeKind.Boolean);
             InputType listElementType = new InputListType("InputListType1", "TypeSpec.Array", elementType);
             InputListType type = new InputListType("InputListType2", "TypeSpec.Array", listElementType);
->>>>>>> d4a5bea0
 
             CSharpType cSharpType = typeFactory.CreateType(type);
 
