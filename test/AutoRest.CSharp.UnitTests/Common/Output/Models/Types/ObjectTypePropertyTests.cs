﻿using AutoRest.CSharp.Common.Input;
using NUnit.Framework;
using AutoRest.CSharp.Output.Models.Types;
using System.Collections.Generic;
using AutoRest.CSharp.Generation.Types;
using System;
using System.Globalization;
using System.Linq;
using AutoRest.CSharp.Generation.Writers;

namespace AutoRest.CSharp.Tests.Common.Output.Models.Types
{
    public class ObjectTypePropertyTests
    {
        private TypeFactory typeFactory;
        [SetUp]
        public void TestSetup()
        {
            typeFactory = new TypeFactory(null, typeof(BinaryData));
        }

        // Validates that the type string is constructed correctly for a given primitive type
        [Test]
        public void TestConstructDetailsForListType_PrimitiveType()
        {
            bool isBaseElement = true;
            InputPrimitiveType type = InputPrimitiveType.Boolean;
            CSharpType cSharpType = typeFactory.CreateType(type);

            FormattableString result = ObjectTypeProperty.ConstructDetailsForListType(cSharpType, isBaseElement);
            FormattableString expectedResult = $"<see cref=\"bool\"/>";

            bool areStringsEqual = string.Compare(result.ToString(), expectedResult.ToString(), CultureInfo.CurrentCulture,
                CompareOptions.IgnoreSymbols) == 0;

            Assert.True(areStringsEqual);
        }

        // Validates that the type string is constructed correctly for a given list type
        [Test]
        public void TestConstructDetailsForListType_ListType()
        {
            bool isBaseElement = true;
<<<<<<< HEAD
            InputType elementType = new InputPrimitiveType(InputPrimitiveTypeKind.Boolean);
            InputListType type = new InputListType("InputListType", "TypeSpec.Array", elementType, Array.Empty<InputDecoratorInfo>());
=======
            InputType elementType = InputPrimitiveType.Boolean;
            InputListType type = new InputListType("InputListType", "TypeSpec.Array", elementType);
>>>>>>> 3e9fef80

            CSharpType cSharpType = typeFactory.CreateType(type);

            FormattableString result = ObjectTypeProperty.ConstructDetailsForListType(cSharpType, isBaseElement);
            FormattableString expectedResult = $"<c>IList{{bool}}</c>";

            Assert.AreEqual(expectedResult.ToString(), result.ToString());
        }

        // Validates that the type string is constructed correctly for a given nested list type
        [Test]
        public void TestConstructDetailsForListType_NestedListType()
        {
            bool isBaseElement = true;
<<<<<<< HEAD
            InputType elementType = new InputPrimitiveType(InputPrimitiveTypeKind.Boolean);
            InputType listElementType = new InputListType("InputListType1", "TypeSpec.Array", elementType, Array.Empty<InputDecoratorInfo>());
            InputListType type = new InputListType("InputListType2", "TypeSpec.Array", listElementType, Array.Empty<InputDecoratorInfo>());
=======
            InputType elementType = InputPrimitiveType.Boolean;
            InputType listElementType = new InputListType("InputListType1", "TypeSpec.Array", elementType);
            InputListType type = new InputListType("InputListType2", "TypeSpec.Array", listElementType);
>>>>>>> 3e9fef80

            CSharpType cSharpType = typeFactory.CreateType(type);

            FormattableString result = ObjectTypeProperty.ConstructDetailsForListType(cSharpType, isBaseElement);
            FormattableString expectedResult = $"<c>IList{{IList{{bool}}}}</c>";

            Assert.AreEqual(expectedResult.ToString(), result.ToString());
        }

        // Validates that the type string is constructed correctly for a list of dictionary type
        [Test]
        public void TestConstructDetailsForListType_ListOfDictType()
        {
            bool isBaseElement = true;
<<<<<<< HEAD
            InputType keyType = new InputPrimitiveType(InputPrimitiveTypeKind.String);
            InputType valueType = new InputPrimitiveType(InputPrimitiveTypeKind.Int32);
            InputDictionaryType dictionaryType = new InputDictionaryType("InputDictionaryType", keyType, valueType, Array.Empty<InputDecoratorInfo>());
            InputType listElementType = new InputListType("InputListType1", "TypeSpec.Array", dictionaryType, Array.Empty<InputDecoratorInfo>());
=======
            InputType keyType = InputPrimitiveType.String;
            InputType valueType = InputPrimitiveType.Int32;
            InputDictionaryType dictionaryType = new InputDictionaryType("InputDictionaryType", keyType, valueType);
            InputType listElementType = new InputListType("InputListType1", "TypeSpec.Array", dictionaryType);
>>>>>>> 3e9fef80

            CSharpType cSharpType = typeFactory.CreateType(listElementType);

            FormattableString result = ObjectTypeProperty.ConstructDetailsForListType(cSharpType, isBaseElement);
            FormattableString expectedResult = $"<c>IList{{IDictionary{{TKey, TValue}}}}</c>";

            Assert.AreEqual(expectedResult.ToString(), result.ToString());
        }

        // Validates that the summary description string is constructed correctly for several types
        [Test]
        public void TestGetUnionTypesDescriptions()
        {
            // dictionary type
<<<<<<< HEAD
            InputType keyType = new InputPrimitiveType(InputPrimitiveTypeKind.String);
            InputType valueType = new InputPrimitiveType(InputPrimitiveTypeKind.Int32);
            InputType dictionaryType = new InputDictionaryType("InputDictionaryType", keyType, valueType, Array.Empty<InputDecoratorInfo>());

            // literal types
            InputType literalValueType = new InputPrimitiveType(InputPrimitiveTypeKind.Int32);
            InputLiteralType literalType = new InputLiteralType(literalValueType, 21, Array.Empty<InputDecoratorInfo>());

            InputType stringLiteralValueType = new InputPrimitiveType(InputPrimitiveTypeKind.String);
            InputLiteralType stringLiteralType = new InputLiteralType(stringLiteralValueType, "test", Array.Empty<InputDecoratorInfo>());

            InputType boolLiteralValueType = new InputPrimitiveType(InputPrimitiveTypeKind.Boolean);
            InputLiteralType boolLiteralType = new InputLiteralType(boolLiteralValueType, true, Array.Empty<InputDecoratorInfo>());
=======
            InputType keyType = InputPrimitiveType.String;
            InputType valueType = InputPrimitiveType.Int32;
            InputType dictionaryType = new InputDictionaryType("InputDictionaryType", keyType, valueType);

            // literal types
            InputType literalValueType = InputPrimitiveType.Int32;
            InputLiteralType literalType = new InputLiteralType(literalValueType, 21);

            InputType stringLiteralValueType = InputPrimitiveType.String;
            InputLiteralType stringLiteralType = new InputLiteralType(stringLiteralValueType, "test");

            InputType boolLiteralValueType = InputPrimitiveType.Boolean;
            InputLiteralType boolLiteralType = new InputLiteralType(boolLiteralValueType, true);
>>>>>>> 3e9fef80

            var unionItems = new List<CSharpType>
            {
                typeFactory.CreateType(InputPrimitiveType.Boolean),
                typeFactory.CreateType(InputPrimitiveType.Int32),
                typeFactory.CreateType(dictionaryType),
                typeFactory.CreateType(literalType),
                typeFactory.CreateType(stringLiteralType),
                typeFactory.CreateType(boolLiteralType),
            };

            IReadOnlyList<FormattableString> descriptions = ObjectTypeProperty.GetUnionTypesDescriptions(unionItems);

            Assert.AreEqual(6, descriptions.Count);

            var codeWriter = new CodeWriter();
            codeWriter.AppendXmlDocumentation($"<test>", $"</test>", descriptions.ToList().Join(Environment.NewLine));
            var actual = codeWriter.ToString(false);

            var expected = string.Join(Environment.NewLine,
                "/// <test>",
                "/// <description><see cref=\"bool\"/></description>",
                "/// <description><see cref=\"int\"/></description>",
                "/// <description><see cref=\"global::System.Collections.Generic.IDictionary{TKey,TValue}\"/> where <c>TKey</c> is of type <see cref=\"string\"/>, where <c>TValue</c> is of type <see cref=\"int\"/></description>",
                "/// <description>21</description>",
                "/// <description>\"test\"</description>",
                "/// <description>True</description>",
                "/// </test>") + Environment.NewLine;

            Assert.AreEqual(expected, actual);
        }
    }

}<|MERGE_RESOLUTION|>--- conflicted
+++ resolved
@@ -41,13 +41,8 @@
         public void TestConstructDetailsForListType_ListType()
         {
             bool isBaseElement = true;
-<<<<<<< HEAD
-            InputType elementType = new InputPrimitiveType(InputPrimitiveTypeKind.Boolean);
+            InputType elementType = InputPrimitiveType.Boolean;
             InputListType type = new InputListType("InputListType", "TypeSpec.Array", elementType, Array.Empty<InputDecoratorInfo>());
-=======
-            InputType elementType = InputPrimitiveType.Boolean;
-            InputListType type = new InputListType("InputListType", "TypeSpec.Array", elementType);
->>>>>>> 3e9fef80
 
             CSharpType cSharpType = typeFactory.CreateType(type);
 
@@ -62,15 +57,9 @@
         public void TestConstructDetailsForListType_NestedListType()
         {
             bool isBaseElement = true;
-<<<<<<< HEAD
-            InputType elementType = new InputPrimitiveType(InputPrimitiveTypeKind.Boolean);
+            InputType elementType = InputPrimitiveType.Boolean;
             InputType listElementType = new InputListType("InputListType1", "TypeSpec.Array", elementType, Array.Empty<InputDecoratorInfo>());
             InputListType type = new InputListType("InputListType2", "TypeSpec.Array", listElementType, Array.Empty<InputDecoratorInfo>());
-=======
-            InputType elementType = InputPrimitiveType.Boolean;
-            InputType listElementType = new InputListType("InputListType1", "TypeSpec.Array", elementType);
-            InputListType type = new InputListType("InputListType2", "TypeSpec.Array", listElementType);
->>>>>>> 3e9fef80
 
             CSharpType cSharpType = typeFactory.CreateType(type);
 
@@ -85,17 +74,10 @@
         public void TestConstructDetailsForListType_ListOfDictType()
         {
             bool isBaseElement = true;
-<<<<<<< HEAD
-            InputType keyType = new InputPrimitiveType(InputPrimitiveTypeKind.String);
-            InputType valueType = new InputPrimitiveType(InputPrimitiveTypeKind.Int32);
+            InputType keyType = InputPrimitiveType.String;
+            InputType valueType = InputPrimitiveType.Int32;
             InputDictionaryType dictionaryType = new InputDictionaryType("InputDictionaryType", keyType, valueType, Array.Empty<InputDecoratorInfo>());
             InputType listElementType = new InputListType("InputListType1", "TypeSpec.Array", dictionaryType, Array.Empty<InputDecoratorInfo>());
-=======
-            InputType keyType = InputPrimitiveType.String;
-            InputType valueType = InputPrimitiveType.Int32;
-            InputDictionaryType dictionaryType = new InputDictionaryType("InputDictionaryType", keyType, valueType);
-            InputType listElementType = new InputListType("InputListType1", "TypeSpec.Array", dictionaryType);
->>>>>>> 3e9fef80
 
             CSharpType cSharpType = typeFactory.CreateType(listElementType);
 
@@ -110,35 +92,19 @@
         public void TestGetUnionTypesDescriptions()
         {
             // dictionary type
-<<<<<<< HEAD
-            InputType keyType = new InputPrimitiveType(InputPrimitiveTypeKind.String);
-            InputType valueType = new InputPrimitiveType(InputPrimitiveTypeKind.Int32);
+            InputType keyType = InputPrimitiveType.String;
+            InputType valueType = InputPrimitiveType.Int32;
             InputType dictionaryType = new InputDictionaryType("InputDictionaryType", keyType, valueType, Array.Empty<InputDecoratorInfo>());
 
             // literal types
-            InputType literalValueType = new InputPrimitiveType(InputPrimitiveTypeKind.Int32);
+            InputType literalValueType = InputPrimitiveType.Int32;
             InputLiteralType literalType = new InputLiteralType(literalValueType, 21, Array.Empty<InputDecoratorInfo>());
 
-            InputType stringLiteralValueType = new InputPrimitiveType(InputPrimitiveTypeKind.String);
+            InputType stringLiteralValueType = InputPrimitiveType.String;
             InputLiteralType stringLiteralType = new InputLiteralType(stringLiteralValueType, "test", Array.Empty<InputDecoratorInfo>());
 
-            InputType boolLiteralValueType = new InputPrimitiveType(InputPrimitiveTypeKind.Boolean);
+            InputType boolLiteralValueType = InputPrimitiveType.Boolean;
             InputLiteralType boolLiteralType = new InputLiteralType(boolLiteralValueType, true, Array.Empty<InputDecoratorInfo>());
-=======
-            InputType keyType = InputPrimitiveType.String;
-            InputType valueType = InputPrimitiveType.Int32;
-            InputType dictionaryType = new InputDictionaryType("InputDictionaryType", keyType, valueType);
-
-            // literal types
-            InputType literalValueType = InputPrimitiveType.Int32;
-            InputLiteralType literalType = new InputLiteralType(literalValueType, 21);
-
-            InputType stringLiteralValueType = InputPrimitiveType.String;
-            InputLiteralType stringLiteralType = new InputLiteralType(stringLiteralValueType, "test");
-
-            InputType boolLiteralValueType = InputPrimitiveType.Boolean;
-            InputLiteralType boolLiteralType = new InputLiteralType(boolLiteralValueType, true);
->>>>>>> 3e9fef80
 
             var unionItems = new List<CSharpType>
             {
