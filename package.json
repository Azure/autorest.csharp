{
  "name": "@autorest/csharp",
  "private": true,
  "author": "Microsoft Corporation",
  "description": "package.json intended for in-repo use only, package.json used for publishing is located in src/AutoRest.CSharp/package.json",
  "homepage": "https://github.com/Azure/autorest.csharp#readme",
  "repository": {
        "type": "git",
        "url": "git+https://github.com/Azure/autorest.csharp.git"
    },
    "bugs": {
        "url": "https://github.com/Azure/autorest.csharp/issues"
    },
  "devDependencies": {
    "@typespec/http-specs": "0.1.0-alpha.15",
<<<<<<< HEAD
    "@azure-tools/azure-http-specs": "0.1.0-alpha.12",
    "@azure-tools/typespec-client-generator-core": "0.53.0",
=======
    "@azure-tools/azure-http-specs": "0.1.0-alpha.10",
    "@azure-tools/typespec-client-generator-core": "0.53.1",
>>>>>>> b84a2b7e
    "@azure-tools/typespec-azure-resource-manager": "0.53.0",
    "@azure-tools/typespec-csharp": "file:src/TypeSpec.Extension/Emitter.Csharp",
    "@azure-tools/unbranded-tests": "file:test/UnbrandedProjects",
    "@microsoft.azure/autorest.testserver": "3.3.50",
    "autorest": "3.7.1"
  }
}<|MERGE_RESOLUTION|>--- conflicted
+++ resolved
@@ -13,13 +13,8 @@
     },
   "devDependencies": {
     "@typespec/http-specs": "0.1.0-alpha.15",
-<<<<<<< HEAD
     "@azure-tools/azure-http-specs": "0.1.0-alpha.12",
-    "@azure-tools/typespec-client-generator-core": "0.53.0",
-=======
-    "@azure-tools/azure-http-specs": "0.1.0-alpha.10",
     "@azure-tools/typespec-client-generator-core": "0.53.1",
->>>>>>> b84a2b7e
     "@azure-tools/typespec-azure-resource-manager": "0.53.0",
     "@azure-tools/typespec-csharp": "file:src/TypeSpec.Extension/Emitter.Csharp",
     "@azure-tools/unbranded-tests": "file:test/UnbrandedProjects",
