--- conflicted
+++ resolved
@@ -9,17 +9,11 @@
     "@cadl-lang/eslint-plugin": "0.1.1",
     "@cadl-lang/library-linter": "0.1.3",
     "@cadl-lang/rest": "0.16.0",
-<<<<<<< HEAD
     "@cadl-lang/versioning": "0.7.0",
     "@cadl-lang/openapi": "0.11.0",
-    "@azure-tools/cadl-csharp": "0.1.0",
+    "@azure-tools/cadl-csharp": "0.1.1",
     "@azure-tools/cadl-ranch-specs": "0.1.8",
     "@azure-tools/cadl-azure-core": "0.6.0",
-=======
-    "@cadl-lang/openapi": "0.11.0",
-    "@azure-tools/cadl-csharp": "0.1.1",
-    "@microsoft.azure/autorest.testserver": "3.3.24",
->>>>>>> 47ff9134
     "autorest": "3.6.1"
   }
 }