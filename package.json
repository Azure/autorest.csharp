{
  "name": "@microsoft.azure/autorest.csharp",
  "version": "2.2.0",
  "description": "The C# extension for classic generators in AutoRest.",
  "scripts": {
    "autorest": "autorest",
    "start": "dotnet src/bin/netcoreapp2.0/autorest.csharp.dll --server",
    "test": "gulp test",
    "testci": "gulp testci",
    "build": "gulp build",
    "prepare": "gulp build",
    "publish-preview": "gulp publish-preview",
    "regenerate": "gulp regenerate",
    "clean": "gulp clean",
    "nuke": "git clean -xdf"
  },
  "repository": {
    "type": "git",
    "url": "https://github.com/Azure/autorest.csharp"
  },
  "readme": "https://github.com/Azure/autorest.csharp/readme.md",
  "keywords": [
    "autorest",
    "classic-generators",
    "csharp"
  ],
  "author": "Microsoft Corporation",
  "license": "MIT",
  "bugs": {
    "url": "https://github.com/Azure/autorest/issues"
  },
  "homepage": "https://github.com/Azure/autorest.csharp/blob/master/README.md",
  "devDependencies": {
<<<<<<< HEAD
    "@microsoft.azure/autorest.testserver": "F:/artemp/rcm/autorest.testserver",
=======
    "@microsoft.azure/autorest.testserver": "2.3.8",
>>>>>>> b513ce24
    "@microsoft.azure/autorest.modeler": "2.3.31",
    "autorest": "^2.0.4189",
    "coffee-script": "^1.11.1",
    "dotnet-sdk-2.0.0": "^1.4.4",
    "gulp": "^3.9.1",
    "gulp-filter": "^5.0.0",
    "gulp-line-ending-corrector": "^1.0.1",
    "iced-coffee-script": "^108.0.11",
    "marked": "^0.3.6",
    "marked-terminal": "^2.0.0",
    "moment": "^2.17.1",
    "run-sequence": "*",
    "shx": "^0.2.2",
    "through2-parallel": "^0.1.3",
    "yargs": "^8.0.2",
    "yarn": "^1.0.2"
  },
  "dependencies": {
    "dotnet-2.0.0": "^1.4.4"
  }
}<|MERGE_RESOLUTION|>--- conflicted
+++ resolved
@@ -31,11 +31,7 @@
   },
   "homepage": "https://github.com/Azure/autorest.csharp/blob/master/README.md",
   "devDependencies": {
-<<<<<<< HEAD
-    "@microsoft.azure/autorest.testserver": "F:/artemp/rcm/autorest.testserver",
-=======
     "@microsoft.azure/autorest.testserver": "2.3.8",
->>>>>>> b513ce24
     "@microsoft.azure/autorest.modeler": "2.3.31",
     "autorest": "^2.0.4189",
     "coffee-script": "^1.11.1",
