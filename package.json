{
  "name": "@autorest/csharp",
  "private": true,
  "description": "package.json intended for in-repo use only, package.json used for publishing is located in src/AutoRest.CSharp/package.json",
  "devDependencies": {
    "@azure-tools/cadl-ranch-mockapis": "file:test/CadlRanchMockApis",
<<<<<<< HEAD
    "@azure-tools/typespec-client-generator-core": "0.41.3",
=======
    "@azure-tools/typespec-client-generator-core": "0.41.5",
>>>>>>> 48dbf46d
    "@azure-tools/typespec-csharp": "file:src/TypeSpec.Extension/Emitter.Csharp",
    "@azure-tools/unbranded-tests": "file:test/UnbrandedProjects",
    "@microsoft.azure/autorest.testserver": "3.3.48",
    "autorest": "3.7.1"
  }
}<|MERGE_RESOLUTION|>--- conflicted
+++ resolved
@@ -4,11 +4,7 @@
   "description": "package.json intended for in-repo use only, package.json used for publishing is located in src/AutoRest.CSharp/package.json",
   "devDependencies": {
     "@azure-tools/cadl-ranch-mockapis": "file:test/CadlRanchMockApis",
-<<<<<<< HEAD
-    "@azure-tools/typespec-client-generator-core": "0.41.3",
-=======
     "@azure-tools/typespec-client-generator-core": "0.41.5",
->>>>>>> 48dbf46d
     "@azure-tools/typespec-csharp": "file:src/TypeSpec.Extension/Emitter.Csharp",
     "@azure-tools/unbranded-tests": "file:test/UnbrandedProjects",
     "@microsoft.azure/autorest.testserver": "3.3.48",
