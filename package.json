--- conflicted
+++ resolved
@@ -3,11 +3,7 @@
   "private": true,
   "description": "package.json intended for in-repo use only, package.json used for publishing is located in src/AutoRest.CSharp/package.json",
   "devDependencies": {
-<<<<<<< HEAD
-    "@microsoft.azure/autorest.testserver": "3.1.9",
-=======
     "@microsoft.azure/autorest.testserver": "3.1.10",
->>>>>>> aa29e52b
     "autorest": "3.5.1"
   }
 }