{
  "name": "@microsoft.azure/autorest.csharp",
  "version": "2.1.0",
  "description": "The C# extension for classic generators in AutoRest.",
  "scripts": {
    "autorest": "autorest",
    "start": "dotnet src/bin/netcoreapp2.0/autorest.csharp.dll --server",
    "test": "gulp test",
    "testci": "gulp testci",
    "build": "gulp build",
    "prepare": "gulp build",
    "publish-preview": "gulp publish-preview",
    "regenerate": "gulp regenerate",
    "clean": "gulp clean",
    "nuke": "git clean -xdf"
  },
  "repository": {
    "type": "git",
    "url": "https://github.com/Azure/autorest.csharp"
  },
  "readme": "https://github.com/Azure/autorest.csharp/readme.md",
  "keywords": [
    "autorest",
    "classic-generators",
    "csharp"
  ],
  "author": "Microsoft Corporation",
  "license": "MIT",
  "bugs": {
    "url": "https://github.com/Azure/autorest/issues"
  },
  "homepage": "https://github.com/Azure/autorest.csharp/blob/master/README.md",
  "devDependencies": {
<<<<<<< HEAD
    "@microsoft.azure/autorest.testserver": "F:/artemp/rcm/autorest.testserver/microsoft.azure-autorest.testserver-2.2.0.tgz",
    "@microsoft.azure/autorest.modeler": "2.1.22",
=======
    "@microsoft.azure/autorest.testserver": "^1.9.0",
    "@microsoft.azure/autorest.modeler": "2.1.26",
>>>>>>> cd11f6f6
    "autorest": "^2.0.0",
    "coffee-script": "^1.11.1",
    "dotnet-sdk-2.0.0": "^1.4.4",
    "gulp": "^3.9.1",
    "gulp-filter": "^5.0.0",
    "gulp-line-ending-corrector": "^1.0.1",
    "iced-coffee-script": "^108.0.11",
    "marked": "^0.3.6",
    "marked-terminal": "^2.0.0",
    "moment": "^2.17.1",
    "run-sequence": "*",
    "shx": "^0.2.2",
    "through2-parallel": "^0.1.3",
    "yargs": "^8.0.2",
    "yarn": "^1.0.2"
  },
  "dependencies": {
    "dotnet-2.0.0": "^1.4.4"
  }
}<|MERGE_RESOLUTION|>--- conflicted
+++ resolved
@@ -31,13 +31,8 @@
   },
   "homepage": "https://github.com/Azure/autorest.csharp/blob/master/README.md",
   "devDependencies": {
-<<<<<<< HEAD
     "@microsoft.azure/autorest.testserver": "F:/artemp/rcm/autorest.testserver/microsoft.azure-autorest.testserver-2.2.0.tgz",
-    "@microsoft.azure/autorest.modeler": "2.1.22",
-=======
-    "@microsoft.azure/autorest.testserver": "^1.9.0",
     "@microsoft.azure/autorest.modeler": "2.1.26",
->>>>>>> cd11f6f6
     "autorest": "^2.0.0",
     "coffee-script": "^1.11.1",
     "dotnet-sdk-2.0.0": "^1.4.4",
