--- conflicted
+++ resolved
@@ -3,14 +3,7 @@
   "private": true,
   "description": "package.json intended for in-repo use only, package.json used for publishing is located in src/AutoRest.CSharp/package.json",
   "devDependencies": {
-<<<<<<< HEAD
-    "autorest": "https://github.com/Azure/autorest/releases/download/autorest-3.0.6250/autorest-3.0.6250.tgz",
-    "@microsoft.azure/autorest.testserver": "3.0.3"
-  },
-  "dependencies": {}
-=======
-    "@microsoft.azure/autorest.testserver": "2.10.60",
+    "@microsoft.azure/autorest.testserver": "3.0.3",
     "autorest": "3.0.6335"
   }
->>>>>>> 16c239dd
 }