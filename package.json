--- conflicted
+++ resolved
@@ -31,13 +31,8 @@
   },
   "homepage": "https://github.com/Azure/autorest.csharp/blob/master/README.md",
   "devDependencies": {
-<<<<<<< HEAD
-    "@microsoft.azure/autorest.modeler": "2.3.43",
-    "@microsoft.azure/autorest.testserver": "^2.3.14",
-=======
     "@microsoft.azure/autorest.testserver": "^2.3.14",
     "@microsoft.azure/autorest.modeler": "2.3.43",
->>>>>>> cabb1ab6
     "autorest": "^2.0.4215",
     "coffee-script": "^1.11.1",
     "dotnet-sdk-2.0.0": "^1.4.4",
