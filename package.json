--- conflicted
+++ resolved
@@ -5,10 +5,7 @@
   "devDependencies": {
     "@cadl-lang/compiler": "0.34.0",
     "@cadl-lang/rest": "0.16.0",
-<<<<<<< HEAD
-=======
     "@cadl-lang/openapi": "0.11.0",
->>>>>>> 63598d86
     "@azure-tools/cadl-csharp": "0.1.1",
     "@microsoft.azure/autorest.testserver": "3.3.24",
     "@cadl-lang/versioning": "~0.6.0",
