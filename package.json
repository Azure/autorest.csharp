{
  "name": "@microsoft.azure/autorest.csharp",
  "version": "2.2.0",
  "description": "The C# extension for classic generators in AutoRest.",
  "scripts": {
    "autorest": "autorest",
    "start": "dotnet src/bin/netcoreapp2.0/autorest.csharp.dll --server",
    "test": "gulp test",
    "testci": "gulp testci",
    "build": "gulp build",
    "prepare": "gulp build",
    "publish-preview": "gulp publish-preview",
    "regenerate": "gulp regenerate",
    "clean": "gulp clean",
    "nuke": "git clean -xdf"
  },
  "repository": {
    "type": "git",
    "url": "https://github.com/Azure/autorest.csharp"
  },
  "readme": "https://github.com/Azure/autorest.csharp/readme.md",
  "keywords": [
    "autorest",
    "classic-generators",
    "csharp"
  ],
  "author": "Microsoft Corporation",
  "license": "MIT",
  "bugs": {
    "url": "https://github.com/Azure/autorest/issues"
  },
  "homepage": "https://github.com/Azure/autorest.csharp/blob/master/README.md",
  "devDependencies": {
<<<<<<< HEAD
    "@microsoft.azure/autorest.testserver": "2.3.1",
    "@microsoft.azure/autorest.modeler": "2.0.18",
    "autorest": "^2.0.0",
=======
    "@microsoft.azure/autorest.testserver": "1.9.2",
    "@microsoft.azure/autorest.modeler": "2.3.31",
    "autorest": "^2.0.4189",
>>>>>>> 6eca933b
    "coffee-script": "^1.11.1",
    "dotnet-sdk-2.0.0": "^1.4.4",
    "gulp": "^3.9.1",
    "gulp-filter": "^5.0.0",
    "gulp-line-ending-corrector": "^1.0.1",
    "iced-coffee-script": "^108.0.11",
    "marked": "^0.3.6",
    "marked-terminal": "^2.0.0",
    "moment": "^2.17.1",
    "run-sequence": "*",
    "shx": "^0.2.2",
    "through2-parallel": "^0.1.3",
    "yargs": "^8.0.2",
    "yarn": "^1.0.2"
  },
  "dependencies": {
    "dotnet-2.0.0": "^1.4.4"
  }
}<|MERGE_RESOLUTION|>--- conflicted
+++ resolved
@@ -31,15 +31,9 @@
   },
   "homepage": "https://github.com/Azure/autorest.csharp/blob/master/README.md",
   "devDependencies": {
-<<<<<<< HEAD
     "@microsoft.azure/autorest.testserver": "2.3.1",
-    "@microsoft.azure/autorest.modeler": "2.0.18",
-    "autorest": "^2.0.0",
-=======
-    "@microsoft.azure/autorest.testserver": "1.9.2",
     "@microsoft.azure/autorest.modeler": "2.3.31",
     "autorest": "^2.0.4189",
->>>>>>> 6eca933b
     "coffee-script": "^1.11.1",
     "dotnet-sdk-2.0.0": "^1.4.4",
     "gulp": "^3.9.1",
