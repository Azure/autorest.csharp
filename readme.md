# AutoRest.CSharp.V3
> see https://aka.ms/autorest

## Setup
- [NodeJS](https://nodejs.org/en/) (10.x.x or 12.x.x)
- `npm install` (at root)
- `npm install -g @autorest/autorest`
- [.NET Core SDK](https://dotnet.microsoft.com/download/dotnet-core/3.0) (3.0.100)
- [PowerShell Core](https://github.com/PowerShell/PowerShell/releases/latest)
- [Java](https://www.java.com/en/download/) (for V2 testserver)

## Build
- `dotnet build` (at root)
- `./eng/Generate.ps1` (at root in PowerShell Core)

## Configuration
```yaml
<<<<<<< HEAD
# autorest-core version
version: 3.0.6205
use-extension:
  "@autorest/modelerfour": "4.5.176"
modelerfour:
  flatten-models: true
pipeline:
  csharpgen:
    input: modelerfour/identity
  csharpgen/emitter:
    input: csharpgen
    scope: output-scope
output-scope:
  output-artifact: source-file-csharp
```

```yaml $(include-csproj)
pipeline:
  csharpproj:
    input: modelerfour/identity
  csharpproj/emitter:
    input: csharpproj
    scope: output-scope
  csharpproj/emitter/command:
    input:
    - csharpgen/emitter
    - csharpproj/emitter
    run: dotnet build $(title).csproj --verbosity quiet /nologo
=======
version: 3.0.6212
shared-source-folder: $(this-folder)/src/assets
save-code-model: true
use: $(this-folder)/artifacts/bin/AutoRest.CSharp.V3/Debug/netcoreapp3.0/
>>>>>>> 85f2bbc2
```<|MERGE_RESOLUTION|>--- conflicted
+++ resolved
@@ -15,39 +15,8 @@
 
 ## Configuration
 ```yaml
-<<<<<<< HEAD
-# autorest-core version
-version: 3.0.6205
-use-extension:
-  "@autorest/modelerfour": "4.5.176"
-modelerfour:
-  flatten-models: true
-pipeline:
-  csharpgen:
-    input: modelerfour/identity
-  csharpgen/emitter:
-    input: csharpgen
-    scope: output-scope
-output-scope:
-  output-artifact: source-file-csharp
-```
-
-```yaml $(include-csproj)
-pipeline:
-  csharpproj:
-    input: modelerfour/identity
-  csharpproj/emitter:
-    input: csharpproj
-    scope: output-scope
-  csharpproj/emitter/command:
-    input:
-    - csharpgen/emitter
-    - csharpproj/emitter
-    run: dotnet build $(title).csproj --verbosity quiet /nologo
-=======
 version: 3.0.6212
 shared-source-folder: $(this-folder)/src/assets
 save-code-model: true
 use: $(this-folder)/artifacts/bin/AutoRest.CSharp.V3/Debug/netcoreapp3.0/
->>>>>>> 85f2bbc2
 ```