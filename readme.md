--- conflicted
+++ resolved
@@ -4,12 +4,7 @@
 ## Configuration
 ```yaml
 use-extension:
-<<<<<<< HEAD
-  "@autorest/modelerfour": "4.0.35"
-=======
   "@autorest/modelerfour": "4.1.58"
-include-csproj: true
->>>>>>> 50dd2840
 
 pipeline:
   # serialize-tester:
