--- conflicted
+++ resolved
@@ -6,6 +6,8 @@
 ## Usage
 
 you should either put your swagger in the path ./input/swagger.json OR pass teh option variable SPEC_FILE
+- if you alredy cloned and want to load the submodules run `git submodule update --init`
+
 
 SPEC_FILE can be a Url or a path, if it is a Url it will downlaoded, if its  path it must be a path raltive to the working folder (e.g. ./input/anotherswagger.json) , or rooted in the /src mount (e.g. /src/input/anotherswagger.json)
 
@@ -32,45 +34,7 @@
 * Required
 
 #### Test on Local
-<<<<<<< HEAD
-- Clone this repo with `git submodule update --init`
-- if you alredy cloned and want to load the submodules run `git submodule update --init`
-
-- Modify docker-compose.yml to
-```yaml
-version: "3"
-
-services:
-  autorest-gen: 
-    ### Following commented out lines are helpful for local testing
-    ### Build image from local docker file
-    build: .
-    ### Get generated code to local to view .cs and .nupkg file
-    ### you can change .nupkg to .zip to view generated .dll file inside the package
-    volumes:
-      - C:/xxxxxxxxxxx/output:/app/output
-      - C:/xxxxxxxxxxx/input:/app/input
-    environment: 
-      #ENV_YML_FILE_URL: ${SWAGGER_URL}
-      ENV_OUTPUT_PATH: "/app/output"
-      #ENV_NAMESPACE: ${NAMESPACE} 
-      #ENV_VERSION: ${VERSION}
-      #ENV_NUGET_KEY: ${NUGET_KEY}
-      #ENV_SHOULD_PUSH_NUGET: ${SHOULD_UPLOAD_TO_NUGET} 
-      #ENV_USE_DATETIMEOFFSET: ${USE_DATETIMEOFFSET}
-      #ENV_USE_OPENAPI_V3: ${USE_USE_OPENAPI_V3}
-      # To test on local
-      ENV_YML_FILE_URL: "url to swagger.json/yaml"
-      ENV_NAMESPACE: YourNamespace
-      ENV_VERSION: 2.0.25
-      ENV_NUGET_KEY: ""
-      ENV_SHOULD_PUSH_NUGET: "false"
-      ENV_USE_DATETIMEOFFSET: "false"
-    command: /app/build/create-project.sh
-```
-=======
 - Clone this repo
 - Modify docker-compose.yml as the detail inside
->>>>>>> d4382e7e
 - run docker-compose up --build
 - check the result at the location you set in the volume